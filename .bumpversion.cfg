[bumpversion]
<<<<<<< HEAD
current_version = 0.14.4
=======
current_version = 0.15.0
>>>>>>> e51c942e
parse = (?P<major>\d+)
	\.(?P<minor>\d+)
	\.(?P<patch>\d+)
	((?P<prerelease>[a-z]+)(?P<num>\d+))?
serialize = 
	{major}.{minor}.{patch}{prerelease}{num}
	{major}.{minor}.{patch}
commit = False
tag = False

[bumpversion:part:prerelease]
first_value = a
values = 
	a
	b
	rc

[bumpversion:part:num]
first_value = 1

[bumpversion:file:setup.py]

[bumpversion:file:core/setup.py]

[bumpversion:file:core/dbt/version.py]

[bumpversion:file:plugins/postgres/setup.py]

[bumpversion:file:plugins/redshift/setup.py]

[bumpversion:file:plugins/snowflake/setup.py]

[bumpversion:file:plugins/bigquery/setup.py]
<|MERGE_RESOLUTION|>--- conflicted
+++ resolved
@@ -1,9 +1,5 @@
 [bumpversion]
-<<<<<<< HEAD
-current_version = 0.14.4
-=======
 current_version = 0.15.0
->>>>>>> e51c942e
 parse = (?P<major>\d+)
 	\.(?P<minor>\d+)
 	\.(?P<patch>\d+)
