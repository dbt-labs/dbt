# Contributing to `dbt`

1. [About this document](#about-this-document)
2. [Proposing a change](#proposing-a-change)
3. [Getting the code](#getting-the-code)
4. [Setting up an environment](#setting-up-an-environment)
5. [Running `dbt` in development](#running-dbt-in-development)
6. [Testing](#testing)
7. [Submitting a Pull Request](#submitting-a-pull-request)

## About this document

This document is a guide intended for folks interested in contributing to `dbt`. Below, we document the process by which members of the community should create issues and submit pull requests (PRs) in this repository. It is not intended as a guide for using `dbt`, and it assumes a certain level of familiarity with Python concepts such as virtualenvs, `pip`, python modules, filesystems, and so on. This guide assumes you are using macOS or Linux and are comfortable with the command line.

If you're new to python development or contributing to open-source software, we encourage you to read this document from start to finish. If you get stuck, drop us a line in the `#dbt-core-development` channel on [slack](https://community.getdbt.com).

#### Adapters

If you have an issue or code change suggestion related to a specific database [adapter](https://docs.getdbt.com/docs/available-adapters); please refer to that supported databases seperate repo for those contributions.

### Signing the CLA

Please note that all contributors to `dbt` must sign the [Contributor License Agreement](https://docs.getdbt.com/docs/contributor-license-agreements) to have their Pull Request merged into the `dbt` codebase. If you are unable to sign the CLA, then the `dbt` maintainers will unfortunately be unable to merge your Pull Request. You are, however, welcome to open issues and comment on existing ones.

## Proposing a change

`dbt` is Apache 2.0-licensed open source software. `dbt` is what it is today because community members like you have opened issues, provided feedback, and contributed to the knowledge loop for the entire communtiy. Whether you are a seasoned open source contributor or a first-time committer, we welcome and encourage you to contribute code, documentation, ideas, or problem statements to this project.

### Defining the problem

If you have an idea for a new feature or if you've discovered a bug in `dbt`, the first step is to open an issue. Please check the list of [open issues](https://github.com/dbt-labs/dbt-core/issues) before creating a new one. If you find a relevant issue, please add a comment to the open issue instead of creating a new one. There are hundreds of open issues in this repository and it can be hard to know where to look for a relevant open issue. **The `dbt` maintainers are always happy to point contributors in the right direction**, so please err on the side of documenting your idea in a new issue if you are unsure where a problem statement belongs.

> **Note:** All community-contributed Pull Requests _must_ be associated with an open issue. If you submit a Pull Request that does not pertain to an open issue, you will be asked to create an issue describing the problem before the Pull Request can be reviewed.

### Discussing the idea

After you open an issue, a `dbt` maintainer will follow up by commenting on your issue (usually within 1-3 days) to explore your idea further and advise on how to implement the suggested changes. In many cases, community members will chime in with their own thoughts on the problem statement. If you as the issue creator are interested in submitting a Pull Request to address the issue, you should indicate this in the body of the issue. The `dbt` maintainers are _always_ happy to help contributors with the implementation of fixes and features, so please also indicate if there's anything you're unsure about or could use guidance around in the issue.

### Submitting a change

If an issue is appropriately well scoped and describes a beneficial change to the `dbt` codebase, then anyone may submit a Pull Request to implement the functionality described in the issue. See the sections below on how to do this.

The `dbt` maintainers will add a `good first issue` label if an issue is suitable for a first-time contributor. This label often means that the required code change is small, limited to one database adapter, or a net-new addition that does not impact existing functionality. You can see the list of currently open issues on the [Contribute](https://github.com/dbt-labs/dbt-core/contribute) page.

Here's a good workflow:
- Comment on the open issue, expressing your interest in contributing the required code change
- Outline your planned implementation. If you want help getting started, ask!
- Follow the steps outlined below to develop locally. Once you have opened a PR, one of the `dbt` maintainers will work with you to review your code.
- Add a test! Tests are crucial for both fixes and new features alike. We want to make sure that code works as intended, and that it avoids any bugs  previously encountered. Currently, the best resource for understanding `dbt`'s [unit](test/unit) and [integration](test/integration) tests is the tests themselves. One of the maintainers can help by pointing out relevant examples.

In some cases, the right resolution to an open issue might be tangential to the `dbt` codebase. The right path forward might be a documentation update or a change that can be made in user-space. In other cases, the issue might describe functionality that the `dbt` maintainers are unwilling or unable to incorporate into the `dbt` codebase. When it is determined that an open issue describes functionality that will not translate to a code change in the `dbt` repository, the issue will be tagged with the `wontfix` label (see below) and closed.

### Using issue labels

The `dbt` maintainers use labels to categorize open issues. Some labels indicate the databases impacted by the issue, while others describe the domain in the `dbt` codebase germane to the discussion. While most of these labels are self-explanatory (eg. `snowflake` or `bigquery`), there are others that are worth describing.

| tag | description |
| --- | ----------- |
| [triage](https://github.com/dbt-labs/dbt-core/labels/triage) | This is a new issue which has not yet been reviewed by a `dbt` maintainer. This label is removed when a maintainer reviews and responds to the issue. |
| [bug](https://github.com/dbt-labs/dbt-core/labels/bug) | This issue represents a defect or regression in `dbt` |
| [enhancement](https://github.com/dbt-labs/dbt-core/labels/enhancement) | This issue represents net-new functionality in `dbt` |
| [good first issue](https://github.com/dbt-labs/dbt-core/labels/good%20first%20issue) | This issue does not require deep knowledge of the `dbt` codebase to implement. This issue is appropriate for a first-time contributor. |
| [help wanted](https://github.com/dbt-labs/dbt-core/labels/help%20wanted) / [discussion](https://github.com/dbt-labs/dbt-core/labels/discussion) | Conversation around this issue in ongoing, and there isn't yet a clear path forward. Input from community members is most welcome. |
| [duplicate](https://github.com/dbt-labs/dbt-core/issues/duplicate) | This issue is functionally identical to another open issue. The `dbt` maintainers will close this issue and encourage community members to focus conversation on the other one. |
| [snoozed](https://github.com/dbt-labs/dbt-core/labels/snoozed) | This issue describes a good idea, but one which will probably not be addressed in a six-month time horizon. The `dbt` maintainers will revist these issues periodically and re-prioritize them accordingly. |
| [stale](https://github.com/dbt-labs/dbt-core/labels/stale) | This is an old issue which has not recently been updated. Stale issues will periodically be closed by `dbt` maintainers, but they can be re-opened if the discussion is restarted. |
| [wontfix](https://github.com/dbt-labs/dbt-core/labels/wontfix) | This issue does not require a code change in the `dbt` repository, or the maintainers are unwilling/unable to merge a Pull Request which implements the behavior described in the issue. |

#### Branching Strategy

`dbt` has three types of branches:

- **Trunks** are where active development of the next release takes place. There is one trunk named `develop` at the time of writing this, and will be the default branch of the repository.
- **Release Branches** track a specific, not yet complete release of `dbt`. Each minor version release has a corresponding release branch. For example, the `0.11.x` series of releases has a branch called `0.11.latest`. This allows us to release new patch versions under `0.11` without necessarily needing to pull them into the latest version of `dbt`.
- **Feature Branches** track individual features and fixes. On completion they should be merged into the trunk branch or a specific release branch.

## Getting the code

### Installing git

You will need `git` in order to download and modify the `dbt` source code. On macOS, the best way to download git is to just install [Xcode](https://developer.apple.com/support/xcode/).

### External contributors

If you are not a member of the `dbt-labs` GitHub organization, you can contribute to `dbt` by forking the `dbt` repository. For a detailed overview on forking, check out the [GitHub docs on forking](https://help.github.com/en/articles/fork-a-repo). In short, you will need to:

1. fork the `dbt` repository
2. clone your fork locally
3. check out a new branch for your proposed changes
4. push changes to your fork
5. open a pull request against `dbt-labs/dbt` from your forked repository

### Core contributors

If you are a member of the `dbt-labs` GitHub organization, you will have push access to the `dbt` repo. Rather than forking `dbt` to make your changes, just clone the repository, check out a new branch, and push directly to that branch.

## Setting up an environment

There are some tools that will be helpful to you in developing locally. While this is the list relevant for `dbt` development, many of these tools are used commonly across open-source python projects.

### Tools

A short list of tools used in `dbt` testing that will be helpful to your understanding:

- [`tox`](https://tox.readthedocs.io/en/latest/) to manage virtualenvs across python versions. We currently target the latest patch releases for Python 3.6, Python 3.7, Python 3.8, and Python 3.9
- [`pytest`](https://docs.pytest.org/en/latest/) to discover/run tests
- [`make`](https://users.cs.duke.edu/~ola/courses/programming/Makefiles/Makefiles.html) - but don't worry too much, nobody _really_ understands how make works and our Makefile is super simple
- [`flake8`](https://flake8.pycqa.org/en/latest/) for code linting
- [`mypy`](https://mypy.readthedocs.io/en/stable/) for static type checking
- [Github Actions](https://github.com/features/actions)

A deep understanding of these tools in not required to effectively contribute to `dbt`, but we recommend checking out the attached documentation if you're interested in learning more about them.

#### virtual environments

We strongly recommend using virtual environments when developing code in `dbt`. We recommend creating this virtualenv
in the root of the `dbt` repository. To create a new virtualenv, run:
```sh
python3 -m venv env
source env/bin/activate
```

This will create and activate a new Python virtual environment.

#### docker and docker-compose

Docker and docker-compose are both used in testing. Specific instructions for you OS can be found [here](https://docs.docker.com/get-docker/).


#### postgres (optional)

For testing, and later in the examples in this document, you may want to have `psql` available so you can poke around in the database and see what happened. We recommend that you use [homebrew](https://brew.sh/) for that on macOS, and your package manager on Linux. You can install any version of the postgres client that you'd like. On macOS, with homebrew setup, you can run:

```sh
brew install postgresql
```

## Running `dbt` in development

### Installation

First make sure that you set up your `virtualenv` as described in [Setting up an environment](#setting-up-an-environment).  Also ensure you have the latest version of pip installed with `pip install --upgrade pip`. Next, install `dbt` (and its dependencies) with:

```sh
make dev
# or
pip install -r dev-requirements.txt -r editable-requirements.txt
```

When `dbt` is installed this way, any changes you make to the `dbt` source code will be reflected immediately in your next `dbt` run.

### Running `dbt`

With your virtualenv activated, the `dbt` script should point back to the source code you've cloned on your machine. You can verify this by running `which dbt`. This command should show you a path to an executable in your virtualenv.

Configure your [profile](https://docs.getdbt.com/docs/configure-your-profile) as necessary to connect to your target databases. It may be a good idea to add a new profile pointing to a local postgres instance, or a specific test sandbox within your data warehouse if appropriate.

## Testing

Getting the `dbt` integration tests set up in your local environment will be very helpful as you start to make changes to your local version of `dbt`. The section that follows outlines some helpful tips for setting up the test environment.

Although `dbt` works with a number of different databases, you won't need to supply credentials for every one of these databases in your test environment. Instead you can test all dbt-core code changes with Python and Postgres.

### Initial setup

We recommend starting with `dbt`'s Postgres tests. These tests cover most of the functionality in `dbt`, are the fastest to run, and are the easiest to set up. To run the Postgres integration tests, you'll have to do one extra step of setting up the test database:

```sh
make setup-db
```
or, alternatively:
```sh
docker-compose up -d database
PGHOST=localhost PGUSER=root PGPASSWORD=password PGDATABASE=postgres bash test/setup_db.sh
```

<<<<<<< HEAD
=======
Note that you may need to run the previous command twice as it does not currently wait for the database to be running before attempting to run commands against it.  This will be fixed with [#3876](https://github.com/dbt-labs/dbt-core/issues/3876).

>>>>>>> 97f31c88
`dbt` uses test credentials specified in a `test.env` file in the root of the repository for non-Postgres databases. This `test.env` file is git-ignored, but please be _extra_ careful to never check in credentials or other sensitive information when developing against `dbt`. To create your `test.env` file, copy the provided sample file, then supply your relevant credentials. This step is only required to use non-Postgres databases.

```
cp test.env.sample test.env
$EDITOR test.env
```

> In general, it's most important to have successful unit and Postgres tests. Once you open a PR, `dbt` will automatically run integration tests for the other three core database adapters. Of course, if you are a BigQuery user, contributing a BigQuery-only feature, it's important to run BigQuery tests as well.

### Test commands

There are a few methods for running tests locally.

#### Makefile

There are multiple targets in the Makefile to run common test suites and code
checks, most notably:

```sh
# Runs unit tests with py38 and code checks in parallel.
make test
# Runs postgres integration tests with py38 in "fail fast" mode.
make integration
```
> These make targets assume you have a recent version of [`tox`](https://tox.readthedocs.io/en/latest/) installed locally,
> unless you use choose a Docker container to run tests. Run `make help` for more info.

Check out the other targets in the Makefile to see other commonly used test
suites.

#### `tox`

[`tox`](https://tox.readthedocs.io/en/latest/) takes care of managing virtualenvs and install dependencies in order to run
tests. You can also run tests in parallel, for example, you can run unit tests
for Python 3.6, Python 3.7, Python 3.8, `flake8` checks, and `mypy` checks in
parallel with `tox -p`. Also, you can run unit tests for specific python versions
with `tox -e py36`. The configuration for these tests in located in `tox.ini`.

#### `pytest`

Finally, you can also run a specific test or group of tests using [`pytest`](https://docs.pytest.org/en/latest/) directly. With a virtualenv
active and dev dependencies installed you can do things like:
```sh
# run specific postgres integration tests
python -m pytest -m profile_postgres test/integration/001_simple_copy_test
# run all unit tests in a file
python -m pytest test/unit/test_graph.py
# run a specific unit test
python -m pytest test/unit/test_graph.py::GraphTest::test__dependency_list
```
> [Here](https://docs.pytest.org/en/reorganize-docs/new-docs/user/commandlineuseful.html)
> is a list of useful command-line options for `pytest` to use while developing.
## Submitting a Pull Request

dbt Labs provides a CI environment to test changes to specific adapters, and periodic maintenance checks of `dbt-core` through Github Actions. For example, if you submit a pull request to the `dbt-redshift` repo, GitHub will trigger automated code checks and tests against Redshift.

A `dbt` maintainer will review your PR. They may suggest code revision for style or clarity, or request that you add unit or integration test(s). These are good things! We believe that, with a little bit of help, anyone can contribute high-quality code.

Once all tests are passing and your PR has been approved, a `dbt` maintainer will merge your changes into the active development branch. And that's it! Happy developing :tada:<|MERGE_RESOLUTION|>--- conflicted
+++ resolved
@@ -174,11 +174,6 @@
 PGHOST=localhost PGUSER=root PGPASSWORD=password PGDATABASE=postgres bash test/setup_db.sh
 ```
 
-<<<<<<< HEAD
-=======
-Note that you may need to run the previous command twice as it does not currently wait for the database to be running before attempting to run commands against it.  This will be fixed with [#3876](https://github.com/dbt-labs/dbt-core/issues/3876).
-
->>>>>>> 97f31c88
 `dbt` uses test credentials specified in a `test.env` file in the root of the repository for non-Postgres databases. This `test.env` file is git-ignored, but please be _extra_ careful to never check in credentials or other sensitive information when developing against `dbt`. To create your `test.env` file, copy the provided sample file, then supply your relevant credentials. This step is only required to use non-Postgres databases.
 
 ```
