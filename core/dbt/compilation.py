import os
from collections import defaultdict
from typing import List, Dict, Any, Tuple, Optional

import networkx as nx  # type: ignore
import pickle
import sqlparse

from dbt import flags
from dbt.adapters.factory import get_adapter
from dbt.clients import jinja
from dbt.clients.system import make_directory
from dbt.context.providers import generate_runtime_model_context
from dbt.contracts.graph.manifest import Manifest, UniqueID
from dbt.contracts.graph.nodes import (
    ManifestNode,
    ManifestSQLNode,
    GenericTestNode,
    GraphMemberNode,
    InjectedCTE,
    SeedNode,
)
from dbt.exceptions import (
<<<<<<< HEAD
    GraphDependencyNotFound,
    InternalException,
    RuntimeException,
=======
    GraphDependencyNotFoundError,
    DbtInternalError,
    DbtRuntimeError,
>>>>>>> 3aeab737
)
from dbt.graph import Graph
from dbt.events.functions import fire_event
from dbt.events.types import FoundStats, WritingInjectedSQLForNode
from dbt.events.contextvars import get_node_info
from dbt.node_types import NodeType, ModelLanguage
from dbt.events.format import pluralize
import dbt.tracking

graph_file_name = "graph.gpickle"


def print_compile_stats(stats):
    names = {
        NodeType.Model: "model",
        NodeType.Test: "test",
        NodeType.Snapshot: "snapshot",
        NodeType.Analysis: "analysis",
        NodeType.Macro: "macro",
        NodeType.Operation: "operation",
        NodeType.Seed: "seed file",
        NodeType.Source: "source",
        NodeType.Exposure: "exposure",
        NodeType.Metric: "metric",
    }

    results = {k: 0 for k in names.keys()}
    results.update(stats)

    # create tracking event for resource_counts
    if dbt.tracking.active_user is not None:
        resource_counts = {k.pluralize(): v for k, v in results.items()}
        dbt.tracking.track_resource_counts(resource_counts)

    stat_line = ", ".join([pluralize(ct, names.get(t)) for t, ct in results.items() if t in names])

    fire_event(FoundStats(stat_line=stat_line))


def _node_enabled(node: ManifestNode):
    # Disabled models are already excluded from the manifest
    if node.resource_type == NodeType.Test and not node.config.enabled:
        return False
    else:
        return True


def _generate_stats(manifest: Manifest):
    stats: Dict[NodeType, int] = defaultdict(int)
    for node in manifest.nodes.values():
        if _node_enabled(node):
            stats[node.resource_type] += 1

    for source in manifest.sources.values():
        stats[source.resource_type] += 1
    for exposure in manifest.exposures.values():
        stats[exposure.resource_type] += 1
    for metric in manifest.metrics.values():
        stats[metric.resource_type] += 1
    for macro in manifest.macros.values():
        stats[macro.resource_type] += 1
    return stats


def _add_prepended_cte(prepended_ctes, new_cte):
    for cte in prepended_ctes:
        if cte.id == new_cte.id:
            cte.sql = new_cte.sql
            return
    prepended_ctes.append(new_cte)


def _extend_prepended_ctes(prepended_ctes, new_prepended_ctes):
    for new_cte in new_prepended_ctes:
        _add_prepended_cte(prepended_ctes, new_cte)


def _get_tests_for_node(manifest: Manifest, unique_id: UniqueID) -> List[UniqueID]:
    """Get a list of tests that depend on the node with the
    provided unique id"""

    tests = []
    if unique_id in manifest.child_map:
        for child_unique_id in manifest.child_map[unique_id]:
            if child_unique_id.startswith("test."):
                tests.append(child_unique_id)

    return tests


class Linker:
    def __init__(self, data=None):
        if data is None:
            data = {}
        self.graph = nx.DiGraph(**data)

    def edges(self):
        return self.graph.edges()

    def nodes(self):
        return self.graph.nodes()

    def find_cycles(self):
        try:
            cycle = nx.find_cycle(self.graph)
        except nx.NetworkXNoCycle:
            return None
        else:
            # cycles is a List[Tuple[str, ...]]
            return " --> ".join(c[0] for c in cycle)

    def dependency(self, node1, node2):
        "indicate that node1 depends on node2"
        self.graph.add_node(node1)
        self.graph.add_node(node2)
        self.graph.add_edge(node2, node1)

    def add_node(self, node):
        self.graph.add_node(node)

    def write_graph(self, outfile: str, manifest: Manifest):
        """Write the graph to a gpickle file. Before doing so, serialize and
        include all nodes in their corresponding graph entries.
        """
        out_graph = self.graph.copy()
        for node_id in self.graph:
            data = manifest.expect(node_id).to_dict(omit_none=True)
            out_graph.add_node(node_id, **data)
        with open(outfile, "wb") as outfh:
            pickle.dump(out_graph, outfh, protocol=pickle.HIGHEST_PROTOCOL)


class Compiler:
    def __init__(self, config):
        self.config = config

    def initialize(self):
        make_directory(self.config.target_path)
        make_directory(self.config.packages_install_path)

    # creates a ModelContext which is converted to
    # a dict for jinja rendering of SQL
    def _create_node_context(
        self,
        node: ManifestSQLNode,
        manifest: Manifest,
        extra_context: Dict[str, Any],
    ) -> Dict[str, Any]:

        context = generate_runtime_model_context(node, self.config, manifest)
        context.update(extra_context)

        if isinstance(node, GenericTestNode):
            # for test nodes, add a special keyword args value to the context
            jinja.add_rendered_test_kwargs(context, node)

        return context

    def add_ephemeral_prefix(self, name: str):
        adapter = get_adapter(self.config)
        relation_cls = adapter.Relation
        return relation_cls.add_ephemeral_prefix(name)

    def _inject_ctes_into_sql(self, sql: str, ctes: List[InjectedCTE]) -> str:
        """
        `ctes` is a list of InjectedCTEs like:

            [
                InjectedCTE(
                    id="cte_id_1",
                    sql="__dbt__cte__ephemeral as (select * from table)",
                ),
                InjectedCTE(
                    id="cte_id_2",
                    sql="__dbt__cte__events as (select id, type from events)",
                ),
            ]

        Given `sql` like:

          "with internal_cte as (select * from sessions)
           select * from internal_cte"

        This will spit out:

          "with __dbt__cte__ephemeral as (select * from table),
                __dbt__cte__events as (select id, type from events),
                with internal_cte as (select * from sessions)
           select * from internal_cte"

        (Whitespace enhanced for readability.)
        """
        if len(ctes) == 0:
            return sql

        parsed_stmts = sqlparse.parse(sql)
        parsed = parsed_stmts[0]

        with_stmt = None
        for token in parsed.tokens:
            if token.is_keyword and token.normalized == "WITH":
                with_stmt = token
                break

        if with_stmt is None:
            # no with stmt, add one, and inject CTEs right at the beginning
            first_token = parsed.token_first()
            with_stmt = sqlparse.sql.Token(sqlparse.tokens.Keyword, "with")
            parsed.insert_before(first_token, with_stmt)
        else:
            # stmt exists, add a comma (which will come after injected CTEs)
            trailing_comma = sqlparse.sql.Token(sqlparse.tokens.Punctuation, ",")
            parsed.insert_after(with_stmt, trailing_comma)

        token = sqlparse.sql.Token(sqlparse.tokens.Keyword, ", ".join(c.sql for c in ctes))
        parsed.insert_after(with_stmt, token)

        return str(parsed)

    def _recursively_prepend_ctes(
        self,
        model: ManifestSQLNode,
        manifest: Manifest,
        extra_context: Optional[Dict[str, Any]],
    ) -> Tuple[ManifestSQLNode, List[InjectedCTE]]:
        """This method is called by the 'compile_node' method. Starting
        from the node that it is passed in, it will recursively call
        itself using the 'extra_ctes'.  The 'ephemeral' models do
        not produce SQL that is executed directly, instead they
        are rolled up into the models that refer to them by
        inserting CTEs into the SQL.
        """
        if model.compiled_code is None:
            raise DbtRuntimeError("Cannot inject ctes into an unparsed node", model)
        if model.extra_ctes_injected:
            return (model, model.extra_ctes)

        # Just to make it plain that nothing is actually injected for this case
        if not model.extra_ctes:
            if not isinstance(model, SeedNode):
                model.extra_ctes_injected = True
            manifest.update_node(model)
            return (model, model.extra_ctes)

        # This stores the ctes which will all be recursively
        # gathered and then "injected" into the model.
        prepended_ctes: List[InjectedCTE] = []

        # extra_ctes are added to the model by
        # RuntimeRefResolver.create_relation, which adds an
        # extra_cte for every model relation which is an
        # ephemeral model.
        for cte in model.extra_ctes:
            if cte.id not in manifest.nodes:
                raise DbtInternalError(
                    f"During compilation, found a cte reference that "
                    f"could not be resolved: {cte.id}"
                )
            cte_model = manifest.nodes[cte.id]
            assert not isinstance(cte_model, SeedNode)

            if not cte_model.is_ephemeral_model:
                raise DbtInternalError(f"{cte.id} is not ephemeral")

            # This model has already been compiled, so it's been
            # through here before
            if getattr(cte_model, "compiled", False):
                new_prepended_ctes = cte_model.extra_ctes

            # if the cte_model isn't compiled, i.e. first time here
            else:
                # This is an ephemeral parsed model that we can compile.
                # Compile and update the node
                cte_model = self._compile_node(cte_model, manifest, extra_context)
                # recursively call this method
                cte_model, new_prepended_ctes = self._recursively_prepend_ctes(
                    cte_model, manifest, extra_context
                )
                # Save compiled SQL file and sync manifest
                self._write_node(cte_model)
                manifest.sync_update_node(cte_model)

            _extend_prepended_ctes(prepended_ctes, new_prepended_ctes)

            new_cte_name = self.add_ephemeral_prefix(cte_model.name)
            rendered_sql = cte_model._pre_injected_sql or cte_model.compiled_code
            sql = f" {new_cte_name} as (\n{rendered_sql}\n)"

            _add_prepended_cte(prepended_ctes, InjectedCTE(id=cte.id, sql=sql))

        injected_sql = self._inject_ctes_into_sql(
            model.compiled_code,
            prepended_ctes,
        )
        model._pre_injected_sql = model.compiled_code
        model.compiled_code = injected_sql
        model.extra_ctes_injected = True
        model.extra_ctes = prepended_ctes
        model.validate(model.to_dict(omit_none=True))
        manifest.update_node(model)

        return model, prepended_ctes

    # Sets compiled fields in the ManifestSQLNode passed in,
    # creates a "context" dictionary for jinja rendering,
    # and then renders the "compiled_code" using the node, the
    # raw_code and the context.
    def _compile_node(
        self,
        node: ManifestSQLNode,
        manifest: Manifest,
        extra_context: Optional[Dict[str, Any]] = None,
    ) -> ManifestSQLNode:
        if extra_context is None:
            extra_context = {}

        data = node.to_dict(omit_none=True)
        data.update(
            {
                "compiled": False,
                "compiled_code": None,
                "extra_ctes_injected": False,
                "extra_ctes": [],
            }
        )
<<<<<<< HEAD

        if node.language == ModelLanguage.python:
            # TODO could we also 'minify' this code at all? just aesthetic, not functional

            # quoating seems like something very specific to sql so far
            # for all python implementations we are seeing there's no quating.
            # TODO try to find better way to do this, given that
            original_quoting = self.config.quoting
            self.config.quoting = {key: False for key in original_quoting.keys()}
=======

        if node.language == ModelLanguage.python:
>>>>>>> 3aeab737
            context = self._create_node_context(node, manifest, extra_context)

            postfix = jinja.get_rendered(
                "{{ py_script_postfix(model) }}",
                context,
                node,
            )
            # we should NOT jinja render the python model's 'raw code'
            node.compiled_code = f"{node.raw_code}\n\n{postfix}"
<<<<<<< HEAD
            # restore quoting settings in the end since context is lazy evaluated
            self.config.quoting = original_quoting
=======
>>>>>>> 3aeab737

        else:
            context = self._create_node_context(node, manifest, extra_context)
            node.compiled_code = jinja.get_rendered(
                node.raw_code,
                context,
                node,
            )

        node.compiled = True

        return node

    def write_graph_file(self, linker: Linker, manifest: Manifest):
        filename = graph_file_name
        graph_path = os.path.join(self.config.target_path, filename)
        if flags.WRITE_JSON:
            linker.write_graph(graph_path, manifest)

    def link_node(self, linker: Linker, node: GraphMemberNode, manifest: Manifest):
        linker.add_node(node.unique_id)

        for dependency in node.depends_on_nodes:
            if dependency in manifest.nodes:
                linker.dependency(node.unique_id, (manifest.nodes[dependency].unique_id))
            elif dependency in manifest.sources:
                linker.dependency(node.unique_id, (manifest.sources[dependency].unique_id))
            elif dependency in manifest.metrics:
                linker.dependency(node.unique_id, (manifest.metrics[dependency].unique_id))
            else:
<<<<<<< HEAD
                raise GraphDependencyNotFound(node, dependency)
=======
                raise GraphDependencyNotFoundError(node, dependency)
>>>>>>> 3aeab737

    def link_graph(self, linker: Linker, manifest: Manifest, add_test_edges: bool = False):
        for source in manifest.sources.values():
            linker.add_node(source.unique_id)
        for node in manifest.nodes.values():
            self.link_node(linker, node, manifest)
        for exposure in manifest.exposures.values():
            self.link_node(linker, exposure, manifest)
        for metric in manifest.metrics.values():
            self.link_node(linker, metric, manifest)

        cycle = linker.find_cycles()

        if cycle:
            raise RuntimeError("Found a cycle: {}".format(cycle))

        if add_test_edges:
            manifest.build_parent_and_child_maps()
            self.add_test_edges(linker, manifest)

    def add_test_edges(self, linker: Linker, manifest: Manifest) -> None:
        """This method adds additional edges to the DAG. For a given non-test
        executable node, add an edge from an upstream test to the given node if
        the set of nodes the test depends on is a subset of the upstream nodes
        for the given node."""

        # Given a graph:
        # model1 --> model2 --> model3
        #   |             |
        #   |            \/
        #  \/          test 2
        # test1
        #
        # Produce the following graph:
        # model1 --> model2 --> model3
        #   |       /\    |      /\ /\
        #   |       |    \/      |  |
        #  \/       |  test2 ----|  |
        # test1 ----|---------------|

        for node_id in linker.graph:
            # If node is executable (in manifest.nodes) and does _not_
            # represent a test, continue.
            if (
                node_id in manifest.nodes
                and manifest.nodes[node_id].resource_type != NodeType.Test
            ):
                # Get *everything* upstream of the node
                all_upstream_nodes = nx.traversal.bfs_tree(linker.graph, node_id, reverse=True)
                # Get the set of upstream nodes not including the current node.
                upstream_nodes = set([n for n in all_upstream_nodes if n != node_id])

                # Get all tests that depend on any upstream nodes.
                upstream_tests = []
                for upstream_node in upstream_nodes:
                    upstream_tests += _get_tests_for_node(manifest, upstream_node)

                for upstream_test in upstream_tests:
                    # Get the set of all nodes that the test depends on
                    # including the upstream_node itself. This is necessary
                    # because tests can depend on multiple nodes (ex:
                    # relationship tests). Test nodes do not distinguish
                    # between what node the test is "testing" and what
                    # node(s) it depends on.
                    test_depends_on = set(manifest.nodes[upstream_test].depends_on_nodes)

                    # If the set of nodes that an upstream test depends on
                    # is a subset of all upstream nodes of the current node,
                    # add an edge from the upstream test to the current node.
                    if test_depends_on.issubset(upstream_nodes):
                        linker.graph.add_edge(upstream_test, node_id)

    def compile(self, manifest: Manifest, write=True, add_test_edges=False) -> Graph:
        self.initialize()
        linker = Linker()

        self.link_graph(linker, manifest, add_test_edges)

        stats = _generate_stats(manifest)

        if write:
            self.write_graph_file(linker, manifest)
        print_compile_stats(stats)

        return Graph(linker.graph)

    # writes the "compiled_code" into the target/compiled directory
    def _write_node(self, node: ManifestSQLNode) -> ManifestSQLNode:
        if not node.extra_ctes_injected or node.resource_type in (
            NodeType.Snapshot,
            NodeType.Seed,
        ):
            return node
        fire_event(WritingInjectedSQLForNode(node_info=get_node_info()))

        if node.compiled_code:
            node.compiled_path = node.write_node(
                self.config.target_path, "compiled", node.compiled_code
            )
        return node

    def compile_node(
        self,
        node: ManifestSQLNode,
        manifest: Manifest,
        extra_context: Optional[Dict[str, Any]] = None,
        write: bool = True,
    ) -> ManifestSQLNode:
        """This is the main entry point into this code. It's called by
        CompileRunner.compile, GenericRPCRunner.compile, and
        RunTask.get_hook_sql. It calls '_compile_node' to convert
        the node into a compiled node, and then calls the
        recursive method to "prepend" the ctes.
        """
        node = self._compile_node(node, manifest, extra_context)

        node, _ = self._recursively_prepend_ctes(node, manifest, extra_context)
        if write:
            self._write_node(node)
        return node<|MERGE_RESOLUTION|>--- conflicted
+++ resolved
@@ -21,15 +21,9 @@
     SeedNode,
 )
 from dbt.exceptions import (
-<<<<<<< HEAD
-    GraphDependencyNotFound,
-    InternalException,
-    RuntimeException,
-=======
     GraphDependencyNotFoundError,
     DbtInternalError,
     DbtRuntimeError,
->>>>>>> 3aeab737
 )
 from dbt.graph import Graph
 from dbt.events.functions import fire_event
@@ -355,20 +349,8 @@
                 "extra_ctes": [],
             }
         )
-<<<<<<< HEAD
 
         if node.language == ModelLanguage.python:
-            # TODO could we also 'minify' this code at all? just aesthetic, not functional
-
-            # quoating seems like something very specific to sql so far
-            # for all python implementations we are seeing there's no quating.
-            # TODO try to find better way to do this, given that
-            original_quoting = self.config.quoting
-            self.config.quoting = {key: False for key in original_quoting.keys()}
-=======
-
-        if node.language == ModelLanguage.python:
->>>>>>> 3aeab737
             context = self._create_node_context(node, manifest, extra_context)
 
             postfix = jinja.get_rendered(
@@ -378,11 +360,6 @@
             )
             # we should NOT jinja render the python model's 'raw code'
             node.compiled_code = f"{node.raw_code}\n\n{postfix}"
-<<<<<<< HEAD
-            # restore quoting settings in the end since context is lazy evaluated
-            self.config.quoting = original_quoting
-=======
->>>>>>> 3aeab737
 
         else:
             context = self._create_node_context(node, manifest, extra_context)
@@ -413,11 +390,7 @@
             elif dependency in manifest.metrics:
                 linker.dependency(node.unique_id, (manifest.metrics[dependency].unique_id))
             else:
-<<<<<<< HEAD
-                raise GraphDependencyNotFound(node, dependency)
-=======
                 raise GraphDependencyNotFoundError(node, dependency)
->>>>>>> 3aeab737
 
     def link_graph(self, linker: Linker, manifest: Manifest, add_test_edges: bool = False):
         for source in manifest.sources.values():
