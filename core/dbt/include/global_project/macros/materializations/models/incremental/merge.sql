<<<<<<< HEAD
{% macro get_merge_sql(target, source, unique_key, dest_columns, incremental_predicates) -%}
  {{ adapter.dispatch('get_merge_sql', 'dbt')(target, source, unique_key, dest_columns, incremental_predicates) }}
{%- endmacro %}

{% macro default__get_merge_sql(target, source, unique_key, dest_columns, incremental_predicates) -%}
=======
{% macro get_merge_sql(target, source, unique_key, dest_columns, incremental_predicates=none) -%}
   -- back compat for old kwarg name
  {% set incremental_predicates = kwargs.get('predicates', incremental_predicates) %}
  {{ adapter.dispatch('get_merge_sql', 'dbt')(target, source, unique_key, dest_columns, incremental_predicates) }}
{%- endmacro %}

{% macro default__get_merge_sql(target, source, unique_key, dest_columns, incremental_predicates=none) -%}
>>>>>>> 3aeab737
    {%- set predicates = [] if incremental_predicates is none else [] + incremental_predicates -%}
    {%- set dest_cols_csv = get_quoted_csv(dest_columns | map(attribute="name")) -%}
    {%- set merge_update_columns = config.get('merge_update_columns') -%}
    {%- set merge_exclude_columns = config.get('merge_exclude_columns') -%}
    {%- set update_columns = get_merge_update_columns(merge_update_columns, merge_exclude_columns, dest_columns) -%}
    {%- set sql_header = config.get('sql_header', none) -%}

    {% if unique_key %}
        {% if unique_key is sequence and unique_key is not mapping and unique_key is not string %}
            {% for key in unique_key %}
                {% set this_key_match %}
                    DBT_INTERNAL_SOURCE.{{ key }} = DBT_INTERNAL_DEST.{{ key }}
                {% endset %}
                {% do predicates.append(this_key_match) %}
            {% endfor %}
        {% else %}
            {% set unique_key_match %}
                DBT_INTERNAL_SOURCE.{{ unique_key }} = DBT_INTERNAL_DEST.{{ unique_key }}
            {% endset %}
            {% do predicates.append(unique_key_match) %}
        {% endif %}
    {% else %}
        {% do predicates.append('FALSE') %}
    {% endif %}

    {{ sql_header if sql_header is not none }}

    merge into {{ target }} as DBT_INTERNAL_DEST
        using {{ source }} as DBT_INTERNAL_SOURCE
        on {{"(" ~ predicates | join(") and (") ~ ")"}}

    {% if unique_key %}
    when matched then update set
        {% for column_name in update_columns -%}
            {{ column_name }} = DBT_INTERNAL_SOURCE.{{ column_name }}
            {%- if not loop.last %}, {%- endif %}
        {%- endfor %}
    {% endif %}

    when not matched then insert
        ({{ dest_cols_csv }})
    values
        ({{ dest_cols_csv }})

{% endmacro %}


{% macro get_delete_insert_merge_sql(target, source, unique_key, dest_columns, incremental_predicates) -%}
  {{ adapter.dispatch('get_delete_insert_merge_sql', 'dbt')(target, source, unique_key, dest_columns, incremental_predicates) }}
{%- endmacro %}

{% macro default__get_delete_insert_merge_sql(target, source, unique_key, dest_columns, incremental_predicates) -%}

    {%- set dest_cols_csv = get_quoted_csv(dest_columns | map(attribute="name")) -%}

    {% if unique_key %}
        {% if unique_key is sequence and unique_key is not string %}
            delete from {{target }}
            using {{ source }}
            where (
                {% for key in unique_key %}
                    {{ source }}.{{ key }} = {{ target }}.{{ key }}
                    {{ "and " if not loop.last}}
                {% endfor %}
                {% if incremental_predicates %}
                    {% for predicate in incremental_predicates %}
                        and {{ predicate }}
                    {% endfor %}
                {% endif %}
            );
        {% else %}
            delete from {{ target }}
            where (
                {{ unique_key }}) in (
                select ({{ unique_key }})
                from {{ source }}
            )
            {%- if incremental_predicates %}
                {% for predicate in incremental_predicates %}
                    and {{ predicate }}
                {% endfor %}
            {%- endif -%};

        {% endif %}
    {% endif %}

    insert into {{ target }} ({{ dest_cols_csv }})
    (
        select {{ dest_cols_csv }}
        from {{ source }}
    )

{%- endmacro %}


{% macro get_insert_overwrite_merge_sql(target, source, dest_columns, predicates, include_sql_header=false) -%}
  {{ adapter.dispatch('get_insert_overwrite_merge_sql', 'dbt')(target, source, dest_columns, predicates, include_sql_header) }}
{%- endmacro %}

{% macro default__get_insert_overwrite_merge_sql(target, source, dest_columns, predicates, include_sql_header) -%}
    {#-- The only time include_sql_header is True: --#}
    {#-- BigQuery + insert_overwrite strategy + "static" partitions config --#}
    {#-- We should consider including the sql header at the materialization level instead --#}

    {%- set predicates = [] if predicates is none else [] + predicates -%}
    {%- set dest_cols_csv = get_quoted_csv(dest_columns | map(attribute="name")) -%}
    {%- set sql_header = config.get('sql_header', none) -%}

    {{ sql_header if sql_header is not none and include_sql_header }}

    merge into {{ target }} as DBT_INTERNAL_DEST
        using {{ source }} as DBT_INTERNAL_SOURCE
        on FALSE

    when not matched by source
        {% if predicates %} and {{ predicates | join(' and ') }} {% endif %}
        then delete

    when not matched then insert
        ({{ dest_cols_csv }})
    values
        ({{ dest_cols_csv }})

{% endmacro %}<|MERGE_RESOLUTION|>--- conflicted
+++ resolved
@@ -1,10 +1,3 @@
-<<<<<<< HEAD
-{% macro get_merge_sql(target, source, unique_key, dest_columns, incremental_predicates) -%}
-  {{ adapter.dispatch('get_merge_sql', 'dbt')(target, source, unique_key, dest_columns, incremental_predicates) }}
-{%- endmacro %}
-
-{% macro default__get_merge_sql(target, source, unique_key, dest_columns, incremental_predicates) -%}
-=======
 {% macro get_merge_sql(target, source, unique_key, dest_columns, incremental_predicates=none) -%}
    -- back compat for old kwarg name
   {% set incremental_predicates = kwargs.get('predicates', incremental_predicates) %}
@@ -12,7 +5,6 @@
 {%- endmacro %}
 
 {% macro default__get_merge_sql(target, source, unique_key, dest_columns, incremental_predicates=none) -%}
->>>>>>> 3aeab737
     {%- set predicates = [] if incremental_predicates is none else [] + incremental_predicates -%}
     {%- set dest_cols_csv = get_quoted_csv(dest_columns | map(attribute="name")) -%}
     {%- set merge_update_columns = config.get('merge_update_columns') -%}
