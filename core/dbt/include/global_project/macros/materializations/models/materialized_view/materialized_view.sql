{% materialization materialized_view, default %}
    {% set full_refresh_mode = should_full_refresh() %}
    {% set existing_relation = load_cached_relation(this) %}
    {% set target_relation = this.incorporate(type=this.View) %}
    {% set intermediate_relation = make_intermediate_relation(target_relation) %}

    -- the intermediate_relation should not already exist in the database; get_relation
    -- will return None in that case. Otherwise, we get a relation that we can drop
    -- later, before we try to use this name for the current operation
    {% set preexisting_intermediate_relation = load_cached_relation(intermediate_relation) %}
    /*
        This relation (probably) doesn't exist yet. If it does exist, it's a leftover from
        a previous run, and we're going to try to drop it immediately. At the end of this
        materialization, we're going to rename the "existing_relation" to this identifier,
        and then we're going to drop it. In order to make sure we run the correct one of:
          - drop view ...
          - drop table ...
        We need to set the type of this relation to be the type of the existing_relation, if it exists,
        or else "view" as a sane default if it does not. Note that if the existing_relation does not
        exist, then there is nothing to move out of the way and subsequently drop. In that case,
        this relation will be effectively unused.
    */
    {% set backup_relation_type = target_relation.View if existing_relation is none else existing_relation.type %}
    {% set backup_relation = make_backup_relation(target_relation, backup_relation_type) %}

    -- as above, the backup_relation should not already exist
    {% set preexisting_backup_relation = load_cached_relation(backup_relation) %}

    -- grab current tables grants config for comparison later on
    {% set grant_config = config.get('grants') %}

    -- get config options
    {% set on_configuration_change = config.get('on_configuration_change') %}
    {% if existing_relation %}
        {% set config_updates = get_materialized_view_configuration_changes(existing_relation, config) %}
    {% endif %}

    {{ run_hooks(pre_hooks, inside_transaction=False) }}

    -- drop the temp relations if they exist already in the database
    {{ drop_relation_if_exists(preexisting_intermediate_relation) }}
    {{ drop_relation_if_exists(preexisting_backup_relation) }}

    -- `BEGIN` happens here:
    {{ run_hooks(pre_hooks, inside_transaction=True) }}

    -- determine the scenario we're in: create, full_refresh, alter, refresh data
    {% if existing_relation is none %}
        {% set build_sql = get_create_materialized_view_as_sql(target_relation, sql) %}
    {% elif full_refresh_mode or not existing_relation.is_view %}
        {% set build_sql = get_replace_materialized_view_as_sql(target_relation, sql, existing_relation, backup_relation, intermediate_relation) %}
    {% elif config_updates and on_configuration_change == 'apply' %}
        {% set build_sql = get_alter_materialized_view_as_sql(target_relation, config_updates, sql, existing_relation, backup_relation, intermediate_relation) %}
    {% elif config_updates and on_configuration_change == 'skip' %}
        {% set build_sql = '' %}
        {{ exceptions.warn("Updates were identified and `on_configuration_change` was set to `skip` for `" ~ target_relation ~ "`") }}
    {% elif config_updates and on_configuration_change == 'fail' %}
        {{ exceptions.raise_compiler_error("Updates were identified and `on_configuration_change` was set to `fail`") }}
    {% else %}
<<<<<<< HEAD
        {% set build_sql = refresh_materialized_view(target_relation) %}
=======

        -- get config options
        {% set on_configuration_change = config.get('on_configuration_change') %}
        {% if existing_relation %}
            {% set configuration_changes = get_materialized_view_configuration_changes(existing_relation, config) %}
        {% else %}
            {% set configuration_change = [] %}
        {% endif %}

        {% if configuration_changes == [] %}
            {% set build_sql = refresh_materialized_view(target_relation) %}

        {% elif on_configuration_change == 'apply' %}
            {% set build_sql = get_alter_materialized_view_as_sql(target_relation, configuration_changes, sql, existing_relation, backup_relation, intermediate_relation) %}
        {% elif on_configuration_change == 'skip' %}
            {% set build_sql = '' %}
            {{ exceptions.warn("Configuration changes were identified and `on_configuration_change` was set to `skip` for `" ~ target_relation ~ "`") }}
        {% elif on_configuration_change == 'fail' %}
            {{ exceptions.raise_compiler_error("Configuration changes were identified and `on_configuration_change` was set to `fail` for `" ~ target_relation ~ "`") }}

        {% else %}
            {{ exceptions.raise_compiler_error("Unexpected configuration scenario") }}

        {% endif %}

>>>>>>> f4aab05b
    {% endif %}

    -- build model
    {% if build_sql != '' %}
        {% call statement(name="main") %}
            {{ build_sql }}
        {% endcall %}
    {% else %}
        {% do store_raw_result(
            name="main",
            message="skip " ~ target_relation,
            code="skip",
            rows_affected="-1"
        ) %}
    {% endif %}

    {% set should_revoke = should_revoke(existing_relation, full_refresh_mode=True) %}
    {% do apply_grants(target_relation, grant_config, should_revoke=should_revoke) %}

    {% do persist_docs(target_relation, model) %}

    {% do create_indexes(target_relation) %}

    {{ run_hooks(post_hooks, inside_transaction=True) }}

    {% if build_sql != '' %}
        {{ adapter.commit() }}
    {% endif %}

    {{ drop_relation_if_exists(backup_relation) }}
    {{ drop_relation_if_exists(intermediate_relation) }}

    {{ run_hooks(post_hooks, inside_transaction=False) }}

    {{ return({'relations': [target_relation]}) }}

{% endmaterialization %}<|MERGE_RESOLUTION|>--- conflicted
+++ resolved
@@ -57,9 +57,6 @@
     {% elif config_updates and on_configuration_change == 'fail' %}
         {{ exceptions.raise_compiler_error("Updates were identified and `on_configuration_change` was set to `fail`") }}
     {% else %}
-<<<<<<< HEAD
-        {% set build_sql = refresh_materialized_view(target_relation) %}
-=======
 
         -- get config options
         {% set on_configuration_change = config.get('on_configuration_change') %}
@@ -85,7 +82,6 @@
 
         {% endif %}
 
->>>>>>> f4aab05b
     {% endif %}
 
     -- build model
