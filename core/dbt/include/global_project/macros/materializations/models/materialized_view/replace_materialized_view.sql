{% macro get_replace_materialized_view_as_sql(relation, sql, existing_relation, backup_relation, intermediate_relation) %}
    {{- log('Applying REPLACE to: ' ~ relation) -}}
    {{- adapter.dispatch('get_replace_materialized_view_as_sql', 'dbt')(relation, sql, existing_relation, backup_relation, intermediate_relation) -}}
{% endmacro %}


{% macro default__get_replace_materialized_view_as_sql(relation, sql, existing_relation, backup_relation, intermediate_relation) %}
<<<<<<< HEAD
    {{ get_create_view_as_sql(intermediate_relation, sql) }}

    {% if existing_relation is not none %}
        alter materialized view {{ existing_relation }} rename to {{ backup_relation.include(database=False, schema=False) }};
    {% endif %}

    alter materialized view {{ intermediate_relation }} rename to {{ relation.include(database=False, schema=False) }};

=======
    {{ exceptions.raise_compiler_error("Materialized views have not been implemented for this adapter.") }}
>>>>>>> f30288f7
{% endmacro %}<|MERGE_RESOLUTION|>--- conflicted
+++ resolved
@@ -5,7 +5,6 @@
 
 
 {% macro default__get_replace_materialized_view_as_sql(relation, sql, existing_relation, backup_relation, intermediate_relation) %}
-<<<<<<< HEAD
     {{ get_create_view_as_sql(intermediate_relation, sql) }}
 
     {% if existing_relation is not none %}
@@ -14,7 +13,4 @@
 
     alter materialized view {{ intermediate_relation }} rename to {{ relation.include(database=False, schema=False) }};
 
-=======
-    {{ exceptions.raise_compiler_error("Materialized views have not been implemented for this adapter.") }}
->>>>>>> f30288f7
 {% endmacro %}