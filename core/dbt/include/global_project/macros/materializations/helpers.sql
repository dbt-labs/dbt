--- conflicted
+++ resolved
@@ -73,14 +73,10 @@
   {% do return(config_full_refresh) %}
 {% endmacro %}
 
-<<<<<<< HEAD
-=======
-
 {% macro should_store_failures() %}
   {% set config_store_failures = config.get('store_failures') %}
   {% if config_store_failures is none %}
     {% set config_store_failures = flags.STORE_FAILURES %}
   {% endif %}
   {% do return(config_store_failures) %}
-{% endmacro %}
->>>>>>> 14507a28
+{% endmacro %}