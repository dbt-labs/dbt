--- conflicted
+++ resolved
@@ -26,11 +26,7 @@
 {% endmacro %}
 
 {% macro default__get_show_grant_sql(relation) %}
-<<<<<<< HEAD
     show grants on {{ relation }}
-=======
-    show grants on {{ relation }} {{ relation }}
->>>>>>> f2c957f9
 {% endmacro %}
 
 {% macro get_grant_sql(relation, grant_config) %}
@@ -42,11 +38,7 @@
         {%- set grantees = grant_config[privilege] -%}
         {%- if grantees -%}
             {%- for grantee in grantees -%}
-<<<<<<< HEAD
                 grant {{ privilege }} on {{ relation }} to {{ grantee }};
-=======
-                grant {{ privilege }} on {{ relation }} {{ relation }} to {{ grantee}};
->>>>>>> f2c957f9
             {%- endfor -%}
         {%- endif -%}
     {%- endfor -%}
@@ -61,11 +53,7 @@
         {%- set grantees = grant[privilege] -%}
         {%- if grantees -%}
                 {%- for grantee in grantees -%}
-<<<<<<< HEAD
                     revoke {{ privilege }} on {{ relation }} from {{ grantee }};
-=======
-                    revoke {{ privilege }} on {{ relation }} {{ relation }} from {{ grantee }};
->>>>>>> f2c957f9
                 {% endfor -%}
         {%- endif -%}
     {%- endfor -%}
