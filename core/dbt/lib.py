--- conflicted
+++ resolved
@@ -1,12 +1,5 @@
 import os
 from dbt.config.project import Project
-<<<<<<< HEAD
-=======
-from dbt.contracts.results import RunningStatus, collect_timing_info
-from dbt.events.functions import fire_event
-from dbt.events.types import NodeCompiling, NodeExecuting
-from dbt.task.sql import SqlCompileRunner
->>>>>>> f98e867e
 from dataclasses import dataclass
 from dbt.cli.resolvers import default_profiles_dir
 from dbt.config.runtime import load_profile, load_project
@@ -22,60 +15,8 @@
     target: str
 
 
-<<<<<<< HEAD
-=======
-# TODO remove when switch to new dbt compile
-class SqlCompileRunnerNoIntrospection(SqlCompileRunner):
-    def compile_and_execute(self, manifest, ctx):
-        """
-        This version of this method does not connect to the data warehouse.
-        As a result, introspective queries at compilation will not be supported
-        and will throw an error.
 
-        TODO: This is a temporary solution to more complex permissions requirements
-        for the semantic layer, and thus largely duplicates the code in the parent class
-        method. Once conditional credential usage is enabled, this should be removed.
-        """
-        result = None
-        ctx.node.update_event_status(node_status=RunningStatus.Compiling)
-        fire_event(
-            NodeCompiling(
-                node_info=ctx.node.node_info,
-            )
-        )
-        with collect_timing_info("compile") as timing_info:
-            # if we fail here, we still have a compiled node to return
-            # this has the benefit of showing a build path for the errant
-            # model
-            ctx.node = self.compile(manifest)
-        ctx.timing.append(timing_info)
-
-        # for ephemeral nodes, we only want to compile, not run
-        if not ctx.node.is_ephemeral_model:
-            ctx.node.update_event_status(node_status=RunningStatus.Executing)
-            fire_event(
-                NodeExecuting(
-                    node_info=ctx.node.node_info,
-                )
-            )
-            with collect_timing_info("execute") as timing_info:
-                result = self.run(ctx.node, manifest)
-                ctx.node = result.node
-
-            ctx.timing.append(timing_info)
-
-        return result
-
-
-# TODO remove when we can pass in params to dbt runner and load manifest switch to use dbt parse
-def load_profile_project(project_dir, profile_name_override=None):
-    profile = load_profile(project_dir, {}, profile_name_override)
-    project = load_project(project_dir, False, profile, {})
-    return profile, project
-
-
-# TODO remove when we can pass in params to dbt runner and load manifest switch to use dbt parse
->>>>>>> f98e867e
+# TODO remove when dbt-server no longer pre load a manifest in memory
 def get_dbt_config(project_dir, args=None, single_threaded=False):
     from dbt.config.runtime import RuntimeConfig
     import dbt.adapters.factory
@@ -120,56 +61,8 @@
     return config
 
 
-<<<<<<< HEAD
-=======
-# TODO remove when the bottom two functions are removed
-def _get_operation_node(manifest, project_path, sql, node_name):
-    from dbt.parser.manifest import process_node
-    from dbt.parser.sql import SqlBlockParser
-    import dbt.adapters.factory
-
-    config = get_dbt_config(project_path)
-    block_parser = SqlBlockParser(
-        project=config,
-        manifest=manifest,
-        root_project=config,
-    )
-
-    adapter = dbt.adapters.factory.get_adapter(config)
-    sql_node = block_parser.parse_remote(sql, node_name)
-    process_node(config, manifest, sql_node)
-    return config, sql_node, adapter
-
-
-# TODO remove when switch over to new dbt compile
-def compile_sql(manifest, project_path, sql, node_name="query"):
-    config, node, adapter = _get_operation_node(manifest, project_path, sql, node_name)
-    allow_introspection = str(os.environ.get("__DBT_ALLOW_INTROSPECTION", "1")).lower() in (
-        "true",
-        "1",
-        "on",
-    )
-
-    if allow_introspection:
-        runner = SqlCompileRunner(config, adapter, node, 1, 1)
-    else:
-        runner = SqlCompileRunnerNoIntrospection(config, adapter, node, 1, 1)
-    return runner.safe_run(manifest)
-
-
-# TODO remove when switch over to new dbt show
-def execute_sql(manifest, project_path, sql, node_name="query"):
-    from dbt.task.sql import SqlExecuteRunner
-
-    config, node, adapter = _get_operation_node(manifest, project_path, sql, node_name)
-
-    runner = SqlExecuteRunner(config, adapter, node, 1, 1)
-
-    return runner.safe_run(manifest)
-
 
 # TODO remove when we return a manifest from compile command
->>>>>>> f98e867e
 def parse_to_manifest(config):
     from dbt.parser.manifest import ManifestLoader
 
