from dbt.contracts.util import Replaceable, Mergeable, list_str, Identifier
<<<<<<< HEAD
from dbt.contracts.connection import QueryComment
from dbt.helper_types import NoValue
from dbt.dataclass_schema import (
=======
from dbt.adapters.contracts.connection import QueryComment, UserConfigContract
from dbt.common.helper_types import NoValue
from dbt.common.dataclass_schema import (
>>>>>>> 77632122
    dbtClassMixin,
    ValidationError,
    ExtensibleDbtClassMixin,
    dbtMashConfig,
)
from dataclasses import dataclass, field
from typing import Optional, List, Dict, Union, Any, ClassVar
from typing_extensions import Annotated
from mashumaro.types import SerializableType
from mashumaro.jsonschema.annotations import Pattern


DEFAULT_SEND_ANONYMOUS_USAGE_STATS = True


class SemverString(str, SerializableType):
    def _serialize(self) -> str:
        return self

    @classmethod
    def _deserialize(cls, value: str) -> "SemverString":
        return SemverString(value)


# This supports full semver, but also allows for 2 group version numbers, (allows '1.0').
sem_ver_pattern = r"^(0|[1-9]\d*)\.(0|[1-9]\d*)(\.(0|[1-9]\d*)(?:-((?:0|[1-9]\d*|\d*[a-zA-Z-][0-9a-zA-Z-]*)(?:\.(?:0|[1-9]\d*|\d*[a-zA-Z-][0-9a-zA-Z-]*))*))?(?:\+([0-9a-zA-Z-]+(?:\.[0-9a-zA-Z-]+)*))?)?$"


@dataclass
class Quoting(dbtClassMixin, Mergeable):
    schema: Optional[bool] = None
    database: Optional[bool] = None
    project: Optional[bool] = None
    identifier: Optional[bool] = None


@dataclass
class Package(dbtClassMixin, Replaceable):
    pass


@dataclass
class LocalPackage(Package):
    local: str
    unrendered: Dict[str, Any] = field(default_factory=dict)


# `float` also allows `int`, according to PEP484 (and jsonschema!)
RawVersion = Union[str, float]


@dataclass
class TarballPackage(Package):
    tarball: str
    name: str
    unrendered: Dict[str, Any] = field(default_factory=dict)


@dataclass
class GitPackage(Package):
    git: str
    revision: Optional[RawVersion] = None
    warn_unpinned: Optional[bool] = field(default=None, metadata={"alias": "warn-unpinned"})
    subdirectory: Optional[str] = None
    unrendered: Dict[str, Any] = field(default_factory=dict)

    def get_revisions(self) -> List[str]:
        if self.revision is None:
            return []
        else:
            return [str(self.revision)]


@dataclass
class RegistryPackage(Package):
    package: str
    version: Union[RawVersion, List[RawVersion]]
    install_prerelease: Optional[bool] = False
    unrendered: Dict[str, Any] = field(default_factory=dict)

    def get_versions(self) -> List[str]:
        if isinstance(self.version, list):
            return [str(v) for v in self.version]
        else:
            return [str(self.version)]


PackageSpec = Union[LocalPackage, TarballPackage, GitPackage, RegistryPackage]


@dataclass
class PackageConfig(dbtClassMixin, Replaceable):
    packages: List[PackageSpec]

    @classmethod
    def validate(cls, data):
        for package in data.get("packages", data):
            if isinstance(package, dict) and package.get("package"):
                if not package["version"]:
                    raise ValidationError(
                        f"{package['package']} is missing the version. When installing from the Hub "
                        "package index, version is a required property"
                    )

                if "/" not in package["package"]:
                    raise ValidationError(
                        f"{package['package']} was not found in the package index. Packages on the index "
                        "require a namespace, e.g dbt-labs/dbt_utils"
                    )
        super().validate(data)


@dataclass
class ProjectPackageMetadata:
    name: str
    packages: List[PackageSpec]

    @classmethod
    def from_project(cls, project):
        return cls(name=project.project_name, packages=project.packages.packages)


@dataclass
class Downloads(ExtensibleDbtClassMixin, Replaceable):
    tarball: str


@dataclass
class RegistryPackageMetadata(
    ExtensibleDbtClassMixin,
    ProjectPackageMetadata,
):
    downloads: Downloads


# A list of all the reserved words that packages may not have as names.
BANNED_PROJECT_NAMES = {
    "_sql_results",
    "adapter",
    "api",
    "column",
    "config",
    "context",
    "database",
    "env",
    "env_var",
    "exceptions",
    "execute",
    "flags",
    "fromjson",
    "fromyaml",
    "graph",
    "invocation_id",
    "load_agate_table",
    "load_result",
    "log",
    "model",
    "modules",
    "post_hooks",
    "pre_hooks",
    "ref",
    "render",
    "return",
    "run_started_at",
    "schema",
    "source",
    "sql",
    "sql_now",
    "store_result",
    "store_raw_result",
    "target",
    "this",
    "tojson",
    "toyaml",
    "try_or_compiler_error",
    "var",
    "write",
}


@dataclass
class Project(dbtClassMixin, Replaceable):
    _hyphenated: ClassVar[bool] = True
    # Annotated is used by mashumaro for jsonschema generation
    name: Annotated[Identifier, Pattern(r"^[^\d\W]\w*$")]
    config_version: Optional[int] = 2
    # Annotated is used by mashumaro for jsonschema generation
    version: Optional[Union[Annotated[SemverString, Pattern(sem_ver_pattern)], float]] = None
    project_root: Optional[str] = None
    source_paths: Optional[List[str]] = None
    model_paths: Optional[List[str]] = None
    macro_paths: Optional[List[str]] = None
    data_paths: Optional[List[str]] = None
    seed_paths: Optional[List[str]] = None
    test_paths: Optional[List[str]] = None
    analysis_paths: Optional[List[str]] = None
    docs_paths: Optional[List[str]] = None
    asset_paths: Optional[List[str]] = None
    target_path: Optional[str] = None
    snapshot_paths: Optional[List[str]] = None
    clean_targets: Optional[List[str]] = None
    profile: Optional[str] = None
    log_path: Optional[str] = None
    packages_install_path: Optional[str] = None
    quoting: Optional[Quoting] = None
    on_run_start: Optional[List[str]] = field(default_factory=list_str)
    on_run_end: Optional[List[str]] = field(default_factory=list_str)
    require_dbt_version: Optional[Union[List[str], str]] = None
    dispatch: List[Dict[str, Any]] = field(default_factory=list)
    models: Dict[str, Any] = field(default_factory=dict)
    seeds: Dict[str, Any] = field(default_factory=dict)
    snapshots: Dict[str, Any] = field(default_factory=dict)
    analyses: Dict[str, Any] = field(default_factory=dict)
    sources: Dict[str, Any] = field(default_factory=dict)
    tests: Dict[str, Any] = field(default_factory=dict)
    metrics: Dict[str, Any] = field(default_factory=dict)
    semantic_models: Dict[str, Any] = field(default_factory=dict)
    saved_queries: Dict[str, Any] = field(default_factory=dict)
    exposures: Dict[str, Any] = field(default_factory=dict)
    vars: Optional[Dict[str, Any]] = field(
        default=None,
        metadata=dict(
            description="map project names to their vars override dicts",
        ),
    )
    packages: List[PackageSpec] = field(default_factory=list)
    query_comment: Optional[Union[QueryComment, NoValue, str]] = field(default_factory=NoValue)
    restrict_access: bool = False
    dbt_cloud: Optional[Dict[str, Any]] = None

    class Config(dbtMashConfig):
        # These tell mashumaro to use aliases for jsonschema and for "from_dict"
        aliases = {
            "config_version": "config-version",
            "project_root": "project-root",
            "source_paths": "source-paths",
            "model_paths": "model-paths",
            "macro_paths": "macro-paths",
            "data_paths": "data-paths",
            "seed_paths": "seed-paths",
            "test_paths": "test-paths",
            "analysis_paths": "analysis-paths",
            "docs_paths": "docs-paths",
            "asset_paths": "asset-paths",
            "target_path": "target-path",
            "snapshot_paths": "snapshot-paths",
            "clean_targets": "clean-targets",
            "log_path": "log-path",
            "packages_install_path": "packages-install-path",
            "on_run_start": "on-run-start",
            "on_run_end": "on-run-end",
            "require_dbt_version": "require-dbt-version",
            "query_comment": "query-comment",
            "restrict_access": "restrict-access",
            "semantic_models": "semantic-models",
            "saved_queries": "saved-queries",
            "dbt_cloud": "dbt-cloud",
        }

    @classmethod
    def validate(cls, data):
        super().validate(data)
        if data["name"] in BANNED_PROJECT_NAMES:
            raise ValidationError(f"Invalid project name: {data['name']} is a reserved word")
        # validate dispatch config
        if "dispatch" in data and data["dispatch"]:
            entries = data["dispatch"]
            for entry in entries:
                if (
                    "macro_namespace" not in entry
                    or "search_order" not in entry
                    or not isinstance(entry["search_order"], list)
                ):
                    raise ValidationError(f"Invalid project dispatch config: {entry}")
        if "dbt_cloud" in data and not isinstance(data["dbt_cloud"], dict):
            raise ValidationError(
                f"Invalid dbt_cloud config. Expected a 'dict' but got '{type(data['dbt_cloud'])}'"
            )


@dataclass
class ProjectFlags(ExtensibleDbtClassMixin, Replaceable):
    cache_selected_only: Optional[bool] = None
    debug: Optional[bool] = None
    fail_fast: Optional[bool] = None
    indirect_selection: Optional[str] = None
    log_format: Optional[str] = None
    log_format_file: Optional[str] = None
    log_level: Optional[str] = None
    log_level_file: Optional[str] = None
    partial_parse: Optional[bool] = None
    populate_cache: Optional[bool] = None
    printer_width: Optional[int] = None
    send_anonymous_usage_stats: bool = DEFAULT_SEND_ANONYMOUS_USAGE_STATS
    static_parser: Optional[bool] = None
    use_colors: Optional[bool] = None
    use_colors_file: Optional[bool] = None
    use_experimental_parser: Optional[bool] = None
    version_check: Optional[bool] = None
    warn_error: Optional[bool] = None
    warn_error_options: Optional[Dict[str, Union[str, List[str]]]] = None
    write_json: Optional[bool] = None


@dataclass
class ProfileConfig(dbtClassMixin, Replaceable):
    profile_name: str
    target_name: str
    threads: int
    # TODO: make this a dynamic union of some kind?
    credentials: Optional[Dict[str, Any]]


@dataclass
class ConfiguredQuoting(Quoting, Replaceable):
    identifier: bool = True
    schema: bool = True
    database: Optional[bool] = None
    project: Optional[bool] = None


@dataclass
class Configuration(Project, ProfileConfig):
    cli_vars: Dict[str, Any] = field(
        default_factory=dict,
        metadata={"preserve_underscore": True},
    )
    quoting: Optional[ConfiguredQuoting] = None


@dataclass
class ProjectList(dbtClassMixin):
    projects: Dict[str, Project]<|MERGE_RESOLUTION|>--- conflicted
+++ resolved
@@ -1,13 +1,7 @@
 from dbt.contracts.util import Replaceable, Mergeable, list_str, Identifier
-<<<<<<< HEAD
-from dbt.contracts.connection import QueryComment
-from dbt.helper_types import NoValue
-from dbt.dataclass_schema import (
-=======
-from dbt.adapters.contracts.connection import QueryComment, UserConfigContract
+from dbt.adapters.contracts.connection import QueryComment
 from dbt.common.helper_types import NoValue
 from dbt.common.dataclass_schema import (
->>>>>>> 77632122
     dbtClassMixin,
     ValidationError,
     ExtensibleDbtClassMixin,
