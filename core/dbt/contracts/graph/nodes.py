--- conflicted
+++ resolved
@@ -827,11 +827,6 @@
                     f"Materialization changed with enforced constraints: \n    - {materialization_changes_str}"
                 )
 
-<<<<<<< HEAD
-    @property
-    def is_latest_version(self) -> bool:
-        return self.version is not None and self.version == self.latest_version
-=======
             if self.version is None:
                 warn_or_error(
                     UnversionedBreakingChange(
@@ -853,7 +848,6 @@
                         node=self,
                     )
                 )
->>>>>>> 417fc2a7
 
         # Otherwise, the contract has changed -- same_contract: False
         return False
