import os
import time
from dataclasses import dataclass, field
from enum import Enum
import hashlib

from mashumaro.types import SerializableType
from typing import (
    Optional,
    Union,
    List,
    Dict,
    Any,
    Sequence,
    Tuple,
    Iterator,
)

from dbt.dataclass_schema import dbtClassMixin, ExtensibleDbtClassMixin

from dbt.clients.system import write_file
from dbt.contracts.files import FileHash
from dbt.contracts.graph.unparsed import (
    Docs,
    ExposureType,
    ExternalTable,
    FreshnessThreshold,
    HasYamlMetadata,
    MacroArgument,
    MaturityType,
    MetricFilter,
    MetricTime,
    Owner,
    Quoting,
    TestDef,
    NodeVersion,
    UnparsedSourceDefinition,
    UnparsedSourceTableDefinition,
    UnparsedColumn,
)
from dbt.contracts.util import Replaceable, AdditionalPropertiesMixin
from dbt.events.functions import warn_or_error
from dbt.exceptions import ParsingError, InvalidAccessTypeError, ModelContractError
from dbt.events.types import (
    SeedIncreased,
    SeedExceedsLimitSamePath,
    SeedExceedsLimitAndPathChanged,
    SeedExceedsLimitChecksumChanged,
    ValidationWarning,
)
from dbt.events.contextvars import set_contextvars
from dbt.flags import get_flags
from dbt.node_types import ModelLanguage, NodeType, AccessType

from .model_config import (
    NodeConfig,
    SeedConfig,
    TestConfig,
    SourceConfig,
    MetricConfig,
    ExposureConfig,
    EmptySnapshotConfig,
    SnapshotConfig,
)


# =====================================================================
# This contains the classes for all of the nodes and node-like objects
# in the manifest. In the "nodes" dictionary of the manifest we find
# all of the objects in the ManifestNode union below. In addition the
# manifest contains "macros", "sources", "metrics", "exposures", "docs",
# and "disabled" dictionaries.
#
# The SeedNode is a ManifestNode, but can't be compiled because it has
# no SQL.
#
# All objects defined in this file should have BaseNode as a parent
# class.
#
# The two objects which do not show up in the DAG are Macro and
# Documentation.
# =====================================================================


# ==================================================
# Various parent classes and node attribute classes
# ==================================================


@dataclass
class BaseNode(dbtClassMixin, Replaceable):
    """All nodes or node-like objects in this file should have this as a base class"""

    name: str
    resource_type: NodeType
    package_name: str
    path: str
    original_file_path: str
    unique_id: str

    @property
    def search_name(self):
        return self.name

    @property
    def file_id(self):
        return f"{self.package_name}://{self.original_file_path}"

    @property
    def is_refable(self):
        return self.resource_type in NodeType.refable()

    @property
    def should_store_failures(self):
        return False

    # will this node map to an object in the database?
    @property
    def is_relational(self):
        return self.resource_type in NodeType.refable()

    @property
    def is_ephemeral(self):
        return self.config.materialized == "ephemeral"

    @property
    def is_ephemeral_model(self):
        return self.is_refable and self.is_ephemeral

    def get_materialization(self):
        return self.config.materialized


@dataclass
class GraphNode(BaseNode):
    """Nodes in the DAG. Macro and Documentation don't have fqn."""

    fqn: List[str]

    def same_fqn(self, other) -> bool:
        return self.fqn == other.fqn


@dataclass
class RefArgs(dbtClassMixin):
    name: str
    package: Optional[str] = None
    version: Optional[NodeVersion] = None

    @property
    def positional_args(self) -> List[str]:
        if self.package:
            return [self.package, self.name]
        else:
            return [self.name]

    @property
    def keyword_args(self) -> Dict[str, Optional[NodeVersion]]:
        if self.version:
            return {"version": self.version}
        else:
            return {}


class ConstraintType(str, Enum):
    check = "check"
    not_null = "not_null"
    unique = "unique"
    primary_key = "primary_key"
    foreign_key = "foreign_key"
    custom = "custom"

    @classmethod
    def is_valid(cls, item):
        try:
            cls(item)
        except ValueError:
            return False
        return True


@dataclass
class ColumnLevelConstraint(dbtClassMixin):
    type: ConstraintType
    name: Optional[str] = None
    expression: Optional[str] = None
    warn_unenforced: bool = (
        True  # Warn if constraint cannot be enforced by platform but will be in DDL
    )
    warn_unsupported: bool = (
        True  # Warn if constraint is not supported by the platform and won't be in DDL
    )


@dataclass
class ModelLevelConstraint(ColumnLevelConstraint):
    columns: List[str] = field(default_factory=list)


@dataclass
class ColumnInfo(AdditionalPropertiesMixin, ExtensibleDbtClassMixin, Replaceable):
    """Used in all ManifestNodes and SourceDefinition"""

    name: str
    description: str = ""
    meta: Dict[str, Any] = field(default_factory=dict)
    data_type: Optional[str] = None
    constraints: List[ColumnLevelConstraint] = field(default_factory=list)
    quote: Optional[bool] = None
    tags: List[str] = field(default_factory=list)
    _extra: Dict[str, Any] = field(default_factory=dict)


@dataclass
class Contract(dbtClassMixin, Replaceable):
    enforced: bool = False
    checksum: Optional[str] = None


# Metrics, exposures,
@dataclass
class HasRelationMetadata(dbtClassMixin, Replaceable):
    database: Optional[str]
    schema: str

    # Can't set database to None like it ought to be
    # because it messes up the subclasses and default parameters
    # so hack it here
    @classmethod
    def __pre_deserialize__(cls, data):
        data = super().__pre_deserialize__(data)
        if "database" not in data:
            data["database"] = None
        return data


@dataclass
class MacroDependsOn(dbtClassMixin, Replaceable):
    """Used only in the Macro class"""

    macros: List[str] = field(default_factory=list)

    # 'in' on lists is O(n) so this is O(n^2) for # of macros
    def add_macro(self, value: str):
        if value not in self.macros:
            self.macros.append(value)


@dataclass
class DependsOn(MacroDependsOn):
    nodes: List[str] = field(default_factory=list)

    def add_node(self, value: str):
        if value not in self.nodes:
            self.nodes.append(value)


@dataclass
class ParsedNodeMandatory(GraphNode, HasRelationMetadata, Replaceable):
    alias: str
    checksum: FileHash
    config: NodeConfig = field(default_factory=NodeConfig)

    @property
    def identifier(self):
        return self.alias


# This needs to be in all ManifestNodes and also in SourceDefinition,
# because of "source freshness"
@dataclass
class NodeInfoMixin:
    _event_status: Dict[str, Any] = field(default_factory=dict)

    @property
    def node_info(self):
        node_info = {
            "node_path": getattr(self, "path", None),
            "node_name": getattr(self, "name", None),
            "unique_id": getattr(self, "unique_id", None),
            "resource_type": str(getattr(self, "resource_type", "")),
            "materialized": self.config.get("materialized"),
            "node_status": str(self._event_status.get("node_status")),
            "node_started_at": self._event_status.get("started_at"),
            "node_finished_at": self._event_status.get("finished_at"),
            "meta": getattr(self, "meta", {}),
            "node_relation": {
                "database": getattr(self, "database", None),
                "schema": getattr(self, "schema", None),
                "alias": getattr(self, "alias", None),
                "relation_name": getattr(self, "relation_name", None),
            },
        }
        return node_info

    def update_event_status(self, **kwargs):
        for k, v in kwargs.items():
            self._event_status[k] = v
        set_contextvars(node_info=self.node_info)

    def clear_event_status(self):
        self._event_status = dict()


@dataclass
class ParsedNode(NodeInfoMixin, ParsedNodeMandatory, SerializableType):
    tags: List[str] = field(default_factory=list)
    description: str = field(default="")
    columns: Dict[str, ColumnInfo] = field(default_factory=dict)
    meta: Dict[str, Any] = field(default_factory=dict)
    group: Optional[str] = None
    docs: Docs = field(default_factory=Docs)
    patch_path: Optional[str] = None
    build_path: Optional[str] = None
    deferred: bool = False
    unrendered_config: Dict[str, Any] = field(default_factory=dict)
    created_at: float = field(default_factory=lambda: time.time())
    config_call_dict: Dict[str, Any] = field(default_factory=dict)
    relation_name: Optional[str] = None
    raw_code: str = ""

    def write_node(self, target_path: str, subdirectory: str, payload: str):
        if os.path.basename(self.path) == os.path.basename(self.original_file_path):
            # One-to-one relationship of nodes to files.
            path = self.original_file_path
        else:
            #  Many-to-one relationship of nodes to files.
            path = os.path.join(self.original_file_path, self.path)
        full_path = os.path.join(target_path, subdirectory, self.package_name, path)

        write_file(full_path, payload)
        return full_path

    def _serialize(self):
        return self.to_dict()

    def __post_serialize__(self, dct):
        dct = super().__post_serialize__(dct)
        if "_event_status" in dct:
            del dct["_event_status"]
        return dct

    @classmethod
    def _deserialize(cls, dct: Dict[str, int]):
        # The serialized ParsedNodes do not differ from each other
        # in fields that would allow 'from_dict' to distinguis
        # between them.
        resource_type = dct["resource_type"]
        if resource_type == "model":
            return ModelNode.from_dict(dct)
        elif resource_type == "analysis":
            return AnalysisNode.from_dict(dct)
        elif resource_type == "seed":
            return SeedNode.from_dict(dct)
        elif resource_type == "rpc":
            return RPCNode.from_dict(dct)
        elif resource_type == "sql":
            return SqlNode.from_dict(dct)
        elif resource_type == "test":
            if "test_metadata" in dct:
                return GenericTestNode.from_dict(dct)
            else:
                return SingularTestNode.from_dict(dct)
        elif resource_type == "operation":
            return HookNode.from_dict(dct)
        elif resource_type == "seed":
            return SeedNode.from_dict(dct)
        elif resource_type == "snapshot":
            return SnapshotNode.from_dict(dct)
        else:
            return cls.from_dict(dct)

    def _persist_column_docs(self) -> bool:
        if hasattr(self.config, "persist_docs"):
            assert isinstance(self.config, NodeConfig)
            return bool(self.config.persist_docs.get("columns"))
        return False

    def _persist_relation_docs(self) -> bool:
        if hasattr(self.config, "persist_docs"):
            assert isinstance(self.config, NodeConfig)
            return bool(self.config.persist_docs.get("relation"))
        return False

    def same_persisted_description(self, other) -> bool:
        # the check on configs will handle the case where we have different
        # persist settings, so we only have to care about the cases where they
        # are the same..
        if self._persist_relation_docs():
            if self.description != other.description:
                return False

        if self._persist_column_docs():
            # assert other._persist_column_docs()
            column_descriptions = {k: v.description for k, v in self.columns.items()}
            other_column_descriptions = {k: v.description for k, v in other.columns.items()}
            if column_descriptions != other_column_descriptions:
                return False

        return True

    def same_body(self, other) -> bool:
        return self.raw_code == other.raw_code

    def same_database_representation(self, other) -> bool:
        # compare the config representation, not the node's config value. This
        # compares the configured value, rather than the ultimate value (so
        # generate_*_name and unset values derived from the target are
        # ignored)
        keys = ("database", "schema", "alias")
        for key in keys:
            mine = self.unrendered_config.get(key)
            others = other.unrendered_config.get(key)
            if mine != others:
                return False
        return True

    def same_config(self, old) -> bool:
        return self.config.same_contents(
            self.unrendered_config,
            old.unrendered_config,
        )

    def build_contract_checksum(self):
        pass

    def same_contract(self, old) -> bool:
        # This would only apply to seeds
        return True

    def patch(self, patch: "ParsedNodePatch"):
        """Given a ParsedNodePatch, add the new information to the node."""
        # NOTE: Constraint patching is awkwardly done in the parse_patch function
        # which calls this one. We need to combine the logic.

        # explicitly pick out the parts to update so we don't inadvertently
        # step on the model name or anything
        # Note: config should already be updated
        self.patch_path: Optional[str] = patch.file_id
        # update created_at so process_docs will run in partial parsing
        self.created_at = time.time()
        self.description = patch.description
        self.columns = patch.columns
        self.name = patch.name

        # TODO: version, is_latest_version, and access are specific to ModelNodes, consider splitting out to ModelNode
        if self.resource_type != NodeType.Model:
            if patch.version:
                warn_or_error(
                    ValidationWarning(
                        field_name="version",
                        resource_type=self.resource_type.value,
                        node_name=patch.name,
                    )
                )
            if patch.is_latest_version:
                warn_or_error(
                    ValidationWarning(
                        field_name="is_latest_version",
                        resource_type=self.resource_type.value,
                        node_name=patch.name,
                    )
                )
        self.version = patch.version
        self.is_latest_version = patch.is_latest_version

        # This might not be the ideal place to validate the "access" field,
        # but at this point we have the information we need to properly
        # validate and we don't before this.
        if patch.access:
            if self.resource_type == NodeType.Model:
                if AccessType.is_valid(patch.access):
                    self.access = AccessType(patch.access)
                else:
                    raise InvalidAccessTypeError(
                        unique_id=self.unique_id,
                        field_value=patch.access,
                    )
            else:
                warn_or_error(
                    ValidationWarning(
                        field_name="access",
                        resource_type=self.resource_type.value,
                        node_name=patch.name,
                    )
                )

    def same_contents(self, old) -> bool:
        if old is None:
            return False

        # Need to ensure that same_contract is called because it
        # could throw an error
        same_contract = self.same_contract(old)
        return (
            self.same_body(old)
            and self.same_config(old)
            and self.same_persisted_description(old)
            and self.same_fqn(old)
            and self.same_database_representation(old)
            and same_contract
            and True
        )


@dataclass
class InjectedCTE(dbtClassMixin, Replaceable):
    """Used in CompiledNodes as part of ephemeral model processing"""

    id: str
    sql: str


@dataclass
class CompiledNode(ParsedNode):
    """Contains attributes necessary for SQL files and nodes with refs, sources, etc,
    so all ManifestNodes except SeedNode."""

    language: str = "sql"
    refs: List[RefArgs] = field(default_factory=list)
    sources: List[List[str]] = field(default_factory=list)
    metrics: List[List[str]] = field(default_factory=list)
    depends_on: DependsOn = field(default_factory=DependsOn)
    compiled_path: Optional[str] = None
    compiled: bool = False
    compiled_code: Optional[str] = None
    extra_ctes_injected: bool = False
    extra_ctes: List[InjectedCTE] = field(default_factory=list)
    _pre_injected_sql: Optional[str] = None
    contract: Contract = field(default_factory=Contract)

    @property
    def empty(self):
        return not self.raw_code.strip()

    def set_cte(self, cte_id: str, sql: str):
        """This is the equivalent of what self.extra_ctes[cte_id] = sql would
        do if extra_ctes were an OrderedDict
        """
        for cte in self.extra_ctes:
            # Because it's possible that multiple threads are compiling the
            # node at the same time, we don't want to overwrite already compiled
            # sql in the extra_ctes with empty sql.
            if cte.id == cte_id:
                break
        else:
            self.extra_ctes.append(InjectedCTE(id=cte_id, sql=sql))

    def __post_serialize__(self, dct):
        dct = super().__post_serialize__(dct)
        if "_pre_injected_sql" in dct:
            del dct["_pre_injected_sql"]
        # Remove compiled attributes
        if "compiled" in dct and dct["compiled"] is False:
            del dct["compiled"]
            del dct["extra_ctes_injected"]
            del dct["extra_ctes"]
            # "omit_none" means these might not be in the dictionary
            if "compiled_code" in dct:
                del dct["compiled_code"]
        return dct

    @property
    def depends_on_nodes(self):
        return self.depends_on.nodes

    @property
    def depends_on_macros(self):
        return self.depends_on.macros

    def build_contract_checksum(self):
        # We don't need to construct the checksum if the model does not
        # have contract enforced, because it won't be used.
        # This needs to be executed after contract config is set
        if self.contract.enforced is True:
            contract_state = ""
            # We need to sort the columns so that order doesn't matter
            # columns is a str: ColumnInfo dictionary
            sorted_columns = sorted(self.columns.values(), key=lambda col: col.name)
            for column in sorted_columns:
                contract_state += f"|{column.name}"
                contract_state += str(column.data_type)
            data = contract_state.encode("utf-8")
            self.contract.checksum = hashlib.new("sha256", data).hexdigest()

    def same_contract(self, old) -> bool:
        if old.contract.enforced is False and self.contract.enforced is False:
            # Not a change
            return True
        if old.contract.enforced is False and self.contract.enforced is True:
            # A change, but not a breaking change
            return False

        breaking_change_reasons = []
        if old.contract.enforced is True and self.contract.enforced is False:
            # Breaking change: throw an error
            # Note: we don't have contract.checksum for current node, so build
            self.build_contract_checksum()
            breaking_change_reasons.append("contract has been disabled")

        if self.contract.checksum != old.contract.checksum:
            # Breaking change, throw error
            breaking_change_reasons.append("column definitions have changed")

        if breaking_change_reasons:
            raise (ModelContractError(reasons=" and ".join(breaking_change_reasons), node=self))
        else:
            # no breaking changes
            return True


# ====================================
# CompiledNode subclasses
# ====================================


@dataclass
class AnalysisNode(CompiledNode):
    resource_type: NodeType = field(metadata={"restrict": [NodeType.Analysis]})


@dataclass
class HookNode(CompiledNode):
    resource_type: NodeType = field(metadata={"restrict": [NodeType.Operation]})
    index: Optional[int] = None


@dataclass
class ModelNode(CompiledNode):
    resource_type: NodeType = field(metadata={"restrict": [NodeType.Model]})
    access: AccessType = AccessType.Protected
<<<<<<< HEAD
    version: Optional[NodeVersion] = None
    is_latest_version: Optional[bool] = None

    @property
    def search_name(self):
        if self.version is None:
            return self.name
        else:
            return f"{self.name}.v{self.version}"
=======
    constraints: List[ModelLevelConstraint] = field(default_factory=list)
>>>>>>> 2971b9a0


# TODO: rm?
@dataclass
class RPCNode(CompiledNode):
    resource_type: NodeType = field(metadata={"restrict": [NodeType.RPCCall]})


@dataclass
class SqlNode(CompiledNode):
    resource_type: NodeType = field(metadata={"restrict": [NodeType.SqlOperation]})


# ====================================
# Seed node
# ====================================


@dataclass
class SeedNode(ParsedNode):  # No SQLDefaults!
    resource_type: NodeType = field(metadata={"restrict": [NodeType.Seed]})
    config: SeedConfig = field(default_factory=SeedConfig)
    # seeds need the root_path because the contents are not loaded initially
    # and we need the root_path to load the seed later
    root_path: Optional[str] = None
    depends_on: MacroDependsOn = field(default_factory=MacroDependsOn)

    def same_seeds(self, other: "SeedNode") -> bool:
        # for seeds, we check the hashes. If the hashes are different types,
        # no match. If the hashes are both the same 'path', log a warning and
        # assume they are the same
        # if the current checksum is a path, we want to log a warning.
        result = self.checksum == other.checksum

        if self.checksum.name == "path":
            msg: str
            if other.checksum.name != "path":
                warn_or_error(
                    SeedIncreased(package_name=self.package_name, name=self.name), node=self
                )
            elif result:
                warn_or_error(
                    SeedExceedsLimitSamePath(package_name=self.package_name, name=self.name),
                    node=self,
                )
            elif not result:
                warn_or_error(
                    SeedExceedsLimitAndPathChanged(package_name=self.package_name, name=self.name),
                    node=self,
                )
            else:
                warn_or_error(
                    SeedExceedsLimitChecksumChanged(
                        package_name=self.package_name,
                        name=self.name,
                        checksum_name=other.checksum.name,
                    ),
                    node=self,
                )

        return result

    @property
    def empty(self):
        """Seeds are never empty"""
        return False

    def _disallow_implicit_dependencies(self):
        """Disallow seeds to take implicit upstream dependencies via pre/post hooks"""
        # Seeds are root nodes in the DAG. They cannot depend on other nodes.
        # However, it's possible to define pre- and post-hooks on seeds, and for those
        # hooks to include {{ ref(...) }}. This worked in previous versions, but it
        # was never officially documented or supported behavior. Let's raise an explicit error,
        # which will surface during parsing if the user has written code such that we attempt
        # to capture & record a ref/source/metric call on the SeedNode.
        # For more details: https://github.com/dbt-labs/dbt-core/issues/6806
        hooks = [f'- pre_hook: "{hook.sql}"' for hook in self.config.pre_hook] + [
            f'- post_hook: "{hook.sql}"' for hook in self.config.post_hook
        ]
        hook_list = "\n".join(hooks)
        message = f"""
Seeds cannot depend on other nodes. dbt detected a seed with a pre- or post-hook
that calls 'ref', 'source', or 'metric', either directly or indirectly via other macros.

Error raised for '{self.unique_id}', which has these hooks defined: \n{hook_list}
        """
        raise ParsingError(message)

    @property
    def refs(self):
        self._disallow_implicit_dependencies()

    @property
    def sources(self):
        self._disallow_implicit_dependencies()

    @property
    def metrics(self):
        self._disallow_implicit_dependencies()

    def same_body(self, other) -> bool:
        return self.same_seeds(other)

    @property
    def depends_on_nodes(self):
        return []

    @property
    def depends_on_macros(self) -> List[str]:
        return self.depends_on.macros

    @property
    def extra_ctes(self):
        return []

    @property
    def extra_ctes_injected(self):
        return False

    @property
    def language(self):
        return "sql"


# ====================================
# Singular Test node
# ====================================


class TestShouldStoreFailures:
    @property
    def should_store_failures(self):
        if self.config.store_failures:
            return self.config.store_failures
        return get_flags().STORE_FAILURES

    @property
    def is_relational(self):
        if self.should_store_failures:
            return True
        return False


@dataclass
class SingularTestNode(TestShouldStoreFailures, CompiledNode):
    resource_type: NodeType = field(metadata={"restrict": [NodeType.Test]})
    # Was not able to make mypy happy and keep the code working. We need to
    # refactor the various configs.
    config: TestConfig = field(default_factory=TestConfig)  # type: ignore

    @property
    def test_node_type(self):
        return "singular"


# ====================================
# Generic Test node
# ====================================


@dataclass
class TestMetadata(dbtClassMixin, Replaceable):
    name: str
    # kwargs are the args that are left in the test builder after
    # removing configs. They are set from the test builder when
    # the test node is created.
    kwargs: Dict[str, Any] = field(default_factory=dict)
    namespace: Optional[str] = None


# This has to be separated out because it has no default and so
# has to be included as a superclass, not an attribute
@dataclass
class HasTestMetadata(dbtClassMixin):
    test_metadata: TestMetadata


@dataclass
class GenericTestNode(TestShouldStoreFailures, CompiledNode, HasTestMetadata):
    resource_type: NodeType = field(metadata={"restrict": [NodeType.Test]})
    column_name: Optional[str] = None
    file_key_name: Optional[str] = None
    # Was not able to make mypy happy and keep the code working. We need to
    # refactor the various configs.
    config: TestConfig = field(default_factory=TestConfig)  # type: ignore
    attached_node: Optional[str] = None

    def same_contents(self, other) -> bool:
        if other is None:
            return False

        return self.same_config(other) and self.same_fqn(other) and True

    @property
    def test_node_type(self):
        return "generic"


# ====================================
# Snapshot node
# ====================================


@dataclass
class IntermediateSnapshotNode(CompiledNode):
    # at an intermediate stage in parsing, where we've built something better
    # than an unparsed node for rendering in parse mode, it's pretty possible
    # that we won't have critical snapshot-related information that is only
    # defined in config blocks. To fix that, we have an intermediate type that
    # uses a regular node config, which the snapshot parser will then convert
    # into a full ParsedSnapshotNode after rendering. Note: it currently does
    # not work to set snapshot config in schema files because of the validation.
    resource_type: NodeType = field(metadata={"restrict": [NodeType.Snapshot]})
    config: EmptySnapshotConfig = field(default_factory=EmptySnapshotConfig)


@dataclass
class SnapshotNode(CompiledNode):
    resource_type: NodeType = field(metadata={"restrict": [NodeType.Snapshot]})
    config: SnapshotConfig


# ====================================
# Macro
# ====================================


@dataclass
class Macro(BaseNode):
    macro_sql: str
    resource_type: NodeType = field(metadata={"restrict": [NodeType.Macro]})
    depends_on: MacroDependsOn = field(default_factory=MacroDependsOn)
    description: str = ""
    meta: Dict[str, Any] = field(default_factory=dict)
    docs: Docs = field(default_factory=Docs)
    patch_path: Optional[str] = None
    arguments: List[MacroArgument] = field(default_factory=list)
    created_at: float = field(default_factory=lambda: time.time())
    supported_languages: Optional[List[ModelLanguage]] = None

    def patch(self, patch: "ParsedMacroPatch"):
        self.patch_path: Optional[str] = patch.file_id
        self.description = patch.description
        self.created_at = time.time()
        self.meta = patch.meta
        self.docs = patch.docs
        self.arguments = patch.arguments

    def same_contents(self, other: Optional["Macro"]) -> bool:
        if other is None:
            return False
        # the only thing that makes one macro different from another with the
        # same name/package is its content
        return self.macro_sql == other.macro_sql

    @property
    def depends_on_macros(self):
        return self.depends_on.macros


# ====================================
# Documentation node
# ====================================


@dataclass
class Documentation(BaseNode):
    block_contents: str
    resource_type: NodeType = field(metadata={"restrict": [NodeType.Documentation]})

    @property
    def search_name(self):
        return self.name

    def same_contents(self, other: Optional["Documentation"]) -> bool:
        if other is None:
            return False
        # the only thing that makes one doc different from another with the
        # same name/package is its content
        return self.block_contents == other.block_contents


# ====================================
# Source node
# ====================================


def normalize_test(testdef: TestDef) -> Dict[str, Any]:
    if isinstance(testdef, str):
        return {testdef: {}}
    else:
        return testdef


@dataclass
class UnpatchedSourceDefinition(BaseNode):
    source: UnparsedSourceDefinition
    table: UnparsedSourceTableDefinition
    fqn: List[str]
    resource_type: NodeType = field(metadata={"restrict": [NodeType.Source]})
    patch_path: Optional[str] = None

    def get_full_source_name(self):
        return f"{self.source.name}_{self.table.name}"

    def get_source_representation(self):
        return f'source("{self.source.name}", "{self.table.name}")'

    @property
    def quote_columns(self) -> Optional[bool]:
        result = None
        if self.source.quoting.column is not None:
            result = self.source.quoting.column
        if self.table.quoting.column is not None:
            result = self.table.quoting.column
        return result

    @property
    def columns(self) -> Sequence[UnparsedColumn]:
        return [] if self.table.columns is None else self.table.columns

    def get_tests(self) -> Iterator[Tuple[Dict[str, Any], Optional[UnparsedColumn]]]:
        for test in self.tests:
            yield normalize_test(test), None

        for column in self.columns:
            if column.tests is not None:
                for test in column.tests:
                    yield normalize_test(test), column

    @property
    def tests(self) -> List[TestDef]:
        if self.table.tests is None:
            return []
        else:
            return self.table.tests


@dataclass
class ParsedSourceMandatory(GraphNode, HasRelationMetadata):
    source_name: str
    source_description: str
    loader: str
    identifier: str
    resource_type: NodeType = field(metadata={"restrict": [NodeType.Source]})


@dataclass
class SourceDefinition(NodeInfoMixin, ParsedSourceMandatory):
    quoting: Quoting = field(default_factory=Quoting)
    loaded_at_field: Optional[str] = None
    freshness: Optional[FreshnessThreshold] = None
    external: Optional[ExternalTable] = None
    description: str = ""
    columns: Dict[str, ColumnInfo] = field(default_factory=dict)
    meta: Dict[str, Any] = field(default_factory=dict)
    source_meta: Dict[str, Any] = field(default_factory=dict)
    tags: List[str] = field(default_factory=list)
    config: SourceConfig = field(default_factory=SourceConfig)
    patch_path: Optional[str] = None
    unrendered_config: Dict[str, Any] = field(default_factory=dict)
    relation_name: Optional[str] = None
    created_at: float = field(default_factory=lambda: time.time())

    def __post_serialize__(self, dct):
        if "_event_status" in dct:
            del dct["_event_status"]
        return dct

    def same_database_representation(self, other: "SourceDefinition") -> bool:
        return (
            self.database == other.database
            and self.schema == other.schema
            and self.identifier == other.identifier
            and True
        )

    def same_quoting(self, other: "SourceDefinition") -> bool:
        return self.quoting == other.quoting

    def same_freshness(self, other: "SourceDefinition") -> bool:
        return (
            self.freshness == other.freshness
            and self.loaded_at_field == other.loaded_at_field
            and True
        )

    def same_external(self, other: "SourceDefinition") -> bool:
        return self.external == other.external

    def same_config(self, old: "SourceDefinition") -> bool:
        return self.config.same_contents(
            self.unrendered_config,
            old.unrendered_config,
        )

    def same_contents(self, old: Optional["SourceDefinition"]) -> bool:
        # existing when it didn't before is a change!
        if old is None:
            return True

        # config changes are changes (because the only config is "enforced", and
        # enabling a source is a change!)
        # changing the database/schema/identifier is a change
        # messing around with external stuff is a change (uh, right?)
        # quoting changes are changes
        # freshness changes are changes, I guess
        # metadata/tags changes are not "changes"
        # patching/description changes are not "changes"
        return (
            self.same_database_representation(old)
            and self.same_fqn(old)
            and self.same_config(old)
            and self.same_quoting(old)
            and self.same_freshness(old)
            and self.same_external(old)
            and True
        )

    def get_full_source_name(self):
        return f"{self.source_name}_{self.name}"

    def get_source_representation(self):
        return f'source("{self.source.name}", "{self.table.name}")'

    @property
    def is_refable(self):
        return False

    @property
    def is_ephemeral(self):
        return False

    @property
    def is_ephemeral_model(self):
        return False

    @property
    def depends_on_nodes(self):
        return []

    @property
    def depends_on(self):
        return DependsOn(macros=[], nodes=[])

    @property
    def refs(self):
        return []

    @property
    def sources(self):
        return []

    @property
    def has_freshness(self):
        return bool(self.freshness) and self.loaded_at_field is not None

    @property
    def search_name(self):
        return f"{self.source_name}.{self.name}"


# ====================================
# Exposure node
# ====================================


@dataclass
class Exposure(GraphNode):
    type: ExposureType
    owner: Owner
    resource_type: NodeType = field(metadata={"restrict": [NodeType.Exposure]})
    description: str = ""
    label: Optional[str] = None
    maturity: Optional[MaturityType] = None
    meta: Dict[str, Any] = field(default_factory=dict)
    tags: List[str] = field(default_factory=list)
    config: ExposureConfig = field(default_factory=ExposureConfig)
    unrendered_config: Dict[str, Any] = field(default_factory=dict)
    url: Optional[str] = None
    depends_on: DependsOn = field(default_factory=DependsOn)
    refs: List[RefArgs] = field(default_factory=list)
    sources: List[List[str]] = field(default_factory=list)
    metrics: List[List[str]] = field(default_factory=list)
    created_at: float = field(default_factory=lambda: time.time())

    @property
    def depends_on_nodes(self):
        return self.depends_on.nodes

    @property
    def search_name(self):
        return self.name

    def same_depends_on(self, old: "Exposure") -> bool:
        return set(self.depends_on.nodes) == set(old.depends_on.nodes)

    def same_description(self, old: "Exposure") -> bool:
        return self.description == old.description

    def same_label(self, old: "Exposure") -> bool:
        return self.label == old.label

    def same_maturity(self, old: "Exposure") -> bool:
        return self.maturity == old.maturity

    def same_owner(self, old: "Exposure") -> bool:
        return self.owner == old.owner

    def same_exposure_type(self, old: "Exposure") -> bool:
        return self.type == old.type

    def same_url(self, old: "Exposure") -> bool:
        return self.url == old.url

    def same_config(self, old: "Exposure") -> bool:
        return self.config.same_contents(
            self.unrendered_config,
            old.unrendered_config,
        )

    def same_contents(self, old: Optional["Exposure"]) -> bool:
        # existing when it didn't before is a change!
        # metadata/tags changes are not "changes"
        if old is None:
            return True

        return (
            self.same_fqn(old)
            and self.same_exposure_type(old)
            and self.same_owner(old)
            and self.same_maturity(old)
            and self.same_url(old)
            and self.same_description(old)
            and self.same_label(old)
            and self.same_depends_on(old)
            and self.same_config(old)
            and True
        )


# ====================================
# Metric node
# ====================================


@dataclass
class MetricReference(dbtClassMixin, Replaceable):
    sql: Optional[Union[str, int]]
    unique_id: Optional[str]


@dataclass
class Metric(GraphNode):
    name: str
    description: str
    label: str
    calculation_method: str
    expression: str
    filters: List[MetricFilter]
    time_grains: List[str]
    dimensions: List[str]
    resource_type: NodeType = field(metadata={"restrict": [NodeType.Metric]})
    timestamp: Optional[str] = None
    window: Optional[MetricTime] = None
    model: Optional[str] = None
    model_unique_id: Optional[str] = None
    meta: Dict[str, Any] = field(default_factory=dict)
    tags: List[str] = field(default_factory=list)
    config: MetricConfig = field(default_factory=MetricConfig)
    unrendered_config: Dict[str, Any] = field(default_factory=dict)
    sources: List[List[str]] = field(default_factory=list)
    depends_on: DependsOn = field(default_factory=DependsOn)
    refs: List[RefArgs] = field(default_factory=list)
    metrics: List[List[str]] = field(default_factory=list)
    created_at: float = field(default_factory=lambda: time.time())
    group: Optional[str] = None

    @property
    def depends_on_nodes(self):
        return self.depends_on.nodes

    @property
    def search_name(self):
        return self.name

    def same_model(self, old: "Metric") -> bool:
        return self.model == old.model

    def same_window(self, old: "Metric") -> bool:
        return self.window == old.window

    def same_dimensions(self, old: "Metric") -> bool:
        return self.dimensions == old.dimensions

    def same_filters(self, old: "Metric") -> bool:
        return self.filters == old.filters

    def same_description(self, old: "Metric") -> bool:
        return self.description == old.description

    def same_label(self, old: "Metric") -> bool:
        return self.label == old.label

    def same_calculation_method(self, old: "Metric") -> bool:
        return self.calculation_method == old.calculation_method

    def same_expression(self, old: "Metric") -> bool:
        return self.expression == old.expression

    def same_timestamp(self, old: "Metric") -> bool:
        return self.timestamp == old.timestamp

    def same_time_grains(self, old: "Metric") -> bool:
        return self.time_grains == old.time_grains

    def same_config(self, old: "Metric") -> bool:
        return self.config.same_contents(
            self.unrendered_config,
            old.unrendered_config,
        )

    def same_contents(self, old: Optional["Metric"]) -> bool:
        # existing when it didn't before is a change!
        # metadata/tags changes are not "changes"
        if old is None:
            return True

        return (
            self.same_model(old)
            and self.same_window(old)
            and self.same_dimensions(old)
            and self.same_filters(old)
            and self.same_description(old)
            and self.same_label(old)
            and self.same_calculation_method(old)
            and self.same_expression(old)
            and self.same_timestamp(old)
            and self.same_time_grains(old)
            and self.same_config(old)
            and True
        )


# ====================================
# Group node
# ====================================


@dataclass
class Group(BaseNode):
    name: str
    owner: Owner
    resource_type: NodeType = field(metadata={"restrict": [NodeType.Group]})


# ====================================
# Patches
# ====================================


@dataclass
class ParsedPatch(HasYamlMetadata, Replaceable):
    name: str
    description: str
    meta: Dict[str, Any]
    docs: Docs
    config: Dict[str, Any]


# The parsed node update is only the 'patch', not the test. The test became a
# regular parsed node. Note that description and columns must be present, but
# may be empty.
@dataclass
class ParsedNodePatch(ParsedPatch):
    columns: Dict[str, ColumnInfo]
    access: Optional[str]
    version: Optional[NodeVersion]
    is_latest_version: Optional[bool]


@dataclass
class ParsedMacroPatch(ParsedPatch):
    arguments: List[MacroArgument] = field(default_factory=list)


# ====================================
# Node unions/categories
# ====================================


# ManifestNode without SeedNode, which doesn't have the
# SQL related attributes
ManifestSQLNode = Union[
    AnalysisNode,
    SingularTestNode,
    HookNode,
    ModelNode,
    RPCNode,
    SqlNode,
    GenericTestNode,
    SnapshotNode,
]

# All SQL nodes plus SeedNode (csv files)
ManifestNode = Union[
    ManifestSQLNode,
    SeedNode,
]

ResultNode = Union[
    ManifestNode,
    SourceDefinition,
]

# All nodes that can be in the DAG
GraphMemberNode = Union[
    ResultNode,
    Exposure,
    Metric,
]

# All "nodes" (or node-like objects) in this file
Resource = Union[
    GraphMemberNode,
    Documentation,
    Macro,
    Group,
]

TestNode = Union[
    SingularTestNode,
    GenericTestNode,
]<|MERGE_RESOLUTION|>--- conflicted
+++ resolved
@@ -629,7 +629,7 @@
 class ModelNode(CompiledNode):
     resource_type: NodeType = field(metadata={"restrict": [NodeType.Model]})
     access: AccessType = AccessType.Protected
-<<<<<<< HEAD
+    constraints: List[ModelLevelConstraint] = field(default_factory=list)
     version: Optional[NodeVersion] = None
     is_latest_version: Optional[bool] = None
 
@@ -639,9 +639,6 @@
             return self.name
         else:
             return f"{self.name}.v{self.version}"
-=======
-    constraints: List[ModelLevelConstraint] = field(default_factory=list)
->>>>>>> 2971b9a0
 
 
 # TODO: rm?
