--- conflicted
+++ resolved
@@ -99,17 +99,10 @@
     def __init__(self, manifest: 'Manifest'):
         self.storage: Dict[Tuple[str, str], Dict[PackageName, UniqueID]] = {}
         self.populate(manifest)
-<<<<<<< HEAD
 
     def get_unique_id(self, key, package: Optional[PackageName]):
         return find_unique_id_for_package(self.storage, key, package)
 
-=======
-
-    def get_unique_id(self, key, package: Optional[PackageName]):
-        return find_unique_id_for_package(self.storage, key, package)
-
->>>>>>> c7946002
     def find(self, key, package: Optional[PackageName], manifest: 'Manifest'):
         unique_id = self.get_unique_id(key, package)
         if unique_id is not None:
@@ -136,22 +129,12 @@
                 f'Source {unique_id} found in cache but not found in manifest'
             )
         return manifest.sources[unique_id]
-<<<<<<< HEAD
-=======
-
->>>>>>> c7946002
+
 
 class RefableLookup(dbtClassMixin):
     # model, seed, snapshot
     _lookup_types: ClassVar[set] = set(NodeType.refable())
 
-<<<<<<< HEAD
-class RefableLookup(dbtClassMixin):
-    # model, seed, snapshot
-    _lookup_types: ClassVar[set] = set(NodeType.refable())
-
-=======
->>>>>>> c7946002
     # refables are actually unique, so the Dict[PackageName, UniqueID] will
     # only ever have exactly one value, but doing 3 dict lookups instead of 1
     # is not a big deal at all and retains consistency
@@ -585,11 +568,7 @@
     )
     _lock: Lock = field(
         default_factory=flags.MP_CONTEXT.Lock,
-<<<<<<< HEAD
-        metadata={'serialize': lambda x: None, 'deserialize': lambda x: flags.MP_CONTEXT.Lock}
-=======
         metadata={'serialize': lambda x: None, 'deserialize': lambda x: None}
->>>>>>> c7946002
     )
 
     def __pre_serialize__(self):
@@ -597,14 +576,11 @@
         # tuple keys are not supported, so ensure it's empty
         self.source_patches = {}
         return self
-<<<<<<< HEAD
-=======
 
     @classmethod
     def __post_deserialize__(cls, obj):
         obj._lock = flags.MP_CONTEXT.Lock()
         return obj
->>>>>>> c7946002
 
     def sync_update_node(
         self, new_node: NonSourceCompiledNode
@@ -851,35 +827,26 @@
             self._doc_lookup = DocLookup(self)
         return self._doc_lookup
 
-<<<<<<< HEAD
-=======
     def rebuild_doc_lookup(self):
         self._doc_lookup = DocLookup(self)
 
->>>>>>> c7946002
     @property
     def source_lookup(self) -> SourceLookup:
         if self._source_lookup is None:
             self._source_lookup = SourceLookup(self)
         return self._source_lookup
-<<<<<<< HEAD
-=======
 
     def rebuild_source_lookup(self):
         self._source_lookup = SourceLookup(self)
->>>>>>> c7946002
 
     @property
     def ref_lookup(self) -> RefableLookup:
         if self._ref_lookup is None:
             self._ref_lookup = RefableLookup(self)
         return self._ref_lookup
-<<<<<<< HEAD
-=======
 
     def rebuild_ref_lookup(self):
         self._ref_lookup = RefableLookup(self)
->>>>>>> c7946002
 
     @property
     def analysis_lookup(self) -> AnalysisLookup:
