import enum
from dataclasses import dataclass, field
from itertools import chain, islice
from mashumaro.mixins.msgpack import DataClassMessagePackMixin
from multiprocessing.synchronize import Lock
from typing import (
    Dict,
    List,
    Optional,
    Union,
    Mapping,
    MutableMapping,
    Any,
    Set,
    Tuple,
    TypeVar,
    Callable,
    Generic,
    AbstractSet,
    ClassVar,
)
from typing_extensions import Protocol
from uuid import UUID

from dbt.contracts.publication import ProjectDependencies, PublicationConfig, PublicModel

from dbt.contracts.graph.nodes import (
    Macro,
    Documentation,
    SourceDefinition,
    GenericTestNode,
    Exposure,
    Metric,
    Group,
    UnpatchedSourceDefinition,
    ManifestNode,
    GraphMemberNode,
    ResultNode,
    BaseNode,
<<<<<<< HEAD
    RelationalNode,
=======
    ManifestOrPublicNode,
>>>>>>> df23f68d
)
from dbt.contracts.graph.unparsed import SourcePatch, NodeVersion, UnparsedVersion
from dbt.contracts.graph.manifest_upgrade import upgrade_manifest_json
from dbt.contracts.files import SourceFile, SchemaSourceFile, FileHash, AnySourceFile
from dbt.contracts.util import BaseArtifactMetadata, SourceKey, ArtifactMixin, schema_version
from dbt.dataclass_schema import dbtClassMixin
from dbt.exceptions import (
    CompilationError,
    DuplicateResourceNameError,
    DuplicateMacroInPackageError,
    DuplicateMaterializationNameError,
    AmbiguousResourceNameRefError,
)
from dbt.helper_types import PathSet
from dbt.events.functions import fire_event
from dbt.events.types import MergedFromState, UnpinnedRefNewVersionAvailable
from dbt.events.contextvars import get_node_info
from dbt.node_types import NodeType
from dbt.flags import get_flags, MP_CONTEXT
from dbt import tracking
import dbt.utils

NodeEdgeMap = Dict[str, List[str]]
PackageName = str
DocName = str
RefName = str
UniqueID = str


def find_unique_id_for_package(storage, key, package: Optional[PackageName]):
    if key not in storage:
        return None

    pkg_dct: Mapping[PackageName, UniqueID] = storage[key]

    if package is None:
        if not pkg_dct:
            return None
        else:
            return next(iter(pkg_dct.values()))
    elif package in pkg_dct:
        return pkg_dct[package]
    else:
        return None


class DocLookup(dbtClassMixin):
    def __init__(self, manifest: "Manifest"):
        self.storage: Dict[str, Dict[PackageName, UniqueID]] = {}
        self.populate(manifest)

    def get_unique_id(self, key, package: Optional[PackageName]):
        return find_unique_id_for_package(self.storage, key, package)

    def find(self, key, package: Optional[PackageName], manifest: "Manifest"):
        unique_id = self.get_unique_id(key, package)
        if unique_id is not None:
            return self.perform_lookup(unique_id, manifest)
        return None

    def add_doc(self, doc: Documentation):
        if doc.name not in self.storage:
            self.storage[doc.name] = {}
        self.storage[doc.name][doc.package_name] = doc.unique_id

    def populate(self, manifest):
        for doc in manifest.docs.values():
            self.add_doc(doc)

    def perform_lookup(self, unique_id: UniqueID, manifest) -> Documentation:
        if unique_id not in manifest.docs:
            raise dbt.exceptions.DbtInternalError(
                f"Doc {unique_id} found in cache but not found in manifest"
            )
        return manifest.docs[unique_id]


class SourceLookup(dbtClassMixin):
    def __init__(self, manifest: "Manifest"):
        self.storage: Dict[str, Dict[PackageName, UniqueID]] = {}
        self.populate(manifest)

    def get_unique_id(self, search_name, package: Optional[PackageName]):
        return find_unique_id_for_package(self.storage, search_name, package)

    def find(self, search_name, package: Optional[PackageName], manifest: "Manifest"):
        unique_id = self.get_unique_id(search_name, package)
        if unique_id is not None:
            return self.perform_lookup(unique_id, manifest)
        return None

    def add_source(self, source: SourceDefinition):
        if source.search_name not in self.storage:
            self.storage[source.search_name] = {}

        self.storage[source.search_name][source.package_name] = source.unique_id

    def populate(self, manifest):
        for source in manifest.sources.values():
            if hasattr(source, "source_name"):
                self.add_source(source)

    def perform_lookup(self, unique_id: UniqueID, manifest: "Manifest") -> SourceDefinition:
        if unique_id not in manifest.sources:
            raise dbt.exceptions.DbtInternalError(
                f"Source {unique_id} found in cache but not found in manifest"
            )
        return manifest.sources[unique_id]


class RefableLookup(dbtClassMixin):
    # model, seed, snapshot
    _lookup_types: ClassVar[set] = set(NodeType.refable())
    _versioned_types: ClassVar[set] = set(NodeType.versioned())

    def __init__(self, manifest: "Manifest"):
        self.storage: Dict[str, Dict[PackageName, UniqueID]] = {}
        self.populate(manifest)
        self.populate_public_nodes(manifest)

    def get_unique_id(
        self,
        key: str,
        package: Optional[PackageName],
        version: Optional[NodeVersion],
        node: Optional[GraphMemberNode] = None,
    ):
        if version:
            key = f"{key}.v{version}"

        unique_ids = self._find_unique_ids_for_package(key, package)
        if len(unique_ids) > 1:
            raise AmbiguousResourceNameRefError(key, unique_ids, node)
        else:
            return unique_ids[0] if unique_ids else None

    def find(
        self,
        key: str,
        package: Optional[PackageName],
        version: Optional[NodeVersion],
        manifest: "Manifest",
        source_node: Optional[GraphMemberNode] = None,
    ):
        unique_id = self.get_unique_id(key, package, version, source_node)
        if unique_id is not None:
            node = self.perform_lookup(unique_id, manifest)
            # If this is an unpinned ref (no 'version' arg was passed),
            # AND this is a versioned node,
            # AND this ref is being resolved at runtime -- get_node_info != {}
            if version is None and node.is_versioned and get_node_info():
                # Check to see if newer versions are available, and log an "FYI" if so
                max_version: UnparsedVersion = max(
                    [
                        UnparsedVersion(v.version)
                        for v in manifest.nodes.values()
                        if v.name == node.name and v.version is not None
                    ]
                )
                assert node.latest_version  # for mypy, whenever i may find it
                if max_version > UnparsedVersion(node.latest_version):
                    fire_event(
                        UnpinnedRefNewVersionAvailable(
                            node_info=get_node_info(),
                            ref_node_name=node.name,
                            ref_node_package=node.package_name,
                            ref_node_version=str(node.version),
                            ref_max_version=str(max_version.v),
                        )
                    )

            return node
        return None

    def add_node(self, node: ManifestOrPublicNode):
        if node.resource_type in self._lookup_types:
            if node.name not in self.storage:
                self.storage[node.name] = {}

            if node.is_versioned:
                if node.search_name not in self.storage:
                    self.storage[node.search_name] = {}
                self.storage[node.search_name][node.package_name] = node.unique_id
                if node.is_latest_version:  # type: ignore
                    self.storage[node.name][node.package_name] = node.unique_id
            else:
                self.storage[node.name][node.package_name] = node.unique_id

    def populate(self, manifest):
        for node in manifest.nodes.values():
            self.add_node(node)

    def populate_public_nodes(self, manifest):
        for node in manifest.public_nodes.values():
            self.add_node(node)

    def perform_lookup(self, unique_id: UniqueID, manifest) -> ManifestOrPublicNode:
        if unique_id in manifest.nodes:
            node = manifest.nodes[unique_id]
        elif unique_id in manifest.public_nodes:
            node = manifest.public_nodes[unique_id]
        else:
            raise dbt.exceptions.DbtInternalError(
                f"Node {unique_id} found in cache but not found in manifest"
            )
        return node

    def _find_unique_ids_for_package(self, key, package: Optional[PackageName]) -> List[str]:
        if key not in self.storage:
            return []

        pkg_dct: Mapping[PackageName, UniqueID] = self.storage[key]

        if package is None:
            if not pkg_dct:
                return []
            else:
                return list(pkg_dct.values())
        elif package in pkg_dct:
            return [pkg_dct[package]]
        else:
            return []


class MetricLookup(dbtClassMixin):
    def __init__(self, manifest: "Manifest"):
        self.storage: Dict[str, Dict[PackageName, UniqueID]] = {}
        self.populate(manifest)

    def get_unique_id(self, search_name, package: Optional[PackageName]):
        return find_unique_id_for_package(self.storage, search_name, package)

    def find(self, search_name, package: Optional[PackageName], manifest: "Manifest"):
        unique_id = self.get_unique_id(search_name, package)
        if unique_id is not None:
            return self.perform_lookup(unique_id, manifest)
        return None

    def add_metric(self, metric: Metric):
        if metric.search_name not in self.storage:
            self.storage[metric.search_name] = {}

        self.storage[metric.search_name][metric.package_name] = metric.unique_id

    def populate(self, manifest):
        for metric in manifest.metrics.values():
            if hasattr(metric, "name"):
                self.add_metric(metric)

    def perform_lookup(self, unique_id: UniqueID, manifest: "Manifest") -> Metric:
        if unique_id not in manifest.metrics:
            raise dbt.exceptions.DbtInternalError(
                f"Metric {unique_id} found in cache but not found in manifest"
            )
        return manifest.metrics[unique_id]


# This handles both models/seeds/snapshots and sources/metrics/exposures
class DisabledLookup(dbtClassMixin):
    def __init__(self, manifest: "Manifest"):
        self.storage: Dict[str, Dict[PackageName, List[Any]]] = {}
        self.populate(manifest)

    def populate(self, manifest):
        for node in list(chain.from_iterable(manifest.disabled.values())):
            self.add_node(node)

    def add_node(self, node):
        if node.search_name not in self.storage:
            self.storage[node.search_name] = {}
        if node.package_name not in self.storage[node.search_name]:
            self.storage[node.search_name][node.package_name] = []
        self.storage[node.search_name][node.package_name].append(node)

    # This should return a list of disabled nodes. It's different from
    # the other Lookup functions in that it returns full nodes, not just unique_ids
    def find(
        self, search_name, package: Optional[PackageName], version: Optional[NodeVersion] = None
    ):
        if version:
            search_name = f"{search_name}.v{version}"

        if search_name not in self.storage:
            return None

        pkg_dct: Mapping[PackageName, List[Any]] = self.storage[search_name]

        if package is None:
            if not pkg_dct:
                return None
            else:
                return next(iter(pkg_dct.values()))
        elif package in pkg_dct:
            return pkg_dct[package]
        else:
            return None


class AnalysisLookup(RefableLookup):
    _lookup_types: ClassVar[set] = set([NodeType.Analysis])
    _versioned_types: ClassVar[set] = set()


def _packages_to_search(
    current_project: str,
    node_package: str,
    target_package: Optional[str] = None,
) -> List[Optional[str]]:
    if target_package is not None:
        return [target_package]
    elif current_project == node_package:
        return [current_project, None]
    else:
        return [current_project, node_package, None]


@dataclass
class ManifestMetadata(BaseArtifactMetadata):
    """Metadata for the manifest."""

    dbt_schema_version: str = field(
        default_factory=lambda: str(WritableManifest.dbt_schema_version)
    )
    project_id: Optional[str] = field(
        default=None,
        metadata={
            "description": "A unique identifier for the project",
        },
    )
    user_id: Optional[UUID] = field(
        default=None,
        metadata={
            "description": "A unique identifier for the user",
        },
    )
    send_anonymous_usage_stats: Optional[bool] = field(
        default=None,
        metadata=dict(
            description=("Whether dbt is configured to send anonymous usage statistics")
        ),
    )
    adapter_type: Optional[str] = field(
        default=None,
        metadata=dict(description="The type name of the adapter"),
    )

    def __post_init__(self):
        if tracking.active_user is None:
            return

        if self.user_id is None:
            self.user_id = tracking.active_user.id

        if self.send_anonymous_usage_stats is None:
            self.send_anonymous_usage_stats = get_flags().SEND_ANONYMOUS_USAGE_STATS

    @classmethod
    def default(cls):
        return cls(
            dbt_schema_version=str(WritableManifest.dbt_schema_version),
        )


def _sort_values(dct):
    """Given a dictionary, sort each value. This makes output deterministic,
    which helps for tests.
    """
    return {k: sorted(v) for k, v in dct.items()}


def build_node_edges(nodes: List[ManifestNode]):
    """Build the forward and backward edges on the given list of ManifestNodes
    and return them as two separate dictionaries, each mapping unique IDs to
    lists of edges.
    """
    backward_edges: Dict[str, List[str]] = {}
    # pre-populate the forward edge dict for simplicity
    forward_edges: Dict[str, List[str]] = {n.unique_id: [] for n in nodes}
    for node in nodes:
        backward_edges[node.unique_id] = node.depends_on_nodes[:]
        backward_edges[node.unique_id].extend(node.depends_on_public_nodes[:])
        for unique_id in backward_edges[node.unique_id]:
            if unique_id in forward_edges.keys():
                forward_edges[unique_id].append(node.unique_id)
    return _sort_values(forward_edges), _sort_values(backward_edges)


# Build a map of children of macros and generic tests
def build_macro_edges(nodes: List[Any]):
    forward_edges: Dict[str, List[str]] = {
        n.unique_id: [] for n in nodes if n.unique_id.startswith("macro") or n.depends_on_macros
    }
    for node in nodes:
        for unique_id in node.depends_on_macros:
            if unique_id in forward_edges.keys():
                forward_edges[unique_id].append(node.unique_id)
    return _sort_values(forward_edges)


def _deepcopy(value):
    return value.from_dict(value.to_dict(omit_none=True))


class Locality(enum.IntEnum):
    Core = 1
    Imported = 2
    Root = 3


@dataclass
class MacroCandidate:
    locality: Locality
    macro: Macro

    def __eq__(self, other: object) -> bool:
        if not isinstance(other, MacroCandidate):
            return NotImplemented
        return self.locality == other.locality

    def __lt__(self, other: object) -> bool:
        if not isinstance(other, MacroCandidate):
            return NotImplemented
        if self.locality < other.locality:
            return True
        if self.locality > other.locality:
            return False
        return False


@dataclass
class MaterializationCandidate(MacroCandidate):
    # specificity describes where in the inheritance chain this materialization candidate is
    # a specificity of 0 means a materialization defined by the current adapter
    # the highest the specificity describes a default materialization. the value itself depends on
    # how many adapters there are in the inheritance chain
    specificity: int

    @classmethod
    def from_macro(cls, candidate: MacroCandidate, specificity: int) -> "MaterializationCandidate":
        return cls(
            locality=candidate.locality,
            macro=candidate.macro,
            specificity=specificity,
        )

    def __eq__(self, other: object) -> bool:
        if not isinstance(other, MaterializationCandidate):
            return NotImplemented
        equal = self.specificity == other.specificity and self.locality == other.locality
        if equal:
            raise DuplicateMaterializationNameError(self.macro, other)

        return equal

    def __lt__(self, other: object) -> bool:
        if not isinstance(other, MaterializationCandidate):
            return NotImplemented
        if self.specificity > other.specificity:
            return True
        if self.specificity < other.specificity:
            return False
        if self.locality < other.locality:
            return True
        if self.locality > other.locality:
            return False
        return False


M = TypeVar("M", bound=MacroCandidate)


class CandidateList(List[M]):
    def last(self) -> Optional[Macro]:
        if not self:
            return None
        self.sort()
        return self[-1].macro


def _get_locality(macro: Macro, root_project_name: str, internal_packages: Set[str]) -> Locality:
    if macro.package_name == root_project_name:
        return Locality.Root
    elif macro.package_name in internal_packages:
        return Locality.Core
    else:
        return Locality.Imported


class Searchable(Protocol):
    resource_type: NodeType
    package_name: str

    @property
    def search_name(self) -> str:
        raise NotImplementedError("search_name not implemented")


D = TypeVar("D")


@dataclass
class Disabled(Generic[D]):
    target: D


MaybeMetricNode = Optional[Union[Metric, Disabled[Metric]]]


MaybeDocumentation = Optional[Documentation]


MaybeParsedSource = Optional[
    Union[
        SourceDefinition,
        Disabled[SourceDefinition],
    ]
]


MaybeNonSource = Optional[Union[ManifestNode, Disabled[ManifestNode]]]


T = TypeVar("T", bound=GraphMemberNode)


# This contains macro methods that are in both the Manifest
# and the MacroManifest
class MacroMethods:
    # Just to make mypy happy. There must be a better way.
    def __init__(self):
        self.macros = []
        self.metadata = {}

    def find_macro_by_name(
        self, name: str, root_project_name: str, package: Optional[str]
    ) -> Optional[Macro]:
        """Find a macro in the graph by its name and package name, or None for
        any package. The root project name is used to determine priority:
         - locally defined macros come first
         - then imported macros
         - then macros defined in the root project
        """
        filter: Optional[Callable[[MacroCandidate], bool]] = None
        if package is not None:

            def filter(candidate: MacroCandidate) -> bool:
                return package == candidate.macro.package_name

        candidates: CandidateList = self._find_macros_by_name(
            name=name,
            root_project_name=root_project_name,
            filter=filter,
        )

        return candidates.last()

    def find_generate_macro_by_name(
        self, component: str, root_project_name: str
    ) -> Optional[Macro]:
        """
        The `generate_X_name` macros are similar to regular ones, but ignore
        imported packages.
            - if there is a `generate_{component}_name` macro in the root
              project, return it
            - return the `generate_{component}_name` macro from the 'dbt'
              internal project
        """

        def filter(candidate: MacroCandidate) -> bool:
            return candidate.locality != Locality.Imported

        candidates: CandidateList = self._find_macros_by_name(
            name=f"generate_{component}_name",
            root_project_name=root_project_name,
            # filter out imported packages
            filter=filter,
        )
        return candidates.last()

    def _find_macros_by_name(
        self,
        name: str,
        root_project_name: str,
        filter: Optional[Callable[[MacroCandidate], bool]] = None,
    ) -> CandidateList:
        """Find macros by their name."""
        # avoid an import cycle
        from dbt.adapters.factory import get_adapter_package_names

        candidates: CandidateList = CandidateList()
        packages = set(get_adapter_package_names(self.metadata.adapter_type))
        for unique_id, macro in self.macros.items():
            if macro.name != name:
                continue
            candidate = MacroCandidate(
                locality=_get_locality(macro, root_project_name, packages),
                macro=macro,
            )
            if filter is None or filter(candidate):
                candidates.append(candidate)

        return candidates


@dataclass
class ParsingInfo:
    static_analysis_parsed_path_count: int = 0
    static_analysis_path_count: int = 0


@dataclass
class ManifestStateCheck(dbtClassMixin):
    vars_hash: FileHash = field(default_factory=FileHash.empty)
    project_env_vars_hash: FileHash = field(default_factory=FileHash.empty)
    profile_env_vars_hash: FileHash = field(default_factory=FileHash.empty)
    profile_hash: FileHash = field(default_factory=FileHash.empty)
    project_hashes: MutableMapping[str, FileHash] = field(default_factory=dict)


@dataclass
class Manifest(MacroMethods, DataClassMessagePackMixin, dbtClassMixin):
    """The manifest for the full graph, after parsing and during compilation."""

    # These attributes are both positional and by keyword. If an attribute
    # is added it must all be added in the __reduce_ex__ method in the
    # args tuple in the right position.
    nodes: MutableMapping[str, ManifestNode] = field(default_factory=dict)
    sources: MutableMapping[str, SourceDefinition] = field(default_factory=dict)
    macros: MutableMapping[str, Macro] = field(default_factory=dict)
    docs: MutableMapping[str, Documentation] = field(default_factory=dict)
    exposures: MutableMapping[str, Exposure] = field(default_factory=dict)
    metrics: MutableMapping[str, Metric] = field(default_factory=dict)
    groups: MutableMapping[str, Group] = field(default_factory=dict)
    selectors: MutableMapping[str, Any] = field(default_factory=dict)
    files: MutableMapping[str, AnySourceFile] = field(default_factory=dict)
    metadata: ManifestMetadata = field(default_factory=ManifestMetadata)
    flat_graph: Dict[str, Any] = field(default_factory=dict)
    state_check: ManifestStateCheck = field(default_factory=ManifestStateCheck)
    source_patches: MutableMapping[SourceKey, SourcePatch] = field(default_factory=dict)
    disabled: MutableMapping[str, List[GraphMemberNode]] = field(default_factory=dict)
    env_vars: MutableMapping[str, str] = field(default_factory=dict)
    public_nodes: MutableMapping[str, PublicModel] = field(default_factory=dict)
    project_dependencies: Optional[ProjectDependencies] = None
    publications: MutableMapping[str, PublicationConfig] = field(default_factory=dict)

    _doc_lookup: Optional[DocLookup] = field(
        default=None, metadata={"serialize": lambda x: None, "deserialize": lambda x: None}
    )
    _source_lookup: Optional[SourceLookup] = field(
        default=None, metadata={"serialize": lambda x: None, "deserialize": lambda x: None}
    )
    _ref_lookup: Optional[RefableLookup] = field(
        default=None, metadata={"serialize": lambda x: None, "deserialize": lambda x: None}
    )
    _metric_lookup: Optional[MetricLookup] = field(
        default=None, metadata={"serialize": lambda x: None, "deserialize": lambda x: None}
    )
    _disabled_lookup: Optional[DisabledLookup] = field(
        default=None, metadata={"serialize": lambda x: None, "deserialize": lambda x: None}
    )
    _analysis_lookup: Optional[AnalysisLookup] = field(
        default=None, metadata={"serialize": lambda x: None, "deserialize": lambda x: None}
    )
    _parsing_info: ParsingInfo = field(
        default_factory=ParsingInfo,
        metadata={"serialize": lambda x: None, "deserialize": lambda x: None},
    )
    _lock: Lock = field(
        default_factory=MP_CONTEXT.Lock,
        metadata={"serialize": lambda x: None, "deserialize": lambda x: None},
    )

    def __pre_serialize__(self):
        # serialization won't work with anything except an empty source_patches because
        # tuple keys are not supported, so ensure it's empty
        self.source_patches = {}
        return self

    @classmethod
    def __post_deserialize__(cls, obj):
        obj._lock = MP_CONTEXT.Lock()
        return obj

    def build_flat_graph(self):
        """This attribute is used in context.common by each node, so we want to
        only build it once and avoid any concurrency issues around it.
        Make sure you don't call this until you're done with building your
        manifest!
        """
        self.flat_graph = {
            "exposures": {k: v.to_dict(omit_none=False) for k, v in self.exposures.items()},
            "groups": {k: v.to_dict(omit_none=False) for k, v in self.groups.items()},
            "metrics": {k: v.to_dict(omit_none=False) for k, v in self.metrics.items()},
            "nodes": {k: v.to_dict(omit_none=False) for k, v in self.nodes.items()},
            "sources": {k: v.to_dict(omit_none=False) for k, v in self.sources.items()},
            "public_nodes": {k: v.to_dict(omit_none=False) for k, v in self.public_nodes.items()},
        }

    def build_disabled_by_file_id(self):
        disabled_by_file_id = {}
        for node_list in self.disabled.values():
            for node in node_list:
                disabled_by_file_id[node.file_id] = node
        return disabled_by_file_id

    def _get_parent_adapter_types(self, adapter_type: str) -> List[str]:
        # This is duplicated logic from core/dbt/context/providers.py
        # Ideally this would instead be incorporating actual dispatch logic
        from dbt.adapters.factory import get_adapter_type_names

        # order matters for dispatch:
        #  1. current adapter
        #  2. any parent adapters (dependencies)
        #  3. 'default'
        return get_adapter_type_names(adapter_type) + ["default"]

    def _materialization_candidates_for(
        self,
        project_name: str,
        materialization_name: str,
        adapter_type: str,
        specificity: int,
    ) -> CandidateList:
        full_name = dbt.utils.get_materialization_macro_name(
            materialization_name=materialization_name,
            adapter_type=adapter_type,
            with_prefix=False,
        )
        return CandidateList(
            MaterializationCandidate.from_macro(m, specificity)
            for m in self._find_macros_by_name(full_name, project_name)
        )

    def find_materialization_macro_by_name(
        self, project_name: str, materialization_name: str, adapter_type: str
    ) -> Optional[Macro]:
        candidates: CandidateList = CandidateList(
            chain.from_iterable(
                self._materialization_candidates_for(
                    project_name=project_name,
                    materialization_name=materialization_name,
                    adapter_type=atype,
                    specificity=specificity,  # where in the inheritance chain this candidate is
                )
                for specificity, atype in enumerate(self._get_parent_adapter_types(adapter_type))
            )
        )
        return candidates.last()

    def get_resource_fqns(self) -> Mapping[str, PathSet]:
        resource_fqns: Dict[str, Set[Tuple[str, ...]]] = {}
        all_resources = chain(
            self.exposures.values(),
            self.nodes.values(),
            self.sources.values(),
            self.metrics.values(),
        )
        for resource in all_resources:
            resource_type_plural = resource.resource_type.pluralize()
            if resource_type_plural not in resource_fqns:
                resource_fqns[resource_type_plural] = set()
            resource_fqns[resource_type_plural].add(tuple(resource.fqn))
        return resource_fqns

    def get_used_schemas(self, resource_types=None):
        return frozenset(
            {
                (node.database, node.schema)
                for node in chain(self.nodes.values(), self.sources.values())
                if not resource_types or node.resource_type in resource_types
            }
        )

    def get_used_databases(self):
        return frozenset(x.database for x in chain(self.nodes.values(), self.sources.values()))

    def deepcopy(self):
        copy = Manifest(
            nodes={k: _deepcopy(v) for k, v in self.nodes.items()},
            sources={k: _deepcopy(v) for k, v in self.sources.items()},
            macros={k: _deepcopy(v) for k, v in self.macros.items()},
            docs={k: _deepcopy(v) for k, v in self.docs.items()},
            exposures={k: _deepcopy(v) for k, v in self.exposures.items()},
            metrics={k: _deepcopy(v) for k, v in self.metrics.items()},
            groups={k: _deepcopy(v) for k, v in self.groups.items()},
            selectors={k: _deepcopy(v) for k, v in self.selectors.items()},
            metadata=self.metadata,
            disabled={k: _deepcopy(v) for k, v in self.disabled.items()},
            public_nodes={k: _deepcopy(v) for k, v in self.public_nodes.items()},
            files={k: _deepcopy(v) for k, v in self.files.items()},
            state_check=_deepcopy(self.state_check),
        )
        copy.build_flat_graph()
        return copy

    def build_parent_and_child_maps(self):
        edge_members = list(
            chain(
                self.nodes.values(),
                self.sources.values(),
                self.exposures.values(),
                self.metrics.values(),
                self.public_nodes.values(),
            )
        )
        forward_edges, backward_edges = build_node_edges(edge_members)
        self.child_map = forward_edges
        self.parent_map = backward_edges

    def build_macro_child_map(self):
        edge_members = list(
            chain(
                self.nodes.values(),
                self.macros.values(),
            )
        )
        forward_edges = build_macro_edges(edge_members)
        return forward_edges

    def build_group_map(self):
        groupable_nodes = list(
            chain(
                self.nodes.values(),
                self.metrics.values(),
            )
        )
        group_map = {group.name: [] for group in self.groups.values()}
        for node in groupable_nodes:
            if node.group is not None:
                group_map[node.group].append(node.unique_id)
        self.group_map = group_map

    def writable_manifest(self):
        self.build_parent_and_child_maps()
        self.build_group_map()
        return WritableManifest(
            nodes=self.nodes,
            sources=self.sources,
            macros=self.macros,
            docs=self.docs,
            exposures=self.exposures,
            metrics=self.metrics,
            groups=self.groups,
            selectors=self.selectors,
            metadata=self.metadata,
            disabled=self.disabled,
            public_nodes=self.public_nodes,
            child_map=self.child_map,
            parent_map=self.parent_map,
            group_map=self.group_map,
        )

    def write(self, path):
        self.writable_manifest().write(path)

    # Called in dbt.compilation.Linker.write_graph and
    # dbt.graph.queue.get and ._include_in_cost
    def expect(self, unique_id: str) -> GraphMemberNode:
        if unique_id in self.nodes:
            return self.nodes[unique_id]
        elif unique_id in self.sources:
            return self.sources[unique_id]
        elif unique_id in self.exposures:
            return self.exposures[unique_id]
        elif unique_id in self.metrics:
            return self.metrics[unique_id]
        else:
            # something terrible has happened
            raise dbt.exceptions.DbtInternalError(
                "Expected node {} not found in manifest".format(unique_id)
            )

    @property
    def doc_lookup(self) -> DocLookup:
        if self._doc_lookup is None:
            self._doc_lookup = DocLookup(self)
        return self._doc_lookup

    def rebuild_doc_lookup(self):
        self._doc_lookup = DocLookup(self)

    @property
    def source_lookup(self) -> SourceLookup:
        if self._source_lookup is None:
            self._source_lookup = SourceLookup(self)
        return self._source_lookup

    def rebuild_source_lookup(self):
        self._source_lookup = SourceLookup(self)

    @property
    def ref_lookup(self) -> RefableLookup:
        if self._ref_lookup is None:
            self._ref_lookup = RefableLookup(self)
        return self._ref_lookup

    @property
    def metric_lookup(self) -> MetricLookup:
        if self._metric_lookup is None:
            self._metric_lookup = MetricLookup(self)
        return self._metric_lookup

    def rebuild_ref_lookup(self):
        self._ref_lookup = RefableLookup(self)

    @property
    def disabled_lookup(self) -> DisabledLookup:
        if self._disabled_lookup is None:
            self._disabled_lookup = DisabledLookup(self)
        return self._disabled_lookup

    def rebuild_disabled_lookup(self):
        self._disabled_lookup = DisabledLookup(self)

    @property
    def analysis_lookup(self) -> AnalysisLookup:
        if self._analysis_lookup is None:
            self._analysis_lookup = AnalysisLookup(self)
        return self._analysis_lookup

    # Called by dbt.parser.manifest._process_refs_for_exposure, _process_refs_for_metric,
    # and dbt.parser.manifest._process_refs_for_node
    def resolve_ref(
        self,
        source_node: GraphMemberNode,
        target_model_name: str,
        target_model_package: Optional[str],
        target_model_version: Optional[NodeVersion],
        current_project: str,
        node_package: str,
    ) -> MaybeNonSource:

        node: Optional[ManifestNode] = None
        disabled: Optional[List[ManifestNode]] = None

        candidates = _packages_to_search(current_project, node_package, target_model_package)
        for pkg in candidates:
            node = self.ref_lookup.find(
                target_model_name, pkg, target_model_version, self, source_node
            )

            if node is not None and (
                (hasattr(node, "config") and node.config.enabled) or node.is_public_node
            ):
                return node

            # it's possible that the node is disabled
            if disabled is None:
                disabled = self.disabled_lookup.find(target_model_name, pkg, target_model_version)

        if disabled:
            return Disabled(disabled[0])
        return None

    # Called by dbt.parser.manifest._resolve_sources_for_exposure
    # and dbt.parser.manifest._process_source_for_node
    def resolve_source(
        self,
        target_source_name: str,
        target_table_name: str,
        current_project: str,
        node_package: str,
    ) -> MaybeParsedSource:
        search_name = f"{target_source_name}.{target_table_name}"
        candidates = _packages_to_search(current_project, node_package)

        source: Optional[SourceDefinition] = None
        disabled: Optional[List[SourceDefinition]] = None

        for pkg in candidates:
            source = self.source_lookup.find(search_name, pkg, self)
            if source is not None and source.config.enabled:
                return source

            if disabled is None:
                disabled = self.disabled_lookup.find(
                    f"{target_source_name}.{target_table_name}", pkg
                )

        if disabled:
            return Disabled(disabled[0])
        return None

    def resolve_metric(
        self,
        target_metric_name: str,
        target_metric_package: Optional[str],
        current_project: str,
        node_package: str,
    ) -> MaybeMetricNode:

        metric: Optional[Metric] = None
        disabled: Optional[List[Metric]] = None

        candidates = _packages_to_search(current_project, node_package, target_metric_package)
        for pkg in candidates:
            metric = self.metric_lookup.find(target_metric_name, pkg, self)

            if metric is not None and metric.config.enabled:
                return metric

            # it's possible that the node is disabled
            if disabled is None:
                disabled = self.disabled_lookup.find(f"{target_metric_name}", pkg)
        if disabled:
            return Disabled(disabled[0])
        return None

    # Called by DocsRuntimeContext.doc
    def resolve_doc(
        self,
        name: str,
        package: Optional[str],
        current_project: str,
        node_package: str,
    ) -> Optional[Documentation]:
        """Resolve the given documentation. This follows the same algorithm as
        resolve_ref except the is_enabled checks are unnecessary as docs are
        always enabled.
        """
        candidates = _packages_to_search(current_project, node_package, package)

        for pkg in candidates:
            result = self.doc_lookup.find(name, pkg, self)
            if result is not None:
                return result
        return None

    # Called by RunTask.defer_to_manifest
    def merge_from_artifact(
        self,
        adapter,
        other: "WritableManifest",
        selected: AbstractSet[UniqueID],
        favor_state: bool = False,
    ) -> None:
        """Given the selected unique IDs and a writable manifest, update this
        manifest by replacing any unselected nodes with their counterpart.

        Only non-ephemeral refable nodes are examined.
        """
        refables = set(NodeType.refable())
        merged = set()
        for unique_id, node in other.nodes.items():
            current = self.nodes.get(unique_id)
            if current and (
                node.resource_type in refables
                and not node.is_ephemeral
                and unique_id not in selected
                and (
                    not adapter.get_relation(current.database, current.schema, current.identifier)
                    or favor_state
                )
            ):
                merged.add(unique_id)
                self.nodes[unique_id] = node.replace(deferred=True)

        # Rebuild the flat_graph, which powers the 'graph' context variable,
        # now that we've deferred some nodes
        self.build_flat_graph()

        # log up to 5 items
        sample = list(islice(merged, 5))
        fire_event(MergedFromState(num_merged=len(merged), sample=sample))

    # Called by CloneTask.defer_to_manifest
    def add_from_artifact(
        self,
        other: "WritableManifest",
    ) -> None:
        """Update this manifest by *adding* information about each node's location
        in the other manifest.

        Only non-ephemeral refable nodes are examined.
        """
        refables = set(NodeType.refable())
        for unique_id, node in other.nodes.items():
            current = self.nodes.get(unique_id)
            if current and (node.resource_type in refables and not node.is_ephemeral):
                other_node = other.nodes[unique_id]
                state_relation = RelationalNode(
                    other_node.database, other_node.schema, other_node.alias
                )
                self.nodes[unique_id] = current.replace(state_relation=state_relation)

        # Rebuild the flat_graph, which powers the 'graph' context variable,
        # now that we've deferred some nodes
        self.build_flat_graph()

    # Methods that were formerly in ParseResult

    def add_macro(self, source_file: SourceFile, macro: Macro):
        if macro.unique_id in self.macros:
            # detect that the macro exists and emit an error
            raise DuplicateMacroInPackageError(macro=macro, macro_mapping=self.macros)

        self.macros[macro.unique_id] = macro
        source_file.macros.append(macro.unique_id)

    def has_file(self, source_file: SourceFile) -> bool:
        key = source_file.file_id
        if key is None:
            return False
        if key not in self.files:
            return False
        my_checksum = self.files[key].checksum
        return my_checksum == source_file.checksum

    def add_source(self, source_file: SchemaSourceFile, source: UnpatchedSourceDefinition):
        # sources can't be overwritten!
        _check_duplicates(source, self.sources)
        self.sources[source.unique_id] = source  # type: ignore
        source_file.sources.append(source.unique_id)

    def add_node_nofile(self, node: ManifestNode):
        # nodes can't be overwritten!
        _check_duplicates(node, self.nodes)
        self.nodes[node.unique_id] = node

    def add_node(self, source_file: AnySourceFile, node: ManifestNode, test_from=None):
        self.add_node_nofile(node)
        if isinstance(source_file, SchemaSourceFile):
            if isinstance(node, GenericTestNode):
                assert test_from
                source_file.add_test(node.unique_id, test_from)
            if isinstance(node, Metric):
                source_file.metrics.append(node.unique_id)
            if isinstance(node, Exposure):
                source_file.exposures.append(node.unique_id)
            if isinstance(node, Group):
                source_file.groups.append(node.unique_id)
        else:
            source_file.nodes.append(node.unique_id)

    def add_exposure(self, source_file: SchemaSourceFile, exposure: Exposure):
        _check_duplicates(exposure, self.exposures)
        self.exposures[exposure.unique_id] = exposure
        source_file.exposures.append(exposure.unique_id)

    def add_metric(self, source_file: SchemaSourceFile, metric: Metric):
        _check_duplicates(metric, self.metrics)
        self.metrics[metric.unique_id] = metric
        source_file.metrics.append(metric.unique_id)

    def add_group(self, source_file: SchemaSourceFile, group: Group):
        _check_duplicates(group, self.groups)
        self.groups[group.unique_id] = group
        source_file.groups.append(group.unique_id)

    def add_disabled_nofile(self, node: GraphMemberNode):
        # There can be multiple disabled nodes for the same unique_id
        if node.unique_id in self.disabled:
            self.disabled[node.unique_id].append(node)
        else:
            self.disabled[node.unique_id] = [node]

    def add_disabled(self, source_file: AnySourceFile, node: ResultNode, test_from=None):
        self.add_disabled_nofile(node)
        if isinstance(source_file, SchemaSourceFile):
            if isinstance(node, GenericTestNode):
                assert test_from
                source_file.add_test(node.unique_id, test_from)
            if isinstance(node, Metric):
                source_file.metrics.append(node.unique_id)
            if isinstance(node, Exposure):
                source_file.exposures.append(node.unique_id)
        else:
            source_file.nodes.append(node.unique_id)

    def add_doc(self, source_file: SourceFile, doc: Documentation):
        _check_duplicates(doc, self.docs)
        self.docs[doc.unique_id] = doc
        source_file.docs.append(doc.unique_id)

    # end of methods formerly in ParseResult

    # Provide support for copy.deepcopy() - we just need to avoid the lock!
    # pickle and deepcopy use this. It returns a callable object used to
    # create the initial version of the object and a tuple of arguments
    # for the object, i.e. the Manifest.
    # The order of the arguments must match the order of the attributes
    # in the Manifest class declaration, because they are used as
    # positional arguments to construct a Manifest.
    def __reduce_ex__(self, protocol):
        args = (
            self.nodes,
            self.sources,
            self.macros,
            self.docs,
            self.exposures,
            self.metrics,
            self.groups,
            self.selectors,
            self.files,
            self.metadata,
            self.flat_graph,
            self.state_check,
            self.source_patches,
            self.disabled,
            self.env_vars,
            self.public_nodes,
            self._doc_lookup,
            self._source_lookup,
            self._ref_lookup,
            self._metric_lookup,
            self._disabled_lookup,
            self._analysis_lookup,
        )
        return self.__class__, args


class MacroManifest(MacroMethods):
    def __init__(self, macros):
        self.macros = macros
        self.metadata = ManifestMetadata()
        # This is returned by the 'graph' context property
        # in the ProviderContext class.
        self.flat_graph = {}


AnyManifest = Union[Manifest, MacroManifest]


@dataclass
@schema_version("manifest", 10)
class WritableManifest(ArtifactMixin):
    nodes: Mapping[UniqueID, ManifestNode] = field(
        metadata=dict(description=("The nodes defined in the dbt project and its dependencies"))
    )
    sources: Mapping[UniqueID, SourceDefinition] = field(
        metadata=dict(description=("The sources defined in the dbt project and its dependencies"))
    )
    macros: Mapping[UniqueID, Macro] = field(
        metadata=dict(description=("The macros defined in the dbt project and its dependencies"))
    )
    docs: Mapping[UniqueID, Documentation] = field(
        metadata=dict(description=("The docs defined in the dbt project and its dependencies"))
    )
    exposures: Mapping[UniqueID, Exposure] = field(
        metadata=dict(
            description=("The exposures defined in the dbt project and its dependencies")
        )
    )
    metrics: Mapping[UniqueID, Metric] = field(
        metadata=dict(description=("The metrics defined in the dbt project and its dependencies"))
    )
    groups: Mapping[UniqueID, Group] = field(
        metadata=dict(description=("The groups defined in the dbt project"))
    )
    selectors: Mapping[UniqueID, Any] = field(
        metadata=dict(description=("The selectors defined in selectors.yml"))
    )
    disabled: Optional[Mapping[UniqueID, List[GraphMemberNode]]] = field(
        metadata=dict(description="A mapping of the disabled nodes in the target")
    )
    parent_map: Optional[NodeEdgeMap] = field(
        metadata=dict(
            description="A mapping from child nodes to their dependencies",
        )
    )
    child_map: Optional[NodeEdgeMap] = field(
        metadata=dict(
            description="A mapping from parent nodes to their dependents",
        )
    )
    group_map: Optional[NodeEdgeMap] = field(
        metadata=dict(
            description="A mapping from group names to their nodes",
        )
    )
    public_nodes: Mapping[UniqueID, PublicModel] = field(
        metadata=dict(description=("The public models used in the dbt project"))
    )
    metadata: ManifestMetadata = field(
        metadata=dict(
            description="Metadata about the manifest",
        )
    )

    @classmethod
    def compatible_previous_versions(self):
        return [
            ("manifest", 4),
            ("manifest", 5),
            ("manifest", 6),
            ("manifest", 7),
            ("manifest", 8),
            ("manifest", 9),
        ]

    @classmethod
    def upgrade_schema_version(cls, data):
        """This overrides the "upgrade_schema_version" call in VersionedSchema (via
        ArtifactMixin) to modify the dictionary passed in from earlier versions of the manifest."""
        if get_manifest_schema_version(data) <= 9:
            data = upgrade_manifest_json(data)
        return cls.from_dict(data)

    def __post_serialize__(self, dct):
        for unique_id, node in dct["nodes"].items():
            if "config_call_dict" in node:
                del node["config_call_dict"]
            if "state_relation" in node:
                del node["state_relation"]
        return dct


def get_manifest_schema_version(dct: dict) -> int:
    schema_version = dct.get("metadata", {}).get("dbt_schema_version", None)
    if not schema_version:
        raise ValueError("Manifest doesn't have schema version")
    return int(schema_version.split(".")[-2][-1])


def _check_duplicates(value: BaseNode, src: Mapping[str, BaseNode]):
    if value.unique_id in src:
        raise DuplicateResourceNameError(value, src[value.unique_id])


K_T = TypeVar("K_T")
V_T = TypeVar("V_T")


def _expect_value(key: K_T, src: Mapping[K_T, V_T], old_file: SourceFile, name: str) -> V_T:
    if key not in src:
        raise CompilationError(
            'Expected to find "{}" in cached "result.{}" based '
            "on cached file information: {}!".format(key, name, old_file)
        )
    return src[key]<|MERGE_RESOLUTION|>--- conflicted
+++ resolved
@@ -37,11 +37,8 @@
     GraphMemberNode,
     ResultNode,
     BaseNode,
-<<<<<<< HEAD
     RelationalNode,
-=======
     ManifestOrPublicNode,
->>>>>>> df23f68d
 )
 from dbt.contracts.graph.unparsed import SourcePatch, NodeVersion, UnparsedVersion
 from dbt.contracts.graph.manifest_upgrade import upgrade_manifest_json
