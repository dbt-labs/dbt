import enum
from dataclasses import dataclass, field
from itertools import chain, islice
from mashumaro.mixins.msgpack import DataClassMessagePackMixin
from multiprocessing.synchronize import Lock
from typing import (
    Dict,
    List,
    Optional,
    Union,
    Mapping,
    MutableMapping,
    Any,
    Set,
    Tuple,
    TypeVar,
    Callable,
    Generic,
    AbstractSet,
    ClassVar,
)
from typing_extensions import Protocol
from uuid import UUID

from dbt.contracts.publication import ProjectDependencies, PublicationConfig, PublicModel

from dbt.contracts.graph.nodes import (
    BaseNode,
    Documentation,
    Exposure,
    GenericTestNode,
    GraphMemberNode,
    Group,
    Macro,
    ManifestNode,
    ManifestOrPublicNode,
    Metric,
    ModelNode,
<<<<<<< HEAD
    ResultNode,
    SemanticModel,
    SourceDefinition,
    UnpatchedSourceDefinition,
=======
    RelationalNode,
>>>>>>> 84166bf4
)
from dbt.contracts.graph.unparsed import SourcePatch, NodeVersion, UnparsedVersion
from dbt.contracts.graph.manifest_upgrade import upgrade_manifest_json
from dbt.contracts.files import SourceFile, SchemaSourceFile, FileHash, AnySourceFile
from dbt.contracts.util import BaseArtifactMetadata, SourceKey, ArtifactMixin, schema_version
from dbt.dataclass_schema import dbtClassMixin
from dbt.exceptions import (
    CompilationError,
    DuplicateResourceNameError,
    DuplicateMacroInPackageError,
    DuplicateMaterializationNameError,
    AmbiguousResourceNameRefError,
)
from dbt.helper_types import PathSet
from dbt.events.functions import fire_event
from dbt.events.types import MergedFromState, UnpinnedRefNewVersionAvailable
from dbt.events.contextvars import get_node_info
from dbt.node_types import NodeType
from dbt.flags import get_flags, MP_CONTEXT
from dbt import tracking
import dbt.utils

NodeEdgeMap = Dict[str, List[str]]
PackageName = str
DocName = str
RefName = str
UniqueID = str


def find_unique_id_for_package(storage, key, package: Optional[PackageName]):
    if key not in storage:
        return None

    pkg_dct: Mapping[PackageName, UniqueID] = storage[key]

    if package is None:
        if not pkg_dct:
            return None
        else:
            return next(iter(pkg_dct.values()))
    elif package in pkg_dct:
        return pkg_dct[package]
    else:
        return None


class DocLookup(dbtClassMixin):
    def __init__(self, manifest: "Manifest"):
        self.storage: Dict[str, Dict[PackageName, UniqueID]] = {}
        self.populate(manifest)

    def get_unique_id(self, key, package: Optional[PackageName]):
        return find_unique_id_for_package(self.storage, key, package)

    def find(self, key, package: Optional[PackageName], manifest: "Manifest"):
        unique_id = self.get_unique_id(key, package)
        if unique_id is not None:
            return self.perform_lookup(unique_id, manifest)
        return None

    def add_doc(self, doc: Documentation):
        if doc.name not in self.storage:
            self.storage[doc.name] = {}
        self.storage[doc.name][doc.package_name] = doc.unique_id

    def populate(self, manifest):
        for doc in manifest.docs.values():
            self.add_doc(doc)

    def perform_lookup(self, unique_id: UniqueID, manifest) -> Documentation:
        if unique_id not in manifest.docs:
            raise dbt.exceptions.DbtInternalError(
                f"Doc {unique_id} found in cache but not found in manifest"
            )
        return manifest.docs[unique_id]


class SourceLookup(dbtClassMixin):
    def __init__(self, manifest: "Manifest"):
        self.storage: Dict[str, Dict[PackageName, UniqueID]] = {}
        self.populate(manifest)

    def get_unique_id(self, search_name, package: Optional[PackageName]):
        return find_unique_id_for_package(self.storage, search_name, package)

    def find(self, search_name, package: Optional[PackageName], manifest: "Manifest"):
        unique_id = self.get_unique_id(search_name, package)
        if unique_id is not None:
            return self.perform_lookup(unique_id, manifest)
        return None

    def add_source(self, source: SourceDefinition):
        if source.search_name not in self.storage:
            self.storage[source.search_name] = {}

        self.storage[source.search_name][source.package_name] = source.unique_id

    def populate(self, manifest):
        for source in manifest.sources.values():
            if hasattr(source, "source_name"):
                self.add_source(source)

    def perform_lookup(self, unique_id: UniqueID, manifest: "Manifest") -> SourceDefinition:
        if unique_id not in manifest.sources:
            raise dbt.exceptions.DbtInternalError(
                f"Source {unique_id} found in cache but not found in manifest"
            )
        return manifest.sources[unique_id]


class RefableLookup(dbtClassMixin):
    # model, seed, snapshot
    _lookup_types: ClassVar[set] = set(NodeType.refable())
    _versioned_types: ClassVar[set] = set(NodeType.versioned())

    def __init__(self, manifest: "Manifest"):
        self.storage: Dict[str, Dict[PackageName, UniqueID]] = {}
        self.populate(manifest)
        self.populate_public_nodes(manifest)

    def get_unique_id(
        self,
        key: str,
        package: Optional[PackageName],
        version: Optional[NodeVersion],
        node: Optional[GraphMemberNode] = None,
    ):
        if version:
            key = f"{key}.v{version}"

        unique_ids = self._find_unique_ids_for_package(key, package)
        if len(unique_ids) > 1:
            raise AmbiguousResourceNameRefError(key, unique_ids, node)
        else:
            return unique_ids[0] if unique_ids else None

    def find(
        self,
        key: str,
        package: Optional[PackageName],
        version: Optional[NodeVersion],
        manifest: "Manifest",
        source_node: Optional[GraphMemberNode] = None,
    ):
        unique_id = self.get_unique_id(key, package, version, source_node)
        if unique_id is not None:
            node = self.perform_lookup(unique_id, manifest)
            # If this is an unpinned ref (no 'version' arg was passed),
            # AND this is a versioned node,
            # AND this ref is being resolved at runtime -- get_node_info != {}
            # Only ModelNodes can be versioned.
            if (
                isinstance(node, ModelNode)
                and version is None
                and node.is_versioned
                and get_node_info()
            ):
                # Check to see if newer versions are available, and log an "FYI" if so
                max_version: UnparsedVersion = max(
                    [
                        UnparsedVersion(v.version)
                        for v in manifest.nodes.values()
                        if v.name == node.name and v.version is not None
                    ]
                )
                assert node.latest_version is not None  # for mypy, whenever i may find it
                if max_version > UnparsedVersion(node.latest_version):
                    fire_event(
                        UnpinnedRefNewVersionAvailable(
                            node_info=get_node_info(),
                            ref_node_name=node.name,
                            ref_node_package=node.package_name,
                            ref_node_version=str(node.version),
                            ref_max_version=str(max_version.v),
                        )
                    )

            return node
        return None

    def add_node(self, node: ManifestOrPublicNode):
        if node.resource_type in self._lookup_types:
            if node.name not in self.storage:
                self.storage[node.name] = {}

            if node.is_versioned:
                if node.search_name not in self.storage:
                    self.storage[node.search_name] = {}
                self.storage[node.search_name][node.package_name] = node.unique_id
                if node.is_latest_version:  # type: ignore
                    self.storage[node.name][node.package_name] = node.unique_id
            else:
                self.storage[node.name][node.package_name] = node.unique_id

    def populate(self, manifest):
        for node in manifest.nodes.values():
            self.add_node(node)

    def populate_public_nodes(self, manifest):
        for node in manifest.public_nodes.values():
            self.add_node(node)

    def perform_lookup(self, unique_id: UniqueID, manifest) -> ManifestOrPublicNode:
        if unique_id in manifest.nodes:
            node = manifest.nodes[unique_id]
        elif unique_id in manifest.public_nodes:
            node = manifest.public_nodes[unique_id]
        else:
            raise dbt.exceptions.DbtInternalError(
                f"Node {unique_id} found in cache but not found in manifest"
            )
        return node

    def _find_unique_ids_for_package(self, key, package: Optional[PackageName]) -> List[str]:
        if key not in self.storage:
            return []

        pkg_dct: Mapping[PackageName, UniqueID] = self.storage[key]

        if package is None:
            if not pkg_dct:
                return []
            else:
                return list(pkg_dct.values())
        elif package in pkg_dct:
            return [pkg_dct[package]]
        else:
            return []


class MetricLookup(dbtClassMixin):
    def __init__(self, manifest: "Manifest"):
        self.storage: Dict[str, Dict[PackageName, UniqueID]] = {}
        self.populate(manifest)

    def get_unique_id(self, search_name, package: Optional[PackageName]):
        return find_unique_id_for_package(self.storage, search_name, package)

    def find(self, search_name, package: Optional[PackageName], manifest: "Manifest"):
        unique_id = self.get_unique_id(search_name, package)
        if unique_id is not None:
            return self.perform_lookup(unique_id, manifest)
        return None

    def add_metric(self, metric: Metric):
        if metric.search_name not in self.storage:
            self.storage[metric.search_name] = {}

        self.storage[metric.search_name][metric.package_name] = metric.unique_id

    def populate(self, manifest):
        for metric in manifest.metrics.values():
            if hasattr(metric, "name"):
                self.add_metric(metric)

    def perform_lookup(self, unique_id: UniqueID, manifest: "Manifest") -> Metric:
        if unique_id not in manifest.metrics:
            raise dbt.exceptions.DbtInternalError(
                f"Metric {unique_id} found in cache but not found in manifest"
            )
        return manifest.metrics[unique_id]


# This handles both models/seeds/snapshots and sources/metrics/exposures
class DisabledLookup(dbtClassMixin):
    def __init__(self, manifest: "Manifest"):
        self.storage: Dict[str, Dict[PackageName, List[Any]]] = {}
        self.populate(manifest)

    def populate(self, manifest):
        for node in list(chain.from_iterable(manifest.disabled.values())):
            self.add_node(node)

    def add_node(self, node):
        if node.search_name not in self.storage:
            self.storage[node.search_name] = {}
        if node.package_name not in self.storage[node.search_name]:
            self.storage[node.search_name][node.package_name] = []
        self.storage[node.search_name][node.package_name].append(node)

    # This should return a list of disabled nodes. It's different from
    # the other Lookup functions in that it returns full nodes, not just unique_ids
    def find(
        self, search_name, package: Optional[PackageName], version: Optional[NodeVersion] = None
    ):
        if version:
            search_name = f"{search_name}.v{version}"

        if search_name not in self.storage:
            return None

        pkg_dct: Mapping[PackageName, List[Any]] = self.storage[search_name]

        if package is None:
            if not pkg_dct:
                return None
            else:
                return next(iter(pkg_dct.values()))
        elif package in pkg_dct:
            return pkg_dct[package]
        else:
            return None


class AnalysisLookup(RefableLookup):
    _lookup_types: ClassVar[set] = set([NodeType.Analysis])
    _versioned_types: ClassVar[set] = set()


def _packages_to_search(
    current_project: str,
    node_package: str,
    target_package: Optional[str] = None,
) -> List[Optional[str]]:
    if target_package is not None:
        return [target_package]
    elif current_project == node_package:
        return [current_project, None]
    else:
        return [current_project, node_package, None]


@dataclass
class ManifestMetadata(BaseArtifactMetadata):
    """Metadata for the manifest."""

    dbt_schema_version: str = field(
        default_factory=lambda: str(WritableManifest.dbt_schema_version)
    )
    project_name: Optional[str] = field(
        default=None,
        metadata={
            "description": "Name of the root project",
        },
    )
    project_id: Optional[str] = field(
        default=None,
        metadata={
            "description": "A unique identifier for the project, hashed from the project name",
        },
    )
    user_id: Optional[UUID] = field(
        default=None,
        metadata={
            "description": "A unique identifier for the user",
        },
    )
    send_anonymous_usage_stats: Optional[bool] = field(
        default=None,
        metadata=dict(
            description=("Whether dbt is configured to send anonymous usage statistics")
        ),
    )
    adapter_type: Optional[str] = field(
        default=None,
        metadata=dict(description="The type name of the adapter"),
    )

    def __post_init__(self):
        if tracking.active_user is None:
            return

        if self.user_id is None:
            self.user_id = tracking.active_user.id

        if self.send_anonymous_usage_stats is None:
            self.send_anonymous_usage_stats = get_flags().SEND_ANONYMOUS_USAGE_STATS

    @classmethod
    def default(cls):
        return cls(
            dbt_schema_version=str(WritableManifest.dbt_schema_version),
        )


def _sort_values(dct):
    """Given a dictionary, sort each value. This makes output deterministic,
    which helps for tests.
    """
    return {k: sorted(v) for k, v in dct.items()}


def build_node_edges(nodes: List[ManifestNode]):
    """Build the forward and backward edges on the given list of ManifestNodes
    and return them as two separate dictionaries, each mapping unique IDs to
    lists of edges.
    """
    backward_edges: Dict[str, List[str]] = {}
    # pre-populate the forward edge dict for simplicity
    forward_edges: Dict[str, List[str]] = {n.unique_id: [] for n in nodes}
    for node in nodes:
        backward_edges[node.unique_id] = node.depends_on_nodes[:]
        backward_edges[node.unique_id].extend(node.depends_on_public_nodes[:])
        for unique_id in backward_edges[node.unique_id]:
            if unique_id in forward_edges.keys():
                forward_edges[unique_id].append(node.unique_id)
    return _sort_values(forward_edges), _sort_values(backward_edges)


# Build a map of children of macros and generic tests
def build_macro_edges(nodes: List[Any]):
    forward_edges: Dict[str, List[str]] = {
        n.unique_id: [] for n in nodes if n.unique_id.startswith("macro") or n.depends_on_macros
    }
    for node in nodes:
        for unique_id in node.depends_on_macros:
            if unique_id in forward_edges.keys():
                forward_edges[unique_id].append(node.unique_id)
    return _sort_values(forward_edges)


def _deepcopy(value):
    return value.from_dict(value.to_dict(omit_none=True))


class Locality(enum.IntEnum):
    Core = 1
    Imported = 2
    Root = 3


@dataclass
class MacroCandidate:
    locality: Locality
    macro: Macro

    def __eq__(self, other: object) -> bool:
        if not isinstance(other, MacroCandidate):
            return NotImplemented
        return self.locality == other.locality

    def __lt__(self, other: object) -> bool:
        if not isinstance(other, MacroCandidate):
            return NotImplemented
        if self.locality < other.locality:
            return True
        if self.locality > other.locality:
            return False
        return False


@dataclass
class MaterializationCandidate(MacroCandidate):
    # specificity describes where in the inheritance chain this materialization candidate is
    # a specificity of 0 means a materialization defined by the current adapter
    # the highest the specificity describes a default materialization. the value itself depends on
    # how many adapters there are in the inheritance chain
    specificity: int

    @classmethod
    def from_macro(cls, candidate: MacroCandidate, specificity: int) -> "MaterializationCandidate":
        return cls(
            locality=candidate.locality,
            macro=candidate.macro,
            specificity=specificity,
        )

    def __eq__(self, other: object) -> bool:
        if not isinstance(other, MaterializationCandidate):
            return NotImplemented
        equal = self.specificity == other.specificity and self.locality == other.locality
        if equal:
            raise DuplicateMaterializationNameError(self.macro, other)

        return equal

    def __lt__(self, other: object) -> bool:
        if not isinstance(other, MaterializationCandidate):
            return NotImplemented
        if self.specificity > other.specificity:
            return True
        if self.specificity < other.specificity:
            return False
        if self.locality < other.locality:
            return True
        if self.locality > other.locality:
            return False
        return False


M = TypeVar("M", bound=MacroCandidate)


class CandidateList(List[M]):
    def last(self) -> Optional[Macro]:
        if not self:
            return None
        self.sort()
        return self[-1].macro


def _get_locality(macro: Macro, root_project_name: str, internal_packages: Set[str]) -> Locality:
    if macro.package_name == root_project_name:
        return Locality.Root
    elif macro.package_name in internal_packages:
        return Locality.Core
    else:
        return Locality.Imported


class Searchable(Protocol):
    resource_type: NodeType
    package_name: str

    @property
    def search_name(self) -> str:
        raise NotImplementedError("search_name not implemented")


D = TypeVar("D")


@dataclass
class Disabled(Generic[D]):
    target: D


MaybeMetricNode = Optional[Union[Metric, Disabled[Metric]]]


MaybeDocumentation = Optional[Documentation]


MaybeParsedSource = Optional[
    Union[
        SourceDefinition,
        Disabled[SourceDefinition],
    ]
]


MaybeNonSource = Optional[Union[ManifestNode, Disabled[ManifestNode]]]


T = TypeVar("T", bound=GraphMemberNode)


# This contains macro methods that are in both the Manifest
# and the MacroManifest
class MacroMethods:
    # Just to make mypy happy. There must be a better way.
    def __init__(self):
        self.macros = []
        self.metadata = {}

    def find_macro_by_name(
        self, name: str, root_project_name: str, package: Optional[str]
    ) -> Optional[Macro]:
        """Find a macro in the graph by its name and package name, or None for
        any package. The root project name is used to determine priority:
         - locally defined macros come first
         - then imported macros
         - then macros defined in the root project
        """
        filter: Optional[Callable[[MacroCandidate], bool]] = None
        if package is not None:

            def filter(candidate: MacroCandidate) -> bool:
                return package == candidate.macro.package_name

        candidates: CandidateList = self._find_macros_by_name(
            name=name,
            root_project_name=root_project_name,
            filter=filter,
        )

        return candidates.last()

    def find_generate_macro_by_name(
        self, component: str, root_project_name: str, imported_package: Optional[str] = None
    ) -> Optional[Macro]:
        """
        The default `generate_X_name` macros are similar to regular ones, but only
        includes imported packages when searching for a package.
        - if package is not provided:
            - if there is a `generate_{component}_name` macro in the root
              project, return it
            - return the `generate_{component}_name` macro from the 'dbt'
              internal project
        - if package is provided
            - return the `generate_{component}_name` macro from the imported
              package, if one exists
        """

        def filter(candidate: MacroCandidate) -> bool:
            if imported_package:
                return (
                    candidate.locality == Locality.Imported
                    and imported_package == candidate.macro.package_name
                )
            else:
                return candidate.locality != Locality.Imported

        candidates: CandidateList = self._find_macros_by_name(
            name=f"generate_{component}_name",
            root_project_name=root_project_name,
            filter=filter,
        )

        return candidates.last()

    def _find_macros_by_name(
        self,
        name: str,
        root_project_name: str,
        filter: Optional[Callable[[MacroCandidate], bool]] = None,
    ) -> CandidateList:
        """Find macros by their name."""
        # avoid an import cycle
        from dbt.adapters.factory import get_adapter_package_names

        candidates: CandidateList = CandidateList()
        packages = set(get_adapter_package_names(self.metadata.adapter_type))
        for unique_id, macro in self.macros.items():
            if macro.name != name:
                continue
            candidate = MacroCandidate(
                locality=_get_locality(macro, root_project_name, packages),
                macro=macro,
            )
            if filter is None or filter(candidate):
                candidates.append(candidate)

        return candidates


@dataclass
class ParsingInfo:
    static_analysis_parsed_path_count: int = 0
    static_analysis_path_count: int = 0


@dataclass
class ManifestStateCheck(dbtClassMixin):
    vars_hash: FileHash = field(default_factory=FileHash.empty)
    project_env_vars_hash: FileHash = field(default_factory=FileHash.empty)
    profile_env_vars_hash: FileHash = field(default_factory=FileHash.empty)
    profile_hash: FileHash = field(default_factory=FileHash.empty)
    project_hashes: MutableMapping[str, FileHash] = field(default_factory=dict)


@dataclass
class Manifest(MacroMethods, DataClassMessagePackMixin, dbtClassMixin):
    """The manifest for the full graph, after parsing and during compilation."""

    # These attributes are both positional and by keyword. If an attribute
    # is added it must all be added in the __reduce_ex__ method in the
    # args tuple in the right position.
    nodes: MutableMapping[str, ManifestNode] = field(default_factory=dict)
    sources: MutableMapping[str, SourceDefinition] = field(default_factory=dict)
    macros: MutableMapping[str, Macro] = field(default_factory=dict)
    docs: MutableMapping[str, Documentation] = field(default_factory=dict)
    exposures: MutableMapping[str, Exposure] = field(default_factory=dict)
    metrics: MutableMapping[str, Metric] = field(default_factory=dict)
    groups: MutableMapping[str, Group] = field(default_factory=dict)
    selectors: MutableMapping[str, Any] = field(default_factory=dict)
    files: MutableMapping[str, AnySourceFile] = field(default_factory=dict)
    metadata: ManifestMetadata = field(default_factory=ManifestMetadata)
    flat_graph: Dict[str, Any] = field(default_factory=dict)
    state_check: ManifestStateCheck = field(default_factory=ManifestStateCheck)
    source_patches: MutableMapping[SourceKey, SourcePatch] = field(default_factory=dict)
    disabled: MutableMapping[str, List[GraphMemberNode]] = field(default_factory=dict)
    env_vars: MutableMapping[str, str] = field(default_factory=dict)
    public_nodes: MutableMapping[str, PublicModel] = field(default_factory=dict)
    project_dependencies: Optional[ProjectDependencies] = None
    publications: MutableMapping[str, PublicationConfig] = field(default_factory=dict)
    semantic_models: MutableMapping[str, SemanticModel] = field(default_factory=dict)

    _doc_lookup: Optional[DocLookup] = field(
        default=None, metadata={"serialize": lambda x: None, "deserialize": lambda x: None}
    )
    _source_lookup: Optional[SourceLookup] = field(
        default=None, metadata={"serialize": lambda x: None, "deserialize": lambda x: None}
    )
    _ref_lookup: Optional[RefableLookup] = field(
        default=None, metadata={"serialize": lambda x: None, "deserialize": lambda x: None}
    )
    _metric_lookup: Optional[MetricLookup] = field(
        default=None, metadata={"serialize": lambda x: None, "deserialize": lambda x: None}
    )
    _disabled_lookup: Optional[DisabledLookup] = field(
        default=None, metadata={"serialize": lambda x: None, "deserialize": lambda x: None}
    )
    _analysis_lookup: Optional[AnalysisLookup] = field(
        default=None, metadata={"serialize": lambda x: None, "deserialize": lambda x: None}
    )
    _parsing_info: ParsingInfo = field(
        default_factory=ParsingInfo,
        metadata={"serialize": lambda x: None, "deserialize": lambda x: None},
    )
    _lock: Lock = field(
        default_factory=MP_CONTEXT.Lock,
        metadata={"serialize": lambda x: None, "deserialize": lambda x: None},
    )

    def __pre_serialize__(self):
        # serialization won't work with anything except an empty source_patches because
        # tuple keys are not supported, so ensure it's empty
        self.source_patches = {}
        return self

    @classmethod
    def __post_deserialize__(cls, obj):
        obj._lock = MP_CONTEXT.Lock()
        return obj

    def build_flat_graph(self):
        """This attribute is used in context.common by each node, so we want to
        only build it once and avoid any concurrency issues around it.
        Make sure you don't call this until you're done with building your
        manifest!
        """
        self.flat_graph = {
            "exposures": {k: v.to_dict(omit_none=False) for k, v in self.exposures.items()},
            "groups": {k: v.to_dict(omit_none=False) for k, v in self.groups.items()},
            "metrics": {k: v.to_dict(omit_none=False) for k, v in self.metrics.items()},
            "nodes": {k: v.to_dict(omit_none=False) for k, v in self.nodes.items()},
            "sources": {k: v.to_dict(omit_none=False) for k, v in self.sources.items()},
            "public_nodes": {k: v.to_dict(omit_none=False) for k, v in self.public_nodes.items()},
        }

    def build_disabled_by_file_id(self):
        disabled_by_file_id = {}
        for node_list in self.disabled.values():
            for node in node_list:
                disabled_by_file_id[node.file_id] = node
        return disabled_by_file_id

    def _get_parent_adapter_types(self, adapter_type: str) -> List[str]:
        # This is duplicated logic from core/dbt/context/providers.py
        # Ideally this would instead be incorporating actual dispatch logic
        from dbt.adapters.factory import get_adapter_type_names

        # order matters for dispatch:
        #  1. current adapter
        #  2. any parent adapters (dependencies)
        #  3. 'default'
        return get_adapter_type_names(adapter_type) + ["default"]

    def _materialization_candidates_for(
        self,
        project_name: str,
        materialization_name: str,
        adapter_type: str,
        specificity: int,
    ) -> CandidateList:
        full_name = dbt.utils.get_materialization_macro_name(
            materialization_name=materialization_name,
            adapter_type=adapter_type,
            with_prefix=False,
        )
        return CandidateList(
            MaterializationCandidate.from_macro(m, specificity)
            for m in self._find_macros_by_name(full_name, project_name)
        )

    def find_materialization_macro_by_name(
        self, project_name: str, materialization_name: str, adapter_type: str
    ) -> Optional[Macro]:
        candidates: CandidateList = CandidateList(
            chain.from_iterable(
                self._materialization_candidates_for(
                    project_name=project_name,
                    materialization_name=materialization_name,
                    adapter_type=atype,
                    specificity=specificity,  # where in the inheritance chain this candidate is
                )
                for specificity, atype in enumerate(self._get_parent_adapter_types(adapter_type))
            )
        )
        return candidates.last()

    def get_resource_fqns(self) -> Mapping[str, PathSet]:
        resource_fqns: Dict[str, Set[Tuple[str, ...]]] = {}
        all_resources = chain(
            self.exposures.values(),
            self.nodes.values(),
            self.sources.values(),
            self.metrics.values(),
        )
        for resource in all_resources:
            resource_type_plural = resource.resource_type.pluralize()
            if resource_type_plural not in resource_fqns:
                resource_fqns[resource_type_plural] = set()
            resource_fqns[resource_type_plural].add(tuple(resource.fqn))
        return resource_fqns

    def get_used_schemas(self, resource_types=None):
        return frozenset(
            {
                (node.database, node.schema)
                for node in chain(self.nodes.values(), self.sources.values())
                if not resource_types or node.resource_type in resource_types
            }
        )

    def get_used_databases(self):
        return frozenset(x.database for x in chain(self.nodes.values(), self.sources.values()))

    def deepcopy(self):
        copy = Manifest(
            nodes={k: _deepcopy(v) for k, v in self.nodes.items()},
            sources={k: _deepcopy(v) for k, v in self.sources.items()},
            macros={k: _deepcopy(v) for k, v in self.macros.items()},
            docs={k: _deepcopy(v) for k, v in self.docs.items()},
            exposures={k: _deepcopy(v) for k, v in self.exposures.items()},
            metrics={k: _deepcopy(v) for k, v in self.metrics.items()},
            groups={k: _deepcopy(v) for k, v in self.groups.items()},
            selectors={k: _deepcopy(v) for k, v in self.selectors.items()},
            metadata=self.metadata,
            disabled={k: _deepcopy(v) for k, v in self.disabled.items()},
            public_nodes={k: _deepcopy(v) for k, v in self.public_nodes.items()},
            files={k: _deepcopy(v) for k, v in self.files.items()},
            state_check=_deepcopy(self.state_check),
        )
        copy.build_flat_graph()
        return copy

    def build_parent_and_child_maps(self):
        edge_members = list(
            chain(
                self.nodes.values(),
                self.sources.values(),
                self.exposures.values(),
                self.metrics.values(),
                self.public_nodes.values(),
            )
        )
        forward_edges, backward_edges = build_node_edges(edge_members)
        self.child_map = forward_edges
        self.parent_map = backward_edges

    def build_macro_child_map(self):
        edge_members = list(
            chain(
                self.nodes.values(),
                self.macros.values(),
            )
        )
        forward_edges = build_macro_edges(edge_members)
        return forward_edges

    def build_group_map(self):
        groupable_nodes = list(
            chain(
                self.nodes.values(),
                self.metrics.values(),
            )
        )
        group_map = {group.name: [] for group in self.groups.values()}
        for node in groupable_nodes:
            if node.group is not None:
                group_map[node.group].append(node.unique_id)
        self.group_map = group_map

    def writable_manifest(self) -> "WritableManifest":
        self.build_parent_and_child_maps()
        self.build_group_map()
        return WritableManifest(
            nodes=self.nodes,
            sources=self.sources,
            macros=self.macros,
            docs=self.docs,
            exposures=self.exposures,
            metrics=self.metrics,
            groups=self.groups,
            selectors=self.selectors,
            metadata=self.metadata,
            disabled=self.disabled,
            public_nodes=self.public_nodes,
            child_map=self.child_map,
            parent_map=self.parent_map,
            group_map=self.group_map,
            semantic_models=self.semantic_models,
        )

    def write(self, path):
        self.writable_manifest().write(path)

    # Called in dbt.compilation.Linker.write_graph and
    # dbt.graph.queue.get and ._include_in_cost
    def expect(self, unique_id: str) -> GraphMemberNode:
        if unique_id in self.nodes:
            return self.nodes[unique_id]
        elif unique_id in self.sources:
            return self.sources[unique_id]
        elif unique_id in self.exposures:
            return self.exposures[unique_id]
        elif unique_id in self.metrics:
            return self.metrics[unique_id]
        else:
            # something terrible has happened
            raise dbt.exceptions.DbtInternalError(
                "Expected node {} not found in manifest".format(unique_id)
            )

    @property
    def doc_lookup(self) -> DocLookup:
        if self._doc_lookup is None:
            self._doc_lookup = DocLookup(self)
        return self._doc_lookup

    def rebuild_doc_lookup(self):
        self._doc_lookup = DocLookup(self)

    @property
    def source_lookup(self) -> SourceLookup:
        if self._source_lookup is None:
            self._source_lookup = SourceLookup(self)
        return self._source_lookup

    def rebuild_source_lookup(self):
        self._source_lookup = SourceLookup(self)

    @property
    def ref_lookup(self) -> RefableLookup:
        if self._ref_lookup is None:
            self._ref_lookup = RefableLookup(self)
        return self._ref_lookup

    @property
    def metric_lookup(self) -> MetricLookup:
        if self._metric_lookup is None:
            self._metric_lookup = MetricLookup(self)
        return self._metric_lookup

    def rebuild_ref_lookup(self):
        self._ref_lookup = RefableLookup(self)

    @property
    def disabled_lookup(self) -> DisabledLookup:
        if self._disabled_lookup is None:
            self._disabled_lookup = DisabledLookup(self)
        return self._disabled_lookup

    def rebuild_disabled_lookup(self):
        self._disabled_lookup = DisabledLookup(self)

    @property
    def analysis_lookup(self) -> AnalysisLookup:
        if self._analysis_lookup is None:
            self._analysis_lookup = AnalysisLookup(self)
        return self._analysis_lookup

    def resolve_refs(
        self, source_node: GraphMemberNode, current_project: str
    ) -> List[MaybeNonSource]:
        resolved_refs: List[MaybeNonSource] = []
        for ref in source_node.refs:
            resolved = self.resolve_ref(
                source_node,
                ref.name,
                ref.package,
                ref.version,
                current_project,
                source_node.package_name,
            )
            resolved_refs.append(resolved)

        return resolved_refs

    # Called by dbt.parser.manifest._process_refs_for_exposure, _process_refs_for_metric,
    # and dbt.parser.manifest._process_refs_for_node
    def resolve_ref(
        self,
        source_node: GraphMemberNode,
        target_model_name: str,
        target_model_package: Optional[str],
        target_model_version: Optional[NodeVersion],
        current_project: str,
        node_package: str,
    ) -> MaybeNonSource:

        node: Optional[ManifestNode] = None
        disabled: Optional[List[ManifestNode]] = None

        candidates = _packages_to_search(current_project, node_package, target_model_package)
        for pkg in candidates:
            node = self.ref_lookup.find(
                target_model_name, pkg, target_model_version, self, source_node
            )

            if node is not None and (
                (hasattr(node, "config") and node.config.enabled) or node.is_public_node
            ):
                return node

            # it's possible that the node is disabled
            if disabled is None:
                disabled = self.disabled_lookup.find(target_model_name, pkg, target_model_version)

        if disabled:
            return Disabled(disabled[0])
        return None

    # Called by dbt.parser.manifest._resolve_sources_for_exposure
    # and dbt.parser.manifest._process_source_for_node
    def resolve_source(
        self,
        target_source_name: str,
        target_table_name: str,
        current_project: str,
        node_package: str,
    ) -> MaybeParsedSource:
        search_name = f"{target_source_name}.{target_table_name}"
        candidates = _packages_to_search(current_project, node_package)

        source: Optional[SourceDefinition] = None
        disabled: Optional[List[SourceDefinition]] = None

        for pkg in candidates:
            source = self.source_lookup.find(search_name, pkg, self)
            if source is not None and source.config.enabled:
                return source

            if disabled is None:
                disabled = self.disabled_lookup.find(
                    f"{target_source_name}.{target_table_name}", pkg
                )

        if disabled:
            return Disabled(disabled[0])
        return None

    def resolve_metric(
        self,
        target_metric_name: str,
        target_metric_package: Optional[str],
        current_project: str,
        node_package: str,
    ) -> MaybeMetricNode:

        metric: Optional[Metric] = None
        disabled: Optional[List[Metric]] = None

        candidates = _packages_to_search(current_project, node_package, target_metric_package)
        for pkg in candidates:
            metric = self.metric_lookup.find(target_metric_name, pkg, self)

            if metric is not None and metric.config.enabled:
                return metric

            # it's possible that the node is disabled
            if disabled is None:
                disabled = self.disabled_lookup.find(f"{target_metric_name}", pkg)
        if disabled:
            return Disabled(disabled[0])
        return None

    # Called by DocsRuntimeContext.doc
    def resolve_doc(
        self,
        name: str,
        package: Optional[str],
        current_project: str,
        node_package: str,
    ) -> Optional[Documentation]:
        """Resolve the given documentation. This follows the same algorithm as
        resolve_ref except the is_enabled checks are unnecessary as docs are
        always enabled.
        """
        candidates = _packages_to_search(current_project, node_package, package)

        for pkg in candidates:
            result = self.doc_lookup.find(name, pkg, self)
            if result is not None:
                return result
        return None

    # Called by RunTask.defer_to_manifest
    def merge_from_artifact(
        self,
        adapter,
        other: "WritableManifest",
        selected: AbstractSet[UniqueID],
        favor_state: bool = False,
    ) -> None:
        """Given the selected unique IDs and a writable manifest, update this
        manifest by replacing any unselected nodes with their counterpart.

        Only non-ephemeral refable nodes are examined.
        """
        refables = set(NodeType.refable())
        merged = set()
        for unique_id, node in other.nodes.items():
            current = self.nodes.get(unique_id)
            if current and (
                node.resource_type in refables
                and not node.is_ephemeral
                and unique_id not in selected
                and (
                    not adapter.get_relation(current.database, current.schema, current.identifier)
                    or favor_state
                )
            ):
                merged.add(unique_id)
                self.nodes[unique_id] = node.replace(deferred=True)

        # Rebuild the flat_graph, which powers the 'graph' context variable,
        # now that we've deferred some nodes
        self.build_flat_graph()

        # log up to 5 items
        sample = list(islice(merged, 5))
        fire_event(MergedFromState(num_merged=len(merged), sample=sample))

    # Called by CloneTask.defer_to_manifest
    def add_from_artifact(
        self,
        other: "WritableManifest",
    ) -> None:
        """Update this manifest by *adding* information about each node's location
        in the other manifest.

        Only non-ephemeral refable nodes are examined.
        """
        refables = set(NodeType.refable())
        for unique_id, node in other.nodes.items():
            current = self.nodes.get(unique_id)
            if current and (node.resource_type in refables and not node.is_ephemeral):
                state_relation = RelationalNode(node.database, node.schema, node.alias)
                self.nodes[unique_id] = current.replace(state_relation=state_relation)

    # Methods that were formerly in ParseResult

    def add_macro(self, source_file: SourceFile, macro: Macro):
        if macro.unique_id in self.macros:
            # detect that the macro exists and emit an error
            raise DuplicateMacroInPackageError(macro=macro, macro_mapping=self.macros)

        self.macros[macro.unique_id] = macro
        source_file.macros.append(macro.unique_id)

    def has_file(self, source_file: SourceFile) -> bool:
        key = source_file.file_id
        if key is None:
            return False
        if key not in self.files:
            return False
        my_checksum = self.files[key].checksum
        return my_checksum == source_file.checksum

    def add_source(self, source_file: SchemaSourceFile, source: UnpatchedSourceDefinition):
        # sources can't be overwritten!
        _check_duplicates(source, self.sources)
        self.sources[source.unique_id] = source  # type: ignore
        source_file.sources.append(source.unique_id)

    def add_node_nofile(self, node: ManifestNode):
        # nodes can't be overwritten!
        _check_duplicates(node, self.nodes)
        self.nodes[node.unique_id] = node

    def add_node(self, source_file: AnySourceFile, node: ManifestNode, test_from=None):
        self.add_node_nofile(node)
        if isinstance(source_file, SchemaSourceFile):
            if isinstance(node, GenericTestNode):
                assert test_from
                source_file.add_test(node.unique_id, test_from)
            if isinstance(node, Metric):
                source_file.metrics.append(node.unique_id)
            if isinstance(node, Exposure):
                source_file.exposures.append(node.unique_id)
            if isinstance(node, Group):
                source_file.groups.append(node.unique_id)
        else:
            source_file.nodes.append(node.unique_id)

    def add_exposure(self, source_file: SchemaSourceFile, exposure: Exposure):
        _check_duplicates(exposure, self.exposures)
        self.exposures[exposure.unique_id] = exposure
        source_file.exposures.append(exposure.unique_id)

    def add_metric(self, source_file: SchemaSourceFile, metric: Metric):
        _check_duplicates(metric, self.metrics)
        self.metrics[metric.unique_id] = metric
        source_file.metrics.append(metric.unique_id)

    def add_group(self, source_file: SchemaSourceFile, group: Group):
        _check_duplicates(group, self.groups)
        self.groups[group.unique_id] = group
        source_file.groups.append(group.unique_id)

    def add_disabled_nofile(self, node: GraphMemberNode):
        # There can be multiple disabled nodes for the same unique_id
        if node.unique_id in self.disabled:
            self.disabled[node.unique_id].append(node)
        else:
            self.disabled[node.unique_id] = [node]

    def add_disabled(self, source_file: AnySourceFile, node: ResultNode, test_from=None):
        self.add_disabled_nofile(node)
        if isinstance(source_file, SchemaSourceFile):
            if isinstance(node, GenericTestNode):
                assert test_from
                source_file.add_test(node.unique_id, test_from)
            if isinstance(node, Metric):
                source_file.metrics.append(node.unique_id)
            if isinstance(node, Exposure):
                source_file.exposures.append(node.unique_id)
        else:
            source_file.nodes.append(node.unique_id)

    def add_doc(self, source_file: SourceFile, doc: Documentation):
        _check_duplicates(doc, self.docs)
        self.docs[doc.unique_id] = doc
        source_file.docs.append(doc.unique_id)

    def add_semantic_model(self, source_file: SchemaSourceFile, semantic_model: SemanticModel):
        _check_duplicates(semantic_model, self.semantic_models)
        self.semantic_models[semantic_model.unique_id] = semantic_model
        source_file.semantic_models.append(semantic_model.unique_id)

    # end of methods formerly in ParseResult

    # Provide support for copy.deepcopy() - we just need to avoid the lock!
    # pickle and deepcopy use this. It returns a callable object used to
    # create the initial version of the object and a tuple of arguments
    # for the object, i.e. the Manifest.
    # The order of the arguments must match the order of the attributes
    # in the Manifest class declaration, because they are used as
    # positional arguments to construct a Manifest.
    def __reduce_ex__(self, protocol):
        args = (
            self.nodes,
            self.sources,
            self.macros,
            self.docs,
            self.exposures,
            self.metrics,
            self.groups,
            self.selectors,
            self.files,
            self.metadata,
            self.flat_graph,
            self.state_check,
            self.source_patches,
            self.disabled,
            self.env_vars,
            self.public_nodes,
            self._doc_lookup,
            self._source_lookup,
            self._ref_lookup,
            self._metric_lookup,
            self._disabled_lookup,
            self._analysis_lookup,
        )
        return self.__class__, args


class MacroManifest(MacroMethods):
    def __init__(self, macros):
        self.macros = macros
        self.metadata = ManifestMetadata()
        # This is returned by the 'graph' context property
        # in the ProviderContext class.
        self.flat_graph = {}


AnyManifest = Union[Manifest, MacroManifest]


@dataclass
@schema_version("manifest", 10)
class WritableManifest(ArtifactMixin):
    nodes: Mapping[UniqueID, ManifestNode] = field(
        metadata=dict(description=("The nodes defined in the dbt project and its dependencies"))
    )
    sources: Mapping[UniqueID, SourceDefinition] = field(
        metadata=dict(description=("The sources defined in the dbt project and its dependencies"))
    )
    macros: Mapping[UniqueID, Macro] = field(
        metadata=dict(description=("The macros defined in the dbt project and its dependencies"))
    )
    docs: Mapping[UniqueID, Documentation] = field(
        metadata=dict(description=("The docs defined in the dbt project and its dependencies"))
    )
    exposures: Mapping[UniqueID, Exposure] = field(
        metadata=dict(
            description=("The exposures defined in the dbt project and its dependencies")
        )
    )
    metrics: Mapping[UniqueID, Metric] = field(
        metadata=dict(description=("The metrics defined in the dbt project and its dependencies"))
    )
    groups: Mapping[UniqueID, Group] = field(
        metadata=dict(description=("The groups defined in the dbt project"))
    )
    selectors: Mapping[UniqueID, Any] = field(
        metadata=dict(description=("The selectors defined in selectors.yml"))
    )
    disabled: Optional[Mapping[UniqueID, List[GraphMemberNode]]] = field(
        metadata=dict(description="A mapping of the disabled nodes in the target")
    )
    parent_map: Optional[NodeEdgeMap] = field(
        metadata=dict(
            description="A mapping from child nodes to their dependencies",
        )
    )
    child_map: Optional[NodeEdgeMap] = field(
        metadata=dict(
            description="A mapping from parent nodes to their dependents",
        )
    )
    group_map: Optional[NodeEdgeMap] = field(
        metadata=dict(
            description="A mapping from group names to their nodes",
        )
    )
    public_nodes: Mapping[UniqueID, PublicModel] = field(
        metadata=dict(description=("The public models used in the dbt project"))
    )
    semantic_models: Mapping[UniqueID, SemanticModel] = field(
        metadata=dict(description=("The semantic models defined in the dbt project"))
    )
    metadata: ManifestMetadata = field(
        metadata=dict(
            description="Metadata about the manifest",
        )
    )

    @classmethod
    def compatible_previous_versions(self):
        return [
            ("manifest", 4),
            ("manifest", 5),
            ("manifest", 6),
            ("manifest", 7),
            ("manifest", 8),
            ("manifest", 9),
        ]

    @classmethod
    def upgrade_schema_version(cls, data):
        """This overrides the "upgrade_schema_version" call in VersionedSchema (via
        ArtifactMixin) to modify the dictionary passed in from earlier versions of the manifest."""
        if get_manifest_schema_version(data) <= 9:
            data = upgrade_manifest_json(data)
        return cls.from_dict(data)

    def __post_serialize__(self, dct):
        for unique_id, node in dct["nodes"].items():
            if "config_call_dict" in node:
                del node["config_call_dict"]
            if "state_relation" in node:
                del node["state_relation"]
        return dct


def get_manifest_schema_version(dct: dict) -> int:
    schema_version = dct.get("metadata", {}).get("dbt_schema_version", None)
    if not schema_version:
        raise ValueError("Manifest doesn't have schema version")
    return int(schema_version.split(".")[-2][-1])


def _check_duplicates(value: BaseNode, src: Mapping[str, BaseNode]):
    if value.unique_id in src:
        raise DuplicateResourceNameError(value, src[value.unique_id])


K_T = TypeVar("K_T")
V_T = TypeVar("V_T")


def _expect_value(key: K_T, src: Mapping[K_T, V_T], old_file: SourceFile, name: str) -> V_T:
    if key not in src:
        raise CompilationError(
            'Expected to find "{}" in cached "result.{}" based '
            "on cached file information: {}!".format(key, name, old_file)
        )
    return src[key]<|MERGE_RESOLUTION|>--- conflicted
+++ resolved
@@ -36,14 +36,11 @@
     ManifestOrPublicNode,
     Metric,
     ModelNode,
-<<<<<<< HEAD
+    RelationalNode,
     ResultNode,
     SemanticModel,
     SourceDefinition,
     UnpatchedSourceDefinition,
-=======
-    RelationalNode,
->>>>>>> 84166bf4
 )
 from dbt.contracts.graph.unparsed import SourcePatch, NodeVersion, UnparsedVersion
 from dbt.contracts.graph.manifest_upgrade import upgrade_manifest_json
