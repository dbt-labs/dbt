--- conflicted
+++ resolved
@@ -1024,7 +1024,6 @@
         self.group_map = group_map
 
     @classmethod
-<<<<<<< HEAD
     def from_writable_manifest(cls, writable_manifest: WritableManifest) -> "Manifest":
         manifest = Manifest(
             # TODO: update these as corresponding resources are created
@@ -1074,10 +1073,9 @@
         )
 
         return manifest
-=======
+
     def _map_nodes_to_map_resources(cls, nodes_map: MutableMapping[str, NodeClassT]):
         return {node_id: node.to_resource() for node_id, node in nodes_map.items()}
->>>>>>> 6965eca0
 
     def writable_manifest(self) -> "WritableManifest":
         self.build_parent_and_child_maps()
