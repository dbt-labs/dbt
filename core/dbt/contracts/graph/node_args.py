from dataclasses import dataclass, field
from datetime import datetime
from typing import Optional, List

from dbt.contracts.graph.unparsed import NodeVersion
<<<<<<< HEAD
from dbt.node_types import NodeType
=======
from dbt.node_types import AccessType
>>>>>>> fcd30b1d


@dataclass
class ModelNodeArgs:
    name: str
    package_name: str
    identifier: str
    schema: str
    database: Optional[str] = None
    relation_name: Optional[str] = None
    version: Optional[NodeVersion] = None
    latest_version: Optional[NodeVersion] = None
    deprecation_date: Optional[datetime] = None
<<<<<<< HEAD
    generated_at: datetime = field(default_factory=datetime.utcnow)

    @property
    def unique_id(self):
        return f"{NodeType.Model}.{self.package_name}.{self.name}.{self.version}"
=======
    access: Optional[str] = AccessType.Protected.value
    generated_at: datetime = field(default_factory=datetime.utcnow)
    depends_on_nodes: List[str] = field(default_factory=list)
    enabled: bool = True
>>>>>>> fcd30b1d
<|MERGE_RESOLUTION|>--- conflicted
+++ resolved
@@ -3,11 +3,7 @@
 from typing import Optional, List
 
 from dbt.contracts.graph.unparsed import NodeVersion
-<<<<<<< HEAD
-from dbt.node_types import NodeType
-=======
-from dbt.node_types import AccessType
->>>>>>> fcd30b1d
+from dbt.node_types import NodeType, AccessType
 
 
 @dataclass
@@ -21,15 +17,15 @@
     version: Optional[NodeVersion] = None
     latest_version: Optional[NodeVersion] = None
     deprecation_date: Optional[datetime] = None
-<<<<<<< HEAD
-    generated_at: datetime = field(default_factory=datetime.utcnow)
-
-    @property
-    def unique_id(self):
-        return f"{NodeType.Model}.{self.package_name}.{self.name}.{self.version}"
-=======
     access: Optional[str] = AccessType.Protected.value
     generated_at: datetime = field(default_factory=datetime.utcnow)
     depends_on_nodes: List[str] = field(default_factory=list)
     enabled: bool = True
->>>>>>> fcd30b1d
+
+    @property
+    def unique_id(self):
+        unique_id = f"{NodeType.Model}.{self.package_name}.{self.name}"
+        if self.version:
+            unique_id = f"{unique_id}.{self.verison}"
+
+        return unique_id