from dbt.contracts.graph.manifest import Manifest, Metric
from dbt_semantic_interfaces.type_enums import MetricType

from typing import Any, Dict, Iterator, List


DERIVED_METRICS = [MetricType.DERIVED, MetricType.RATIO]
BASE_METRICS = [MetricType.SIMPLE, MetricType.CUMULATIVE]


class MetricReference(object):
    def __init__(self, metric_name, package_name=None) -> None:
        self.metric_name = metric_name
        self.package_name = package_name

    def __str__(self):
        return f"{self.metric_name}"


class ResolvedMetricReference(MetricReference):
    """
    Simple proxy over a Metric which delegates property
    lookups to the underlying node. Also adds helper functions
    for working with metrics (ie. __str__ and templating functions)
    """

<<<<<<< HEAD
    def __init__(self, node, manifest, Relation) -> None:
=======
    def __init__(self, node: Metric, manifest: Manifest) -> None:
>>>>>>> d597b804
        super().__init__(node.name, node.package_name)
        self.node = node
        self.manifest = manifest

    def __getattr__(self, key) -> Any:
        return getattr(self.node, key)

    def __str__(self) -> str:
        return f"{self.node.name}"

    @classmethod
    def parent_metrics(cls, metric_node: Metric, manifest: Manifest) -> Iterator[Metric]:
        """For a given metric, yeilds all upstream metrics."""
        yield metric_node

        for parent_unique_id in metric_node.depends_on.nodes:
            node = manifest.expect(parent_unique_id)
            if isinstance(node, Metric):
                yield from cls.parent_metrics(node, manifest)

    @classmethod
    def parent_metrics_names(cls, metric_node: Metric, manifest: Manifest) -> Iterator[str]:
        """For a given metric, yeilds all upstream metric names"""
        for metric in cls.parent_metrics(metric_node, manifest):
            yield metric.name

    @classmethod
    def reverse_dag_parsing(
        cls, metric_node: Metric, manifest: Manifest, metric_depth_count: int
    ) -> Iterator[Dict[str, int]]:
        """For the given metric, yeilds dictionaries having {<metric_name>: <depth_from_initial_metric} of upstream derived metrics.

        This function is intended as a helper function for other metric helper functions.
        """
        if metric_node.type in DERIVED_METRICS:
            yield {metric_node.name: metric_depth_count}

            for parent_unique_id in metric_node.depends_on.nodes:
                node = manifest.expect(parent_unique_id)
                if isinstance(node, Metric):
                    yield from cls.reverse_dag_parsing(node, manifest, metric_depth_count + 1)

    def full_metric_dependency(self):
        """Returns a unique list of all upstream metric names."""
        to_return = list(set(self.parent_metrics_names(self.node, self.manifest)))
        return to_return

    def base_metric_dependency(self) -> List[str]:
        """Returns a unique list of names for all upstream non-derived metrics."""
        in_scope_metrics = list(self.parent_metrics(self.node, self.manifest))
        base_metrics = {
            metric.name for metric in in_scope_metrics if metric.type not in DERIVED_METRICS
        }

        return list(base_metrics)

    def derived_metric_dependency(self) -> List[str]:
        """Returns a unique list of names for all upstream derived metrics."""
        in_scope_metrics = list(self.parent_metrics(self.node, self.manifest))
        derived_metrics = {
            metric.name for metric in in_scope_metrics if metric.type in DERIVED_METRICS
        }

        return list(derived_metrics)

    def derived_metric_dependency_depth(self) -> List[Dict[str, int]]:
        """Returns a list of {<metric_name>: <depth_from_initial_metric>} for all upstream metrics."""
        metric_depth_count = 1
        to_return = list(self.reverse_dag_parsing(self.node, self.manifest, metric_depth_count))

        return to_return<|MERGE_RESOLUTION|>--- conflicted
+++ resolved
@@ -24,11 +24,7 @@
     for working with metrics (ie. __str__ and templating functions)
     """
 
-<<<<<<< HEAD
-    def __init__(self, node, manifest, Relation) -> None:
-=======
     def __init__(self, node: Metric, manifest: Manifest) -> None:
->>>>>>> d597b804
         super().__init__(node.name, node.package_name)
         self.node = node
         self.manifest = manifest
