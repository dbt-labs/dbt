--- conflicted
+++ resolved
@@ -15,10 +15,7 @@
         self.manifest: Optional[WritableManifest] = None
         self.results: Optional[RunResultsArtifact] = None
         self.sources: Optional[FreshnessExecutionResultArtifact] = None
-<<<<<<< HEAD
-=======
         self.previous_sources: Optional[FreshnessExecutionResultArtifact] = None
->>>>>>> 58dcb8b1
 
         manifest_path = self.path / 'manifest.json'
         if manifest_path.exists() and manifest_path.is_file():
@@ -36,14 +33,6 @@
                 exc.add_filename(str(results_path))
                 raise
 
-<<<<<<< HEAD
-        sources_path = self.path / 'sources.json'
-        if sources_path.exists() and sources_path.is_file():
-            try:
-                self.sources = FreshnessExecutionResultArtifact.read(str(sources_path))
-            except IncompatibleSchemaException as exc:
-                exc.add_filename(str(sources_path))
-=======
         current_sources_path = self.path / 'sources.json'
         if current_sources_path.exists() and current_sources_path.is_file():
             try:
@@ -59,7 +48,6 @@
                 self.archive_sources = FreshnessExecutionResultArtifact.read(str(archive_sources_path))
             except IncompatibleSchemaException as exc:
                 exc.add_filename(str(archive_sources_path))
->>>>>>> 58dcb8b1
                 raise
 
 # bring in the project class that needs to be instantiated
