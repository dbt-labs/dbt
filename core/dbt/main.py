from typing import List

from dbt.logger import log_cache_events, log_manager

import argparse
import os.path
import sys
import traceback
import warnings
from contextlib import contextmanager
from pathlib import Path

import dbt.version
from dbt.events.functions import fire_event, setup_event_logger, LOG_VERSION
from dbt.events.types import (
    MainEncounteredError,
    MainKeyboardInterrupt,
    MainReportVersion,
    MainReportArgs,
    MainTrackingUserState,
    MainStackTrace,
)
import dbt.flags as flags
import dbt.task.build as build_task
import dbt.task.clean as clean_task
import dbt.task.compile as compile_task
import dbt.task.debug as debug_task
import dbt.task.deps as deps_task
import dbt.task.freshness as freshness_task
import dbt.task.generate as generate_task
import dbt.task.init as init_task
import dbt.task.list as list_task
import dbt.task.parse as parse_task
import dbt.task.run as run_task
import dbt.task.run_operation as run_operation_task
import dbt.task.seed as seed_task
import dbt.task.serve as serve_task
import dbt.task.snapshot as snapshot_task
import dbt.task.test as test_task
from dbt.profiler import profiler
from dbt.adapters.factory import reset_adapters, cleanup_connections

import dbt.tracking

from dbt.utils import ExitCodes, args_to_dict
from dbt.config.profile import read_user_config
from dbt.exceptions import (
    Exception as dbtException,
<<<<<<< HEAD
    InternalException,
=======
    DbtInternalError,
    NotImplementedError,
    FailedToConnectError,
>>>>>>> 3aeab737
)


class DBTVersion(argparse.Action):
    """This is very similar to the built-in argparse._Version action,
    except it just calls dbt.version.get_version_information().
    """

    def __init__(
        self,
        option_strings,
        version=None,
        dest=argparse.SUPPRESS,
        default=argparse.SUPPRESS,
        help="show program's version number and exit",
    ):
        super().__init__(
            option_strings=option_strings, dest=dest, default=default, nargs=0, help=help
        )

    def __call__(self, parser, namespace, values, option_string=None):
        formatter = argparse.RawTextHelpFormatter(prog=parser.prog)
        formatter.add_text(dbt.version.get_version_information())
        parser.exit(message=formatter.format_help())


class DBTArgumentParser(argparse.ArgumentParser):
    def __init__(self, *args, **kwargs):
        super().__init__(*args, **kwargs)
        self.register("action", "dbtversion", DBTVersion)

    def add_optional_argument_inverse(
        self,
        name,
        *,
        enable_help=None,
        disable_help=None,
        dest=None,
        no_name=None,
        default=None,
    ):
        mutex_group = self.add_mutually_exclusive_group()
        if not name.startswith("--"):
            raise DbtInternalError(
                'cannot handle optional argument without "--" prefix: ' f'got "{name}"'
            )
        if dest is None:
            dest_name = name[2:].replace("-", "_")
        else:
            dest_name = dest

        if no_name is None:
            no_name = f"--no-{name[2:]}"

        mutex_group.add_argument(
            name,
            action="store_const",
            const=True,
            dest=dest_name,
            default=default,
            help=enable_help,
        )

        mutex_group.add_argument(
            f"--no-{name[2:]}",
            action="store_const",
            const=False,
            dest=dest_name,
            default=default,
            help=disable_help,
        )

        return mutex_group


def main(args=None):
    # Logbook warnings are ignored so we don't have to fork logbook to support python 3.10.
    # This _only_ works for regular cli invocations.
    warnings.filterwarnings("ignore", category=DeprecationWarning, module="logbook")
    if args is None:
        args = sys.argv[1:]
    with log_manager.applicationbound():
        try:
            results, succeeded = handle_and_check(args)
            if succeeded:
                exit_code = ExitCodes.Success.value
            else:
                exit_code = ExitCodes.ModelError.value

        except KeyboardInterrupt:
            # if the logger isn't configured yet, it will use the default logger
            fire_event(MainKeyboardInterrupt())
            exit_code = ExitCodes.UnhandledError.value

        # This can be thrown by eg. argparse
        except SystemExit as e:
            exit_code = e.code

        except BaseException as e:
            fire_event(MainEncounteredError(exc=str(e)))
            if not isinstance(e, dbtException):
                fire_event(MainStackTrace(stack_trace=traceback.format_exc()))
            exit_code = ExitCodes.UnhandledError.value

    sys.exit(exit_code)


# here for backwards compatibility
def handle(args):
    res, success = handle_and_check(args)
    return res


@contextmanager
def adapter_management():
    reset_adapters()
    try:
        yield
    finally:
        cleanup_connections()


def handle_and_check(args):
    with log_manager.applicationbound():
        parsed = parse_args(args)

        # Set flags from args, user config, and env vars
        user_config = read_user_config(flags.PROFILES_DIR)  # This is read again later
        flags.set_from_args(parsed, user_config)
        dbt.tracking.initialize_from_flags(flags.ANONYMOUS_USAGE_STATS, flags.PROFILES_DIR)
        # Set log_format from flags
        parsed.cls.set_log_format()

        # we've parsed the args and set the flags - we can now decide if we're debug or not
        if flags.DEBUG:
            log_manager.set_debug()

        profiler_enabled = False

        if parsed.record_timing_info:
            profiler_enabled = True

        with profiler(enable=profiler_enabled, outfile=parsed.record_timing_info):

            with adapter_management():

                task, res = run_from_args(parsed)
                success = task.interpret_results(res)

            return res, success


<<<<<<< HEAD
=======
@contextmanager
def track_run(task):
    dbt.tracking.track_invocation_start(config=task.config, args=task.args)
    try:
        yield
        dbt.tracking.track_invocation_end(config=task.config, args=task.args, result_type="ok")
    except (NotImplementedError, FailedToConnectError) as e:
        fire_event(MainEncounteredError(exc=str(e)))
        dbt.tracking.track_invocation_end(config=task.config, args=task.args, result_type="error")
    except Exception:
        dbt.tracking.track_invocation_end(config=task.config, args=task.args, result_type="error")
        raise
    finally:
        dbt.tracking.flush()


>>>>>>> 3aeab737
def run_from_args(parsed):
    log_cache_events(getattr(parsed, "log_cache_events", False))

    # this will convert DbtConfigErrors into DbtRuntimeError
    # task could be any one of the task objects
    task = parsed.cls.from_args(args=parsed)

    # Set up logging
    log_path = None
    if task.config is not None:
        log_path = getattr(task.config, "log_path", None)
    log_manager.set_path(log_path)
    # WHY WE SET DEBUG TO BE TRUE HERE previously?
    setup_event_logger(log_path or "logs", "json", False, False)

    fire_event(MainReportVersion(version=str(dbt.version.installed), log_version=LOG_VERSION))
    fire_event(MainReportArgs(args=args_to_dict(parsed)))

    if dbt.tracking.active_user is not None:  # mypy appeasement, always true
        fire_event(MainTrackingUserState(user_state=dbt.tracking.active_user.state()))

    results = None
    # this has been updated with project_id and adapter info removed, these will be added to new cli work
    # being tracked at #6097 and #6098
    with dbt.tracking.track_run(parsed.which):
        results = task.run()
    return task, results


def _build_base_subparser():
    base_subparser = argparse.ArgumentParser(add_help=False)

    base_subparser.add_argument(
        "--project-dir",
        default=None,
        type=str,
        help="""
        Which directory to look in for the dbt_project.yml file.
        Default is the current working directory and its parents.
        """,
    )

    base_subparser.add_argument(
        "--profiles-dir",
        default=None,
        dest="sub_profiles_dir",  # Main cli arg precedes subcommand
        type=str,
        help="""
        Which directory to look in for the profiles.yml file. If not set, dbt will look in the current working directory first, then HOME/.dbt/
        """,
    )

    base_subparser.add_argument(
        "--profile",
        required=False,
        type=str,
        help="""
        Which profile to load. Overrides setting in dbt_project.yml.
        """,
    )

    base_subparser.add_argument(
        "-t",
        "--target",
        default=None,
        type=str,
        help="""
        Which target to load for the given profile
        """,
    )

    base_subparser.add_argument(
        "--vars",
        type=str,
        default="{}",
        help="""
        Supply variables to the project. This argument overrides variables
        defined in your dbt_project.yml file. This argument should be a YAML
        string, eg. '{my_variable: my_value}'
        """,
    )

    # if set, log all cache events. This is extremely verbose!
    base_subparser.add_argument(
        "--log-cache-events",
        action="store_true",
        help=argparse.SUPPRESS,
    )

    base_subparser.set_defaults(defer=None, state=None)
    return base_subparser


def _build_docs_subparser(subparsers, base_subparser):
    docs_sub = subparsers.add_parser(
        "docs",
        help="""
        Generate or serve the documentation website for your project.
        """,
    )
    return docs_sub


def _build_source_subparser(subparsers, base_subparser):
    source_sub = subparsers.add_parser(
        "source",
        help="""
        Manage your project's sources
        """,
    )
    return source_sub


def _build_init_subparser(subparsers, base_subparser):
    sub = subparsers.add_parser(
        "init",
        parents=[base_subparser],
        help="""
        Initialize a new DBT project.
        """,
    )
    sub.add_argument(
        "project_name",
        nargs="?",
        help="""
        Name of the new DBT project.
        """,
    )
    sub.add_argument(
        "-s",
        "--skip-profile-setup",
        dest="skip_profile_setup",
        action="store_true",
        help="""
        Skip interactive profile setup.
        """,
    )
    sub.set_defaults(cls=init_task.InitTask, which="init", rpc_method=None)
    return sub


def _build_build_subparser(subparsers, base_subparser):
    sub = subparsers.add_parser(
        "build",
        parents=[base_subparser],
        help="""
        Run all Seeds, Models, Snapshots, and tests in DAG order
        """,
    )
    sub.set_defaults(cls=build_task.BuildTask, which="build", rpc_method="build")
    sub.add_argument(
        "-x",
        "--fail-fast",
        dest="sub_fail_fast",
        action="store_true",
        help="""
        Stop execution upon a first failure.
        """,
    )
    sub.add_argument(
        "--store-failures",
        action="store_true",
        help="""
        Store test results (failing rows) in the database
        """,
    )
    sub.add_argument(
        "--indirect-selection",
        choices=["eager", "cautious", "buildable"],
        default="eager",
        dest="indirect_selection",
        help="""
            Select all tests that are adjacent to selected resources,
            even if they those resources have been explicitly selected.
        """,
    )

    resource_values: List[str] = [str(s) for s in build_task.BuildTask.ALL_RESOURCE_VALUES] + [
        "all"
    ]
    sub.add_argument(
        "--resource-type",
        choices=resource_values,
        action="append",
        default=[],
        dest="resource_types",
    )
    # explicity don't support --models
    sub.add_argument(
        "-s",
        "--select",
        dest="select",
        nargs="+",
        help="""
            Specify the nodes to include.
        """,
    )
    _add_common_selector_arguments(sub)
    return sub


def _build_clean_subparser(subparsers, base_subparser):
    sub = subparsers.add_parser(
        "clean",
        parents=[base_subparser],
        help="""
        Delete all folders in the clean-targets list
        (usually the dbt_packages and target directories.)
        """,
    )
    sub.set_defaults(cls=clean_task.CleanTask, which="clean", rpc_method=None)
    return sub


def _build_debug_subparser(subparsers, base_subparser):
    sub = subparsers.add_parser(
        "debug",
        parents=[base_subparser],
        help="""
        Show some helpful information about dbt for debugging.

        Not to be confused with the --debug option which increases verbosity.
        """,
    )
    sub.add_argument(
        "--config-dir",
        action="store_true",
        help="""
        If specified, DBT will show path information for this project
        """,
    )
    _add_version_check(sub)
    sub.set_defaults(cls=debug_task.DebugTask, which="debug", rpc_method=None)
    return sub


def _build_deps_subparser(subparsers, base_subparser):
    sub = subparsers.add_parser(
        "deps",
        parents=[base_subparser],
        help="""
        Pull the most recent version of the dependencies listed in packages.yml
        """,
    )
    sub.set_defaults(cls=deps_task.DepsTask, which="deps", rpc_method="deps")
    return sub


def _build_snapshot_subparser(subparsers, base_subparser):
    sub = subparsers.add_parser(
        "snapshot",
        parents=[base_subparser],
        help="""
        Execute snapshots defined in your project
        """,
    )
    sub.add_argument(
        "--threads",
        type=int,
        required=False,
        help="""
        Specify number of threads to use while snapshotting tables.
        Overrides settings in profiles.yml.
        """,
    )
    sub.set_defaults(cls=snapshot_task.SnapshotTask, which="snapshot", rpc_method="snapshot")
    return sub


def _add_defer_arguments(*subparsers):
    for sub in subparsers:
        sub.add_optional_argument_inverse(
            "--defer",
            enable_help="""
            If set, defer to the state variable for resolving unselected nodes.
            """,
            disable_help="""
            If set, do not defer to the state variable for resolving unselected
            nodes.
            """,
            default=flags.DEFER_MODE,
        )
        sub.add_optional_argument_inverse(
            "--favor-state",
            enable_help="""
            If set, defer to the state variable for resolving unselected nodes, even if node exist as a database object in the current environment.
            """,
            disable_help="""
            If defer is set, expect standard defer behaviour.
            """,
            default=flags.FAVOR_STATE_MODE,
        )


def _add_favor_state_argument(*subparsers):
    for sub in subparsers:
        sub.add_optional_argument_inverse(
            "--favor-state",
            enable_help="""
            If set, defer to the state variable for resolving unselected nodes, even if node exist as a database object in the current environment.
            """,
            disable_help="""
            If defer is set, expect standard defer behaviour.
            """,
            default=flags.FAVOR_STATE_MODE,
        )


def _build_run_subparser(subparsers, base_subparser):
    run_sub = subparsers.add_parser(
        "run",
        parents=[base_subparser],
        help="""
        Compile SQL and execute against the current target database.
        """,
    )
    run_sub.add_argument(
        "-x",
        "--fail-fast",
        dest="sub_fail_fast",
        action="store_true",
        help="""
        Stop execution upon a first failure.
        """,
    )

    run_sub.set_defaults(cls=run_task.RunTask, which="run", rpc_method="run")
    return run_sub


def _build_compile_subparser(subparsers, base_subparser):
    sub = subparsers.add_parser(
        "compile",
        parents=[base_subparser],
        help="""
        Generates executable SQL from source, model, test, and analysis files.
        Compiled SQL files are written to the target/ directory.
        """,
    )
    sub.set_defaults(cls=compile_task.CompileTask, which="compile", rpc_method="compile")
    sub.add_argument("--parse-only", action="store_true")
    return sub


def _build_parse_subparser(subparsers, base_subparser):
    sub = subparsers.add_parser(
        "parse",
        parents=[base_subparser],
        help="""
        Parses the project and provides information on performance
        """,
    )
    sub.set_defaults(cls=parse_task.ParseTask, which="parse", rpc_method="parse")
    sub.add_argument("--write-manifest", action="store_true")
    sub.add_argument("--compile", action="store_true")
    return sub


def _build_docs_generate_subparser(subparsers, base_subparser):
    # it might look like docs_sub is the correct parents entry, but that
    # will cause weird errors about 'conflicting option strings'.
    generate_sub = subparsers.add_parser("generate", parents=[base_subparser])
    generate_sub.set_defaults(
        cls=generate_task.GenerateTask, which="generate", rpc_method="docs.generate"
    )
    generate_sub.add_argument(
        "--no-compile",
        action="store_false",
        dest="compile",
        help="""
        Do not run "dbt compile" as part of docs generation
        """,
    )
    _add_defer_arguments(generate_sub)
    return generate_sub


def _add_common_selector_arguments(sub):
    sub.add_argument(
        "--exclude",
        required=False,
        nargs="+",
        help="""
            Specify the models to exclude.
        """,
    )
    sub.add_argument(
        "--selector",
        dest="selector_name",
        metavar="SELECTOR_NAME",
        help="""
        The selector name to use, as defined in selectors.yml
        """,
    )
    sub.add_argument(
        "--state",
        help="""
        If set, use the given directory as the source for json files to
        compare with this project.
        """,
        type=Path,
        default=flags.ARTIFACT_STATE_PATH,
    )


def _add_selection_arguments(*subparsers):
    for sub in subparsers:
        sub.add_argument(
            "-m",
            "--models",
            dest="select",
            nargs="+",
            help="""
                Specify the nodes to include.
            """,
        )
        sub.add_argument(
            "-s",
            "--select",
            dest="select",
            nargs="+",
            help="""
                Specify the nodes to include.
            """,
        )
        _add_common_selector_arguments(sub)


def _add_table_mutability_arguments(*subparsers):
    for sub in subparsers:
        sub.add_argument(
            "--full-refresh",
            "-f",
            action="store_true",
            help="""
            If specified, dbt will drop incremental models and
            fully-recalculate the incremental table from the model definition.
            """,
        )


def _add_version_check(sub):
    sub.add_argument(
        "--no-version-check",
        dest="sub_version_check",  # main cli arg precedes subcommands
        action="store_false",
        default=None,
        help="""
        If set, skip ensuring dbt's version matches the one specified in
        the dbt_project.yml file ('require-dbt-version')
        """,
    )


def _add_common_arguments(*subparsers):
    for sub in subparsers:
        sub.add_argument(
            "--threads",
            type=int,
            required=False,
            help="""
            Specify number of threads to use while executing models. Overrides
            settings in profiles.yml.
            """,
        )
        sub.add_argument(
            "--target-path",
            required=False,
            help="""
            Configure the 'target-path'. Only applies this setting for the
            current run. Overrides the 'DBT_TARGET_PATH' if it is set.
            """,
        )
        sub.add_argument(
            "--log-path",
            required=False,
            help="""
            Configure the 'log-path'. Only applies this setting for the
            current run. Overrides the 'DBT_LOG_PATH' if it is set.
            """,
        )
        _add_version_check(sub)


def _build_seed_subparser(subparsers, base_subparser):
    seed_sub = subparsers.add_parser(
        "seed",
        parents=[base_subparser],
        help="""
        Load data from csv files into your data warehouse.
        """,
    )
    seed_sub.add_argument(
        "--full-refresh",
        "-f",
        action="store_true",
        help="""
        Drop existing seed tables and recreate them
        """,
    )
    seed_sub.add_argument(
        "--show",
        action="store_true",
        help="""
        Show a sample of the loaded data in the terminal
        """,
    )
    seed_sub.set_defaults(cls=seed_task.SeedTask, which="seed", rpc_method="seed")
    return seed_sub


def _build_docs_serve_subparser(subparsers, base_subparser):
    serve_sub = subparsers.add_parser("serve", parents=[base_subparser])
    serve_sub.add_argument(
        "--port",
        default=8080,
        type=int,
        help="""
        Specify the port number for the docs server.
        """,
    )
    serve_sub.add_argument(
        "--no-browser",
        dest="open_browser",
        action="store_false",
    )
    serve_sub.set_defaults(cls=serve_task.ServeTask, which="serve", rpc_method=None)
    return serve_sub


def _build_test_subparser(subparsers, base_subparser):
    sub = subparsers.add_parser(
        "test",
        parents=[base_subparser],
        help="""
        Runs tests on data in deployed models. Run this after `dbt run`
        """,
    )
    sub.add_argument(
        "-x",
        "--fail-fast",
        dest="sub_fail_fast",
        action="store_true",
        help="""
        Stop execution upon a first test failure.
        """,
    )
    sub.add_argument(
        "--store-failures",
        action="store_true",
        help="""
        Store test results (failing rows) in the database
        """,
    )
    sub.add_argument(
        "--indirect-selection",
        choices=["eager", "cautious", "buildable"],
        default="eager",
        dest="indirect_selection",
        help="""
            Select all tests that are adjacent to selected resources,
            even if they those resources have been explicitly selected.
        """,
    )

    sub.set_defaults(cls=test_task.TestTask, which="test", rpc_method="test")
    return sub


def _build_source_freshness_subparser(subparsers, base_subparser):
    sub = subparsers.add_parser(
        "freshness",
        parents=[base_subparser],
        help="""
        Snapshots the current freshness of the project's sources
        """,
        aliases=["snapshot-freshness"],
    )
    sub.add_argument(
        "-o",
        "--output",
        required=False,
        help="""
        Specify the output path for the json report. By default, outputs to
        target/sources.json
        """,
    )
    sub.add_argument(
        "--threads",
        type=int,
        required=False,
        help="""
        Specify number of threads to use. Overrides settings in profiles.yml
        """,
    )
    sub.set_defaults(
        cls=freshness_task.FreshnessTask,
        which="source-freshness",
        rpc_method="source-freshness",
    )
    sub.add_argument(
        "-s",
        "--select",
        dest="select",
        nargs="+",
        help="""
            Specify the nodes to include.
        """,
    )
    _add_common_selector_arguments(sub)
    return sub


def _build_list_subparser(subparsers, base_subparser):
    sub = subparsers.add_parser(
        "list",
        parents=[base_subparser],
        help="""
        List the resources in your project
        """,
        aliases=["ls"],
    )
    sub.set_defaults(cls=list_task.ListTask, which="list", rpc_method=None)
    resource_values: List[str] = [str(s) for s in list_task.ListTask.ALL_RESOURCE_VALUES] + [
        "default",
        "all",
    ]
    sub.add_argument(
        "--resource-type",
        choices=resource_values,
        action="append",
        default=[],
        dest="resource_types",
    )
    sub.add_argument("--output", choices=["json", "name", "path", "selector"], default="selector")
    sub.add_argument("--output-keys")

    sub.add_argument(
        "-m",
        "--models",
        dest="models",
        nargs="+",
        help="""
        Specify the models to select and set the resource-type to 'model'.
        Mutually exclusive with '--select' (or '-s') and '--resource-type'
        """,
        metavar="SELECTOR",
        required=False,
    )
    sub.add_argument(
        "-s",
        "--select",
        dest="select",
        nargs="+",
        help="""
            Specify the nodes to include.
        """,
        metavar="SELECTOR",
        required=False,
    )
    sub.add_argument(
        "--indirect-selection",
        choices=["eager", "cautious", "buildable"],
        default="eager",
        dest="indirect_selection",
        help="""
            Select all tests that are adjacent to selected resources,
            even if they those resources have been explicitly selected.
        """,
    )
    _add_common_selector_arguments(sub)

    return sub


def _build_run_operation_subparser(subparsers, base_subparser):
    sub = subparsers.add_parser(
        "run-operation",
        parents=[base_subparser],
        help="""
        Run the named macro with any supplied arguments.
        """,
    )
    sub.add_argument(
        "macro",
        help="""
        Specify the macro to invoke. dbt will call this macro with the supplied
        arguments and then exit
        """,
    )
    sub.add_argument(
        "--args",
        type=str,
        default="{}",
        help="""
        Supply arguments to the macro. This dictionary will be mapped to the
        keyword arguments defined in the selected macro. This argument should
        be a YAML string, eg. '{my_variable: my_value}'
        """,
    )
    sub.set_defaults(
        cls=run_operation_task.RunOperationTask, which="run-operation", rpc_method="run-operation"
    )
    return sub


def parse_args(args, cls=DBTArgumentParser):
    p = cls(
        prog="dbt",
        description="""
        An ELT tool for managing your SQL transformations and data models.
        For more documentation on these commands, visit: docs.getdbt.com
        """,
        epilog="""
        Specify one of these sub-commands and you can find more help from
        there.
        """,
    )

    p.add_argument(
        "--version",
        action="dbtversion",
        help="""
        Show version information
        """,
    )

    p.add_argument(
        "-r",
        "--record-timing-info",
        default=None,
        type=str,
        help="""
        When this option is passed, dbt will output low-level timing stats to
        the specified file. Example: `--record-timing-info output.profile`
        """,
    )

    p.add_argument(
        "-d",
        "--debug",
        action="store_true",
        default=None,
        help="""
        Display debug logging during dbt execution. Useful for debugging and
        making bug reports.
        """,
    )

    p.add_argument(
        "--log-format",
        choices=["text", "json", "default"],
        default=None,
        help="""Specify the log format, overriding the command's default.""",
    )

    p.add_argument(
        "--no-write-json",
        action="store_false",
        default=None,
        dest="write_json",
        help="""
        If set, skip writing the manifest and run_results.json files to disk
        """,
    )
    colors_flag = p.add_mutually_exclusive_group()
    colors_flag.add_argument(
        "--use-colors",
        action="store_const",
        const=True,
        default=None,
        dest="use_colors",
        help="""
        Colorize the output DBT prints to the terminal. Output is colorized by
        default and may also be set in a profile or at the command line.
        Mutually exclusive with --no-use-colors
        """,
    )
    colors_flag.add_argument(
        "--no-use-colors",
        action="store_const",
        const=False,
        dest="use_colors",
        help="""
        Do not colorize the output DBT prints to the terminal. Output is
        colorized by default and may also be set in a profile or at the
        command line.
        Mutually exclusive with --use-colors
        """,
    )

    p.add_argument(
        "--printer-width",
        dest="printer_width",
        help="""
        Sets the width of terminal output
        """,
    )

    warn_error_flag = p.add_mutually_exclusive_group()
    warn_error_flag.add_argument(
        "--warn-error",
        action="store_true",
        default=None,
        help="""
        If dbt would normally warn, instead raise an exception. Examples
        include --select that selects nothing, deprecations, configurations
        with no associated models, invalid test configurations, and missing
        sources/refs in tests.
        """,
    )

    warn_error_flag.add_argument(
        "--warn-error-options",
        default=None,
        help="""
        If dbt would normally warn, instead raise an exception based on
        include/exclude configuration. Examples include --select that selects
        nothing, deprecations, configurations with no associated models,
        invalid test configurations, and missing sources/refs in tests.
        This argument should be a YAML string, with keys 'include' or 'exclude'.
        eg. '{"include": "all", "exclude": ["NoNodesForSelectionCriteria"]}'
        """,
    )

    p.add_argument(
        "--no-version-check",
        dest="version_check",
        action="store_false",
        default=None,
        help="""
        If set, skip ensuring dbt's version matches the one specified in
        the dbt_project.yml file ('require-dbt-version')
        """,
    )

    p.add_optional_argument_inverse(
        "--partial-parse",
        enable_help="""
        Allow for partial parsing by looking for and writing to a pickle file
        in the target directory. This overrides the user configuration file.
        """,
        disable_help="""
        Disallow partial parsing. This overrides the user configuration file.
        """,
    )

    # if set, run dbt in single-threaded mode: thread count is ignored, and
    # calls go through `map` instead of the thread pool. This is useful for
    # getting performance information about aspects of dbt that normally run in
    # a thread, as the profiler ignores child threads. Users should really
    # never use this.
    p.add_argument(
        "--single-threaded",
        action="store_true",
        help=argparse.SUPPRESS,
    )

    # if set, will use the latest features from the static parser instead of
    # the stable static parser.
    p.add_argument(
        "--use-experimental-parser",
        action="store_true",
        default=None,
        help="""
        Enables experimental parsing features.
        """,
    )

    # if set, will disable the use of the stable static parser and instead
    # always rely on jinja rendering.
    p.add_argument(
        "--no-static-parser",
        default=None,
        dest="static_parser",
        action="store_false",
        help="""
        Disables the static parser.
        """,
    )

    p.add_argument(
        "--profiles-dir",
        default=None,
        dest="profiles_dir",
        type=str,
        help="""
        Which directory to look in for the profiles.yml file. If not set, dbt will look in the current working directory first, then HOME/.dbt/
        """,
    )

    p.add_argument(
        "--no-anonymous-usage-stats",
        action="store_false",
        default=None,
        dest="send_anonymous_usage_stats",
        help="""
        Do not send anonymous usage stat to dbt Labs
        """,
    )

    p.add_argument(
        "-x",
        "--fail-fast",
        dest="fail_fast",
        action="store_true",
        default=None,
        help="""
        Stop execution upon a first failure.
        """,
    )

    p.add_argument(
        "-q",
        "--quiet",
        action="store_true",
        default=None,
        help="""
        Suppress all non-error logging to stdout. Does not affect
        {{ print() }} macro calls.
        """,
    )

    p.add_argument(
        "--no-print",
        action="store_true",
        default=None,
        help="""
        Suppress all {{ print() }} macro calls.
        """,
    )

    schema_cache_flag = p.add_mutually_exclusive_group()
    schema_cache_flag.add_argument(
        "--cache-selected-only",
        action="store_const",
        const=True,
        default=None,
        dest="cache_selected_only",
        help="""
        Pre cache database objects relevant to selected resource only.
        """,
    )
    schema_cache_flag.add_argument(
        "--no-cache-selected-only",
        action="store_const",
        const=False,
        dest="cache_selected_only",
        help="""
        Pre cache all database objects related to the project.
        """,
    )

    subs = p.add_subparsers(title="Available sub-commands")

    base_subparser = _build_base_subparser()

    # make the subcommands that have their own subcommands
    docs_sub = _build_docs_subparser(subs, base_subparser)
    docs_subs = docs_sub.add_subparsers(title="Available sub-commands")
    source_sub = _build_source_subparser(subs, base_subparser)
    source_subs = source_sub.add_subparsers(title="Available sub-commands")

    _build_init_subparser(subs, base_subparser)
    _build_clean_subparser(subs, base_subparser)
    _build_debug_subparser(subs, base_subparser)
    _build_deps_subparser(subs, base_subparser)
    _build_list_subparser(subs, base_subparser)

    build_sub = _build_build_subparser(subs, base_subparser)
    snapshot_sub = _build_snapshot_subparser(subs, base_subparser)
    run_sub = _build_run_subparser(subs, base_subparser)
    compile_sub = _build_compile_subparser(subs, base_subparser)
    parse_sub = _build_parse_subparser(subs, base_subparser)
    generate_sub = _build_docs_generate_subparser(docs_subs, base_subparser)
    test_sub = _build_test_subparser(subs, base_subparser)
    seed_sub = _build_seed_subparser(subs, base_subparser)
    # --threads, --no-version-check
    _add_common_arguments(
        run_sub, compile_sub, generate_sub, test_sub, seed_sub, parse_sub, build_sub
    )
    # --select, --exclude
    # list_sub sets up its own arguments.
    _add_selection_arguments(run_sub, compile_sub, generate_sub, test_sub, snapshot_sub, seed_sub)
    # --defer
<<<<<<< HEAD
    _add_defer_argument(run_sub, test_sub, build_sub, snapshot_sub, compile_sub)
    # --favor-state
    _add_favor_state_argument(run_sub, test_sub, build_sub, snapshot_sub)
=======
    _add_defer_arguments(run_sub, test_sub, build_sub, snapshot_sub, compile_sub)
>>>>>>> 3aeab737
    # --full-refresh
    _add_table_mutability_arguments(run_sub, compile_sub, build_sub)

    _build_docs_serve_subparser(docs_subs, base_subparser)
    _build_source_freshness_subparser(source_subs, base_subparser)
    _build_run_operation_subparser(subs, base_subparser)

    if len(args) == 0:
        p.print_help()
        sys.exit(1)

    parsed = p.parse_args(args)

    # profiles_dir is set before subcommands and after, so normalize
    if hasattr(parsed, "sub_profiles_dir"):
        if parsed.sub_profiles_dir is not None:
            parsed.profiles_dir = parsed.sub_profiles_dir
        delattr(parsed, "sub_profiles_dir")
    if hasattr(parsed, "profiles_dir"):
        if parsed.profiles_dir is None:
            parsed.profiles_dir = flags.PROFILES_DIR
        else:
            parsed.profiles_dir = os.path.abspath(parsed.profiles_dir)
            # needs to be set before the other flags, because it's needed to
            # read the profile that contains them
            flags.PROFILES_DIR = parsed.profiles_dir

    # version_check is set before subcommands and after, so normalize
    if hasattr(parsed, "sub_version_check"):
        if parsed.sub_version_check is False:
            parsed.version_check = False
        delattr(parsed, "sub_version_check")

    # fail_fast is set before subcommands and after, so normalize
    if hasattr(parsed, "sub_fail_fast"):
        if parsed.sub_fail_fast is True:
            parsed.fail_fast = True
        delattr(parsed, "sub_fail_fast")

    if getattr(parsed, "project_dir", None) is not None:
        expanded_user = os.path.expanduser(parsed.project_dir)
        parsed.project_dir = os.path.abspath(expanded_user)

    if not hasattr(parsed, "which"):
        # the user did not provide a valid subcommand. trigger the help message
        # and exit with a error
        p.print_help()
        p.exit(1)

    return parsed<|MERGE_RESOLUTION|>--- conflicted
+++ resolved
@@ -44,16 +44,7 @@
 
 from dbt.utils import ExitCodes, args_to_dict
 from dbt.config.profile import read_user_config
-from dbt.exceptions import (
-    Exception as dbtException,
-<<<<<<< HEAD
-    InternalException,
-=======
-    DbtInternalError,
-    NotImplementedError,
-    FailedToConnectError,
->>>>>>> 3aeab737
-)
+from dbt.exceptions import Exception as dbtException, DbtInternalError
 
 
 class DBTVersion(argparse.Action):
@@ -205,25 +196,6 @@
             return res, success
 
 
-<<<<<<< HEAD
-=======
-@contextmanager
-def track_run(task):
-    dbt.tracking.track_invocation_start(config=task.config, args=task.args)
-    try:
-        yield
-        dbt.tracking.track_invocation_end(config=task.config, args=task.args, result_type="ok")
-    except (NotImplementedError, FailedToConnectError) as e:
-        fire_event(MainEncounteredError(exc=str(e)))
-        dbt.tracking.track_invocation_end(config=task.config, args=task.args, result_type="error")
-    except Exception:
-        dbt.tracking.track_invocation_end(config=task.config, args=task.args, result_type="error")
-        raise
-    finally:
-        dbt.tracking.flush()
-
-
->>>>>>> 3aeab737
 def run_from_args(parsed):
     log_cache_events(getattr(parsed, "log_cache_events", False))
 
@@ -518,7 +490,7 @@
         )
 
 
-def _add_favor_state_argument(*subparsers):
+def _add_favor_state_arguments(*subparsers):
     for sub in subparsers:
         sub.add_optional_argument_inverse(
             "--favor-state",
@@ -1209,13 +1181,9 @@
     # list_sub sets up its own arguments.
     _add_selection_arguments(run_sub, compile_sub, generate_sub, test_sub, snapshot_sub, seed_sub)
     # --defer
-<<<<<<< HEAD
-    _add_defer_argument(run_sub, test_sub, build_sub, snapshot_sub, compile_sub)
+    _add_defer_arguments(run_sub, test_sub, build_sub, snapshot_sub, compile_sub)
     # --favor-state
-    _add_favor_state_argument(run_sub, test_sub, build_sub, snapshot_sub)
-=======
-    _add_defer_arguments(run_sub, test_sub, build_sub, snapshot_sub, compile_sub)
->>>>>>> 3aeab737
+    _add_favor_state_arguments(run_sub, test_sub, build_sub, snapshot_sub)
     # --full-refresh
     _add_table_mutability_arguments(run_sub, compile_sub, build_sub)
 
