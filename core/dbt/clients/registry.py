import functools
import requests
from dbt.events.functions import fire_event
from dbt.events.types import RegistryProgressMakingGETRequest, RegistryProgressGETResponse
from dbt.utils import memoized, _connection_exception_retry as connection_exception_retry
from dbt import deprecations
import os

if os.getenv("DBT_PACKAGE_HUB_URL"):
    DEFAULT_REGISTRY_BASE_URL = os.getenv("DBT_PACKAGE_HUB_URL")
else:
    DEFAULT_REGISTRY_BASE_URL = "https://hub.getdbt.com/"


def _get_url(url, registry_base_url=None):
    if registry_base_url is None:
        registry_base_url = DEFAULT_REGISTRY_BASE_URL

    return "{}{}".format(registry_base_url, url)


<<<<<<< HEAD
def _get_with_retries(path, registry_base_url=None, expected_type=dict, expected_keys=[]):
    get_fn = functools.partial(_get, path, registry_base_url, expected_type, expected_keys)
=======
def _get_with_retries(path, registry_base_url=None):
    get_fn = functools.partial(_get_cached, path, registry_base_url)
>>>>>>> 25d4c96d
    return connection_exception_retry(get_fn, 5)


def _get(path, registry_base_url=None, expected_type=dict, expected_keys=[]):
    """
    path: request path to be appended to registry_base_url
    registry_base_url: Optional
    expected_type: Required, List or Dict
    expected_keys: Optional, list of keys in response
    """
    url = _get_url(path, registry_base_url)
    fire_event(RegistryProgressMakingGETRequest(url=url))
    resp = requests.get(url, timeout=30)
    fire_event(RegistryProgressGETResponse(url=url, resp_code=resp.status_code))
    resp.raise_for_status()

<<<<<<< HEAD
    # The response should either be a list or a dictionary.  Anything else is unexpected, raise error.
    # Raising this error will cause this function to retry (if called within _get_with_retries)
    # and hopefully get a valid response.  This seems to happen when there's an issue with the Hub.
    # Since we control what we expect the HUB to return, this is safe.
    # See https://github.com/dbt-labs/dbt-core/issues/4577
    # and https://github.com/dbt-labs/dbt-core/issues/4849
    json_response = resp.json()
    if json_response is None or not isinstance(json_response, expected_type):
        error_msg = f"Request error: The response is not valid json: {resp.text}"
        raise requests.exceptions.ContentDecodingError(error_msg, response=resp)

    # sanity check for specific keys if we're expected a dictionary in response
    if isinstance(json_response, dict) and not set(expected_keys).issubset(json_response):
        error_msg = f"Request error: The response did not contain the expected keys ({expected_keys}): {resp.text}"
        raise requests.exceptions.ContentDecodingError(error_msg, response=resp)
    return json_response
=======
    json_response = (
        resp.json()  # if this fails, it should raise requests.exceptions.JSONDecodeError and trigger retry
    )
    # It is unexpected for the content of the response to be None so if it is, raising this error
    # will cause this function to retry (if called within _get_with_retries) and hopefully get
    # a response.  This seems to happen when there's an issue with the Hub.
    # See https://github.com/dbt-labs/dbt-core/issues/4577
    if json_response is None:
        raise requests.exceptions.ContentDecodingError(
            "Request error: The response is None", response=resp
        )
    return json_response


_get_cached = memoized(_get)
>>>>>>> 25d4c96d


def index(registry_base_url=None):
    # this returns a list of all packages on the Hub
    expected_type = list
    return _get_with_retries("api/v1/index.json", registry_base_url, expected_type)


# is this redundant, now that all _get responses are being cached?
index_cached = memoized(index)


def package(name, registry_base_url=None):
    # returns a dictionary of metadata for all versions of a package
    expected_type = dict
    expected_keys = [
        "versions"
    ]  # since this is only called by get_available_versions this is the only key we access
    response = _get_with_retries(
        "api/v1/{}.json".format(name), registry_base_url, expected_type, expected_keys
    )

    # Either redirectnamespace or redirectname in the JSON response indicate a redirect
    # redirectnamespace redirects based on package ownership
    # redirectname redirects based on package name
    # Both can be present at the same time, or neither. Fails gracefully to old name

    if ("redirectnamespace" in response) or ("redirectname" in response):

        if ("redirectnamespace" in response) and response["redirectnamespace"] is not None:
            use_namespace = response["redirectnamespace"]
        else:
            use_namespace = response["namespace"]

        if ("redirectname" in response) and response["redirectname"] is not None:
            use_name = response["redirectname"]
        else:
            use_name = response["name"]

        new_nwo = use_namespace + "/" + use_name
        deprecations.warn("package-redirect", old_name=name, new_name=new_nwo)

    return response


def package_version(name, version, registry_base_url=None):
<<<<<<< HEAD
    # returns a dictionary of metadata for a single version of a package
    expected_type = dict
    expected_keys = ["name", "packages", "downloads"]
    return _get_with_retries(
        "api/v1/{}/{}.json".format(name, version), registry_base_url, expected_type, expected_keys
    )
=======
    response = package(name, registry_base_url)
    return response["versions"][version]
>>>>>>> 25d4c96d


def get_available_versions(name):
    response = package(name)
    return list(response["versions"])<|MERGE_RESOLUTION|>--- conflicted
+++ resolved
@@ -19,13 +19,8 @@
     return "{}{}".format(registry_base_url, url)
 
 
-<<<<<<< HEAD
-def _get_with_retries(path, registry_base_url=None, expected_type=dict, expected_keys=[]):
-    get_fn = functools.partial(_get, path, registry_base_url, expected_type, expected_keys)
-=======
 def _get_with_retries(path, registry_base_url=None):
     get_fn = functools.partial(_get_cached, path, registry_base_url)
->>>>>>> 25d4c96d
     return connection_exception_retry(get_fn, 5)
 
 
@@ -42,7 +37,6 @@
     fire_event(RegistryProgressGETResponse(url=url, resp_code=resp.status_code))
     resp.raise_for_status()
 
-<<<<<<< HEAD
     # The response should either be a list or a dictionary.  Anything else is unexpected, raise error.
     # Raising this error will cause this function to retry (if called within _get_with_retries)
     # and hopefully get a valid response.  This seems to happen when there's an issue with the Hub.
@@ -59,23 +53,9 @@
         error_msg = f"Request error: The response did not contain the expected keys ({expected_keys}): {resp.text}"
         raise requests.exceptions.ContentDecodingError(error_msg, response=resp)
     return json_response
-=======
-    json_response = (
-        resp.json()  # if this fails, it should raise requests.exceptions.JSONDecodeError and trigger retry
-    )
-    # It is unexpected for the content of the response to be None so if it is, raising this error
-    # will cause this function to retry (if called within _get_with_retries) and hopefully get
-    # a response.  This seems to happen when there's an issue with the Hub.
-    # See https://github.com/dbt-labs/dbt-core/issues/4577
-    if json_response is None:
-        raise requests.exceptions.ContentDecodingError(
-            "Request error: The response is None", response=resp
-        )
-    return json_response
 
 
 _get_cached = memoized(_get)
->>>>>>> 25d4c96d
 
 
 def index(registry_base_url=None):
@@ -122,17 +102,8 @@
 
 
 def package_version(name, version, registry_base_url=None):
-<<<<<<< HEAD
-    # returns a dictionary of metadata for a single version of a package
-    expected_type = dict
-    expected_keys = ["name", "packages", "downloads"]
-    return _get_with_retries(
-        "api/v1/{}/{}.json".format(name, version), registry_base_url, expected_type, expected_keys
-    )
-=======
     response = package(name, registry_base_url)
     return response["versions"][version]
->>>>>>> 25d4c96d
 
 
 def get_available_versions(name):
