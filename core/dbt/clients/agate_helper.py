--- conflicted
+++ resolved
@@ -1,11 +1,10 @@
-<<<<<<< HEAD
 from codecs import BOM_UTF8
-=======
-import dbt.compat
->>>>>>> 0be09fd7
 
 import agate
 import json
+
+
+BOM = BOM_UTF8.decode('utf-8')  # '\ufeff'
 
 DEFAULT_TYPE_TESTER = agate.TypeTester(types=[
     agate.data_types.Number(null_values=('null', '')),
@@ -63,12 +62,7 @@
 
 
 def from_csv(abspath):
-<<<<<<< HEAD
     with open(abspath, encoding='utf-8') as fp:
         if fp.read(1) != BOM:
-=======
-    with dbt.compat.open_seed_file(abspath) as fp:
-        if fp.read(len(dbt.compat.BOM_UTF8)) != dbt.compat.BOM_UTF8:
->>>>>>> 0be09fd7
             fp.seek(0)
         return agate.Table.from_csv(fp, column_types=DEFAULT_TYPE_TESTER)