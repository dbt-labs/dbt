<<<<<<< HEAD
import dataclasses
=======
import typing
>>>>>>> 0c51985c
from typing import Any, Dict, List, Optional, Union

import jinja2
from events.functions import fire_event
from events.types import Note
from jinja2.nodes import Const, Name, Call, Getattr

from dbt.artifacts.resources import RefArgs
from dbt.exceptions import MacroNamespaceNotStringError, ParsingError
from dbt_common.clients.jinja import get_environment
from dbt_common.exceptions.macros import MacroNameNotStringError
from dbt_common.tests import test_caching_enabled
from dbt_extractor import ExtractionError, py_extract_from_source  # type: ignore

<<<<<<< HEAD
_TESTING_MACRO_CACHE: Dict[str, Any] = {}

@dataclasses.dataclass
class DbtMacroCall:
    name: str
    source: str
    arg_types: List[str] = dataclasses.field(default_factory=list)
    kwarg_types: Dict[str, str] = dataclasses.field(default_factory=dict)

    @classmethod
    def from_call(cls, call: jinja2.nodes.Call, name: str) -> "DbtMacroCall":
        dbt_call = cls(name, "")
        for arg in call.args:
            dbt_call.arg_types.append(cls.get_type(arg))
        for arg in call.kwargs:
            dbt_call.kwarg_types[arg.key] = cls.get_type(arg.value)
        return dbt_call

    @classmethod
    def get_type(cls, param: Any) -> str:
        if isinstance(param, Name):
            return "" # TODO: infer types from variable names

        if isinstance(param, Call):
            return "" # TODO: infer types from function/macro calls

        if isinstance(param, Getattr):
            return "" # TODO: infer types from . operator?

        if isinstance(param, jinja2.nodes.Concat):
            return "Dict"

        if isinstance(param, Const):
            if isinstance(param.value, str):
                return "str"
            elif isinstance(param.value, bool):
                return "bool"
            elif isinstance(param.value, int):
                return "int"
            elif isinstance(param.value, float):
                return "float"
            elif param.value is None:
                return "None"
            else:
                return ""

        if isinstance(param, jinja2.nodes.Dict):
            return "Dict"

        return ""

    def check(self, macro) -> None:
        template = get_environment(None, capture_macros=True).parse(macro.macro_sql)
        if template and template.body:
            jinja_macro = template.body[0]
            if len(self.arg_types) > 0 and len(jinja_macro.arg_types) > 0:
                for got_type, expected_type in zip(self.arg_types, jinja_macro.arg_types):
                    if got_type != '' and expected_type != '' and got_type != expected_type:
                        fire_event(Note(msg=f"Error in call to macro {macro.name}. Expected type {expected_type} got {got_type}"))
=======
if typing.TYPE_CHECKING:
    from dbt.context.providers import ParseDatabaseWrapper
>>>>>>> 0c51985c

            if len(self.arg_types) + len(self.kwarg_types) > len(jinja_macro.args):
                pass # fire_event(Note(msg=f"Too many arguments in call to {macro.name}."))
        pass

<<<<<<< HEAD

def statically_extract_macro_calls(text: str, ctx: Dict[str, Any], db_wrapper=None) -> List[DbtMacroCall]:
=======
_TESTING_MACRO_CACHE: Dict[str, Any] = {}


def statically_extract_macro_calls(
    source: str, ctx: Dict[str, Any], db_wrapper: Optional["ParseDatabaseWrapper"] = None
) -> List[str]:
>>>>>>> 0c51985c
    # set 'capture_macros' to capture undefined
    env = get_environment(None, capture_macros=True)

    global _TESTING_MACRO_CACHE
<<<<<<< HEAD
    if test_caching_enabled() and text in _TESTING_MACRO_CACHE:
        parsed = _TESTING_MACRO_CACHE.get(text, None)
        func_calls = getattr(parsed, "_dbt_cached_calls")
    else:
        parsed = env.parse(text)
        func_calls = tuple(parsed.find_all(jinja2.nodes.Call))

        if test_caching_enabled():
            _TESTING_MACRO_CACHE[text] = parsed
=======
    if test_caching_enabled() and source in _TESTING_MACRO_CACHE:
        parsed = _TESTING_MACRO_CACHE.get(source, None)
        func_calls = getattr(parsed, "_dbt_cached_calls")
    else:
        parsed = env.parse(source)
        func_calls = tuple(parsed.find_all(jinja2.nodes.Call))

        if test_caching_enabled():
            _TESTING_MACRO_CACHE[source] = parsed
>>>>>>> 0c51985c
            setattr(parsed, "_dbt_cached_calls", func_calls)

    standard_calls = ["source", "ref", "config"]
    possible_macro_calls: List[DbtMacroCall] = []
    for func_call in func_calls:
        macro_call: Optional[DbtMacroCall] = None
        if hasattr(func_call, "node") and hasattr(func_call.node, "name"):
            macro_call = DbtMacroCall.from_call(func_call, func_call.node.name)
        else:
            if (
                hasattr(func_call, "node")
                and hasattr(func_call.node, "node")
                and type(func_call.node.node).__name__ == "Name"
                and hasattr(func_call.node, "attr")
            ):
                package_name = func_call.node.node.name
                macro_name = func_call.node.attr
                if package_name == "adapter":
                    if macro_name == "dispatch":
                        ad_macro_calls = statically_parse_adapter_dispatch(
                            func_call, ctx, db_wrapper
                        )
                        possible_macro_calls.extend(ad_macro_calls)
                    else:
                        # This skips calls such as adapter.parse_index
                        continue
                else:
                    macro_call = DbtMacroCall.from_call(func_call, f"{package_name}.{macro_name}")
                    if hasattr(func_call, "args"):
                        for arg in func_call.args:
                            macro_call.arg_types.append("")
            else:
                continue

        if not macro_call or macro_call.name in standard_calls or ctx.get(macro_call.name):
            continue

        if macro_call.name not in possible_macro_calls:
            possible_macro_calls.append(macro_call)

    for pmc in possible_macro_calls:
        pmc.source = text

    return possible_macro_calls


<<<<<<< HEAD
def statically_parse_adapter_dispatch(func_call, ctx, db_wrapper) -> List[DbtMacroCall]:
    possible_macro_calls: List[DbtMacroCall] = []
=======
def statically_parse_adapter_dispatch(
    func_call, ctx: Dict[str, Any], db_wrapper: Optional["ParseDatabaseWrapper"]
) -> List[str]:
    possible_macro_calls = []
>>>>>>> 0c51985c
    # This captures an adapter.dispatch('<macro_name>') call.

    func_name = None
    # macro_name positional argument
    if len(func_call.args) > 0:
        func_name = func_call.args[0].value
        if func_name:
            possible_macro_calls.append(DbtMacroCall.from_call(func_call, func_name))

    # packages positional argument
    macro_namespace = None
    packages_arg = None
    packages_arg_type = None

    if len(func_call.args) > 1:
        packages_arg = func_call.args[1]
        # This can be a List or a Call
        packages_arg_type = type(func_call.args[1]).__name__

    # keyword arguments
    if func_call.kwargs:
        for kwarg in func_call.kwargs:
            if kwarg.key == "macro_name":
                # This will remain to enable static resolution
                if type(kwarg.value).__name__ == "Const":
                    func_name = kwarg.value.value
                    possible_macro_calls.append(DbtMacroCall.from_call(func_call, func_name))
                else:
                    raise MacroNameNotStringError(kwarg_value=kwarg.value.value)
            elif kwarg.key == "macro_namespace":
                # This will remain to enable static resolution
                kwarg_type = type(kwarg.value).__name__
                if kwarg_type == "Const":
                    macro_namespace = kwarg.value.value
                else:
                    raise MacroNamespaceNotStringError(kwarg_type)

    # positional arguments
    if packages_arg:
        if packages_arg_type == "List":
            # This will remain to enable static resolution
            packages = []
            for item in packages_arg.items:
                packages.append(item.value)
        elif packages_arg_type == "Const":
            # This will remain to enable static resolution
            macro_namespace = packages_arg.value

    if db_wrapper:
        macro = db_wrapper.dispatch(func_name, macro_namespace=macro_namespace).macro
<<<<<<< HEAD
        func_name = f"{macro.package_name}.{macro.name}"
        possible_macro_calls.append(DbtMacroCall.from_call(func_call, func_name))
=======
        func_name = f"{macro.package_name}.{macro.name}"  # type: ignore[attr-defined]
        possible_macro_calls.append(func_name)
>>>>>>> 0c51985c
    else:  # this is only for tests/unit/test_macro_calls.py
        if macro_namespace:
            packages = [macro_namespace]
        else:
            packages = []
        for package_name in packages:
            possible_macro_calls.append(DbtMacroCall.from_call(func_call, f"{package_name}.{func_name}"))

    return possible_macro_calls


def statically_parse_ref_or_source(expression: str) -> Union[RefArgs, List[str]]:
    """
    Returns a RefArgs or List[str] object, corresponding to ref or source respectively, given an input jinja expression.

    input: str representing how input node is referenced in tested model sql
        * examples:
        - "ref('my_model_a')"
        - "ref('my_model_a', version=3)"
        - "ref('package', 'my_model_a', version=3)"
        - "source('my_source_schema', 'my_source_name')"

    If input is not a well-formed jinja ref or source expression, a ParsingError is raised.
    """
    ref_or_source: Union[RefArgs, List[str]]

    try:
        statically_parsed = py_extract_from_source(f"{{{{ {expression} }}}}")
    except ExtractionError:
        raise ParsingError(f"Invalid jinja expression: {expression}")

    if statically_parsed.get("refs"):
        raw_ref = list(statically_parsed["refs"])[0]
        ref_or_source = RefArgs(
            package=raw_ref.get("package"),
            name=raw_ref.get("name"),
            version=raw_ref.get("version"),
        )
    elif statically_parsed.get("sources"):
        source_name, source_table_name = list(statically_parsed["sources"])[0]
        ref_or_source = [source_name, source_table_name]
    else:
        raise ParsingError(f"Invalid ref or source expression: {expression}")

    return ref_or_source


def statically_parse_unrendered_config(string: str) -> Optional[Dict[str, Any]]:
    """
    Given a string with jinja, extract an unrendered config call.
    If no config call is present, returns None.

    For example, given:
    "{{ config(materialized=env_var('DBT_TEST_STATE_MODIFIED')) }}\nselect 1 as id"
    returns: {'materialized': "Keyword(key='materialized', value=Call(node=Name(name='env_var', ctx='load'), args=[Const(value='DBT_TEST_STATE_MODIFIED')], kwargs=[], dyn_args=None, dyn_kwargs=None))"}

    No config call:
    "select 1 as id"
    returns: None
    """
    # Return early to avoid creating jinja environemt if no config call in input string
    if "config(" not in string:
        return None

    # set 'capture_macros' to capture undefined
    env = get_environment(None, capture_macros=True)

    global _TESTING_MACRO_CACHE
    if test_caching_enabled() and _TESTING_MACRO_CACHE and string in _TESTING_MACRO_CACHE:
        parsed = _TESTING_MACRO_CACHE.get(string, None)
        func_calls = getattr(parsed, "_dbt_cached_calls")
    else:
        parsed = env.parse(string)
        func_calls = tuple(parsed.find_all(jinja2.nodes.Call))

    config_func_calls = list(
        filter(
            lambda f: hasattr(f, "node") and hasattr(f.node, "name") and f.node.name == "config",
            func_calls,
        )
    )
    # There should only be one {{ config(...) }} call per input
    config_func_call = config_func_calls[0] if config_func_calls else None

    if not config_func_call:
        return None

    unrendered_config = {}
    for kwarg in config_func_call.kwargs:
        unrendered_config[kwarg.key] = construct_static_kwarg_value(kwarg)

    return unrendered_config


def construct_static_kwarg_value(kwarg) -> str:
    # Instead of trying to re-assemble complex kwarg value, simply stringify the value.
    # This is still useful to be able to detect changes in unrendered configs, even if it is
    # not an exact representation of the user input.
    return str(kwarg)<|MERGE_RESOLUTION|>--- conflicted
+++ resolved
@@ -1,14 +1,10 @@
-<<<<<<< HEAD
 import dataclasses
-=======
-import typing
->>>>>>> 0c51985c
-from typing import Any, Dict, List, Optional, Union
+from typing import TYPE_CHECKING, Any, Dict, List, Optional, Union
 
 import jinja2
 from events.functions import fire_event
 from events.types import Note
-from jinja2.nodes import Const, Name, Call, Getattr
+from jinja2.nodes import Call, Const, Getattr, Name
 
 from dbt.artifacts.resources import RefArgs
 from dbt.exceptions import MacroNamespaceNotStringError, ParsingError
@@ -17,8 +13,12 @@
 from dbt_common.tests import test_caching_enabled
 from dbt_extractor import ExtractionError, py_extract_from_source  # type: ignore
 
-<<<<<<< HEAD
+if TYPE_CHECKING:
+    from dbt.context.providers import ParseDatabaseWrapper
+
+
 _TESTING_MACRO_CACHE: Dict[str, Any] = {}
+
 
 @dataclasses.dataclass
 class DbtMacroCall:
@@ -39,13 +39,13 @@
     @classmethod
     def get_type(cls, param: Any) -> str:
         if isinstance(param, Name):
-            return "" # TODO: infer types from variable names
+            return ""  # TODO: infer types from variable names
 
         if isinstance(param, Call):
-            return "" # TODO: infer types from function/macro calls
+            return ""  # TODO: infer types from function/macro calls
 
         if isinstance(param, Getattr):
-            return "" # TODO: infer types from . operator?
+            return ""  # TODO: infer types from . operator?
 
         if isinstance(param, jinja2.nodes.Concat):
             return "Dict"
@@ -75,43 +75,25 @@
             jinja_macro = template.body[0]
             if len(self.arg_types) > 0 and len(jinja_macro.arg_types) > 0:
                 for got_type, expected_type in zip(self.arg_types, jinja_macro.arg_types):
-                    if got_type != '' and expected_type != '' and got_type != expected_type:
-                        fire_event(Note(msg=f"Error in call to macro {macro.name}. Expected type {expected_type} got {got_type}"))
-=======
-if typing.TYPE_CHECKING:
-    from dbt.context.providers import ParseDatabaseWrapper
->>>>>>> 0c51985c
+                    if got_type != "" and expected_type != "" and got_type != expected_type:
+                        fire_event(
+                            Note(
+                                msg=f"Error in call to macro {macro.name}. Expected type {expected_type} got {got_type}"
+                            )
+                        )
 
             if len(self.arg_types) + len(self.kwarg_types) > len(jinja_macro.args):
-                pass # fire_event(Note(msg=f"Too many arguments in call to {macro.name}."))
+                pass  # fire_event(Note(msg=f"Too many arguments in call to {macro.name}."))
         pass
-
-<<<<<<< HEAD
-
-def statically_extract_macro_calls(text: str, ctx: Dict[str, Any], db_wrapper=None) -> List[DbtMacroCall]:
-=======
-_TESTING_MACRO_CACHE: Dict[str, Any] = {}
 
 
 def statically_extract_macro_calls(
     source: str, ctx: Dict[str, Any], db_wrapper: Optional["ParseDatabaseWrapper"] = None
 ) -> List[str]:
->>>>>>> 0c51985c
     # set 'capture_macros' to capture undefined
     env = get_environment(None, capture_macros=True)
 
     global _TESTING_MACRO_CACHE
-<<<<<<< HEAD
-    if test_caching_enabled() and text in _TESTING_MACRO_CACHE:
-        parsed = _TESTING_MACRO_CACHE.get(text, None)
-        func_calls = getattr(parsed, "_dbt_cached_calls")
-    else:
-        parsed = env.parse(text)
-        func_calls = tuple(parsed.find_all(jinja2.nodes.Call))
-
-        if test_caching_enabled():
-            _TESTING_MACRO_CACHE[text] = parsed
-=======
     if test_caching_enabled() and source in _TESTING_MACRO_CACHE:
         parsed = _TESTING_MACRO_CACHE.get(source, None)
         func_calls = getattr(parsed, "_dbt_cached_calls")
@@ -121,7 +103,6 @@
 
         if test_caching_enabled():
             _TESTING_MACRO_CACHE[source] = parsed
->>>>>>> 0c51985c
             setattr(parsed, "_dbt_cached_calls", func_calls)
 
     standard_calls = ["source", "ref", "config"]
@@ -163,20 +144,13 @@
             possible_macro_calls.append(macro_call)
 
     for pmc in possible_macro_calls:
-        pmc.source = text
+        pmc.source = source
 
     return possible_macro_calls
 
 
-<<<<<<< HEAD
-def statically_parse_adapter_dispatch(func_call, ctx, db_wrapper) -> List[DbtMacroCall]:
+def statically_parse_adapter_dispatch(func_call, ctx, db_wrapper) -> List[str]:
     possible_macro_calls: List[DbtMacroCall] = []
-=======
-def statically_parse_adapter_dispatch(
-    func_call, ctx: Dict[str, Any], db_wrapper: Optional["ParseDatabaseWrapper"]
-) -> List[str]:
-    possible_macro_calls = []
->>>>>>> 0c51985c
     # This captures an adapter.dispatch('<macro_name>') call.
 
     func_name = None
@@ -227,20 +201,17 @@
 
     if db_wrapper:
         macro = db_wrapper.dispatch(func_name, macro_namespace=macro_namespace).macro
-<<<<<<< HEAD
         func_name = f"{macro.package_name}.{macro.name}"
         possible_macro_calls.append(DbtMacroCall.from_call(func_call, func_name))
-=======
-        func_name = f"{macro.package_name}.{macro.name}"  # type: ignore[attr-defined]
-        possible_macro_calls.append(func_name)
->>>>>>> 0c51985c
     else:  # this is only for tests/unit/test_macro_calls.py
         if macro_namespace:
             packages = [macro_namespace]
         else:
             packages = []
         for package_name in packages:
-            possible_macro_calls.append(DbtMacroCall.from_call(func_call, f"{package_name}.{func_name}"))
+            possible_macro_calls.append(
+                DbtMacroCall.from_call(func_call, f"{package_name}.{func_name}")
+            )
 
     return possible_macro_calls
 
