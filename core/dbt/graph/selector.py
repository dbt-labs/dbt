from typing import Set, List, Optional, Tuple

from .graph import Graph, UniqueId
from .queue import GraphQueue
from .selector_methods import MethodManager
from .selector_spec import SelectionCriteria, SelectionSpec, IndirectSelection

from dbt.events.functions import fire_event
from dbt.events.types import SelectorReportInvalidSelector
from dbt.node_types import NodeType
from dbt.exceptions import (
    InternalException,
    InvalidSelectorException,
    warn_or_error,
)
from dbt.contracts.graph.compiled import GraphMemberNode
from dbt.contracts.graph.manifest import Manifest
from dbt.contracts.state import PreviousState

from dbt import selected_resources


def get_package_names(nodes):
    return set([node.split(".")[1] for node in nodes])


def alert_non_existence(raw_spec, nodes):
    if len(nodes) == 0:
        warn_or_error(f"The selection criterion '{str(raw_spec)}' does not match" f" any nodes")


def can_select_indirectly(node):
    """If a node is not selected itself, but its parent(s) are, it may qualify
    for indirect selection.
    Today, only Test nodes can be indirectly selected. In the future,
    other node types or invocation flags might qualify.
    """
    if node.resource_type == NodeType.Test:
        return True
    else:
        return False


class NodeSelector(MethodManager):
    """The node selector is aware of the graph and manifest,"""

    def __init__(
        self,
        graph: Graph,
        manifest: Manifest,
        previous_state: Optional[PreviousState] = None,
    ):
        super().__init__(manifest, previous_state)
        self.full_graph = graph

        # build a subgraph containing only non-empty, enabled nodes and enabled
        # sources.
        graph_members = {
            unique_id for unique_id in self.full_graph.nodes() if self._is_graph_member(unique_id)
        }
        self.graph = self.full_graph.subgraph(graph_members)

    def select_included(
        self,
        included_nodes: Set[UniqueId],
        spec: SelectionCriteria,
    ) -> Set[UniqueId]:
        """Select the explicitly included nodes, using the given spec. Return
        the selected set of unique IDs.
        """
        method = self.get_method(spec.method, spec.method_arguments)
        return set(method.search(included_nodes, spec.value))

    def get_nodes_from_criteria(
        self, spec: SelectionCriteria
    ) -> Tuple[Set[UniqueId], Set[UniqueId]]:
        """Get all nodes specified by the single selection criteria.

        - collect the directly included nodes
        - find their specified relatives
        - perform any selector-specific expansion
        """

        nodes = self.graph.nodes()
        try:
            collected = self.select_included(nodes, spec)
        except InvalidSelectorException:
            valid_selectors = ", ".join(self.SELECTOR_METHODS)
            fire_event(
                SelectorReportInvalidSelector(
                    valid_selectors=valid_selectors, spec_method=spec.method, raw_spec=spec.raw
                )
            )
            return set(), set()

        neighbors = self.collect_specified_neighbors(spec, collected)
        direct_nodes, indirect_nodes = self.expand_selection(
            selected=(collected | neighbors), indirect_selection=spec.indirect_selection
        )
        return direct_nodes, indirect_nodes

    def collect_specified_neighbors(
        self, spec: SelectionCriteria, selected: Set[UniqueId]
    ) -> Set[UniqueId]:
        """Given the set of models selected by the explicit part of the
        selector (like "tag:foo"), apply the modifiers on the spec ("+"/"@").
        Return the set of additional nodes that should be collected (which may
        overlap with the selected set).
        """
        additional: Set[UniqueId] = set()
        if spec.childrens_parents:
            additional.update(self.graph.select_childrens_parents(selected))

        if spec.parents:
            depth = spec.parents_depth
            additional.update(self.graph.select_parents(selected, depth))

        if spec.children:
            depth = spec.children_depth
            additional.update(self.graph.select_children(selected, depth))
        return additional

    def select_nodes_recursively(self, spec: SelectionSpec) -> Tuple[Set[UniqueId], Set[UniqueId]]:
        """If the spec is a composite spec (a union, difference, or intersection),
        recurse into its selections and combine them. If the spec is a concrete
        selection criteria, resolve that using the given graph.
        """
        if isinstance(spec, SelectionCriteria):
            direct_nodes, indirect_nodes = self.get_nodes_from_criteria(spec)
        else:
            bundles = [self.select_nodes_recursively(component) for component in spec]

            direct_sets = []
            indirect_sets = []

            for direct, indirect in bundles:
                direct_sets.append(direct)
                indirect_sets.append(direct | indirect)

            initial_direct = spec.combined(direct_sets)
            indirect_nodes = spec.combined(indirect_sets)

            direct_nodes = self.incorporate_indirect_nodes(initial_direct, indirect_nodes)

            if spec.expect_exists:
                alert_non_existence(spec.raw, direct_nodes)

        return direct_nodes, indirect_nodes

    def select_nodes(self, spec: SelectionSpec) -> Tuple[Set[UniqueId], Set[UniqueId]]:
        """Select the nodes in the graph according to the spec.

        This is the main point of entry for turning a spec into a set of nodes:
        - Recurse through spec, select by criteria, combine by set operation
        - Return final (unfiltered) selection set
        """
        direct_nodes, indirect_nodes = self.select_nodes_recursively(spec)
        indirect_only = indirect_nodes.difference(direct_nodes)
        return direct_nodes, indirect_only

    def _is_graph_member(self, unique_id: UniqueId) -> bool:
        if unique_id in self.manifest.sources:
            source = self.manifest.sources[unique_id]
            return source.config.enabled
        elif unique_id in self.manifest.exposures:
            return True
        elif unique_id in self.manifest.metrics:
<<<<<<< HEAD
            metric = self.manifest.metrics[unique_id]
            return metric.config.enabled
=======
            return True
        elif unique_id in self.manifest.consumers:
            return True
>>>>>>> 14c5cd2a
        node = self.manifest.nodes[unique_id]
        return not node.empty and node.config.enabled

    def node_is_match(self, node: GraphMemberNode) -> bool:
        """Determine if a node is a match for the selector. Non-match nodes
        will be excluded from results during filtering.
        """
        return True

    def _is_match(self, unique_id: UniqueId) -> bool:
        node: GraphMemberNode
        if unique_id in self.manifest.nodes:
            node = self.manifest.nodes[unique_id]
        elif unique_id in self.manifest.sources:
            node = self.manifest.sources[unique_id]
        elif unique_id in self.manifest.exposures:
            node = self.manifest.exposures[unique_id]
        elif unique_id in self.manifest.metrics:
            node = self.manifest.metrics[unique_id]
        else:
            raise InternalException(f"Node {unique_id} not found in the manifest!")
        return self.node_is_match(node)

    def filter_selection(self, selected: Set[UniqueId]) -> Set[UniqueId]:
        """Return the subset of selected nodes that is a match for this
        selector.
        """
        return {unique_id for unique_id in selected if self._is_match(unique_id)}

    def expand_selection(
        self,
        selected: Set[UniqueId],
        indirect_selection: IndirectSelection = IndirectSelection.Eager,
    ) -> Tuple[Set[UniqueId], Set[UniqueId]]:
        # Test selection by default expands to include an implicitly/indirectly selected tests.
        # `dbt test -m model_a` also includes tests that directly depend on `model_a`.
        # Expansion has two modes, EAGER and CAUTIOUS.
        #
        # EAGER mode: If ANY parent is selected, select the test.
        #
        # CAUTIOUS mode:
        #  - If ALL parents are selected, select the test.
        #  - If ANY parent is missing, return it separately. We'll keep it around
        #    for later and see if its other parents show up.
        # Users can opt out of inclusive EAGER mode by passing --indirect-selection cautious
        # CLI argument or by specifying `indirect_selection: true` in a yaml selector

        direct_nodes = set(selected)
        indirect_nodes = set()

        for unique_id in self.graph.select_successors(selected):
            if unique_id in self.manifest.nodes:
                node = self.manifest.nodes[unique_id]
                if can_select_indirectly(node):
                    # should we add it in directly?
                    if indirect_selection == IndirectSelection.Eager or set(
                        node.depends_on.nodes
                    ) <= set(selected):
                        direct_nodes.add(unique_id)
                    # if not:
                    else:
                        indirect_nodes.add(unique_id)

        return direct_nodes, indirect_nodes

    def incorporate_indirect_nodes(
        self, direct_nodes: Set[UniqueId], indirect_nodes: Set[UniqueId] = set()
    ) -> Set[UniqueId]:
        # Check tests previously selected indirectly to see if ALL their
        # parents are now present.

        # performance: if identical, skip the processing below
        if set(direct_nodes) == set(indirect_nodes):
            return direct_nodes

        selected = set(direct_nodes)

        for unique_id in indirect_nodes:
            if unique_id in self.manifest.nodes:
                node = self.manifest.nodes[unique_id]
                if set(node.depends_on.nodes) <= set(selected):
                    selected.add(unique_id)

        return selected

    def get_selected(self, spec: SelectionSpec) -> Set[UniqueId]:
        """get_selected runs through the node selection process:

        - node selection. Based on the include/exclude sets, the set
            of matched unique IDs is returned
            - includes direct + indirect selection (for tests)
        - filtering:
            - selectors can filter the nodes after all of them have been
              selected
        """
        selected_nodes, indirect_only = self.select_nodes(spec)
        filtered_nodes = self.filter_selection(selected_nodes)

        return filtered_nodes

    def get_graph_queue(self, spec: SelectionSpec) -> GraphQueue:
        """Returns a queue over nodes in the graph that tracks progress of
        dependecies.
        """
        selected_nodes = self.get_selected(spec)
        selected_resources.set_selected_resources(selected_nodes)
        new_graph = self.full_graph.get_subset_graph(selected_nodes)
        # should we give a way here for consumers to mutate the graph?
        return GraphQueue(new_graph.graph, self.manifest, selected_nodes)


class ResourceTypeSelector(NodeSelector):
    def __init__(
        self,
        graph: Graph,
        manifest: Manifest,
        previous_state: Optional[PreviousState],
        resource_types: List[NodeType],
    ):
        super().__init__(
            graph=graph,
            manifest=manifest,
            previous_state=previous_state,
        )
        self.resource_types: Set[NodeType] = set(resource_types)

    def node_is_match(self, node):
        return node.resource_type in self.resource_types<|MERGE_RESOLUTION|>--- conflicted
+++ resolved
@@ -165,14 +165,10 @@
         elif unique_id in self.manifest.exposures:
             return True
         elif unique_id in self.manifest.metrics:
-<<<<<<< HEAD
             metric = self.manifest.metrics[unique_id]
             return metric.config.enabled
-=======
-            return True
         elif unique_id in self.manifest.consumers:
             return True
->>>>>>> 14c5cd2a
         node = self.manifest.nodes[unique_id]
         return not node.empty and node.config.enabled
 
