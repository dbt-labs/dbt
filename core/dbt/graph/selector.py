--- conflicted
+++ resolved
@@ -171,14 +171,10 @@
             metric = self.manifest.metrics[unique_id]
             return metric.config.enabled
         elif unique_id in self.manifest.semantic_models:
-<<<<<<< HEAD
-            return True
+            semantic_model = self.manifest.semantic_models[unique_id]
+            return semantic_model.config.enabled
         elif unique_id in self.manifest.unit_tests:
             return True
-=======
-            semantic_model = self.manifest.semantic_models[unique_id]
-            return semantic_model.config.enabled
->>>>>>> 7ae3de1f
         node = self.manifest.nodes[unique_id]
 
         if self.include_empty_nodes:
