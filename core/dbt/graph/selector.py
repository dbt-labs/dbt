from typing import Set, List, Optional, Tuple

from .graph import Graph, UniqueId
from .queue import GraphQueue
from .selector_methods import MethodManager
from .selector_spec import SelectionCriteria, SelectionSpec, IndirectSelection

from dbt.events.functions import fire_event, warn_or_error
from dbt.events.types import SelectorReportInvalidSelector, NoNodesForSelectionCriteria
from dbt.node_types import NodeType
from dbt.exceptions import (
    DbtInternalError,
    InvalidSelectorError,
)
from dbt.contracts.graph.nodes import GraphMemberNode
from dbt.contracts.graph.manifest import Manifest
from dbt.contracts.state import PreviousState

from dbt import selected_resources


def get_package_names(nodes):
    return set([node.split(".")[1] for node in nodes])


def can_select_indirectly(node):
    """If a node is not selected itself, but its parent(s) are, it may qualify
    for indirect selection.
    Today, only Test nodes can be indirectly selected. In the future,
    other node types or invocation flags might qualify.
    """
    if node.resource_type == NodeType.Test:
        return True
    elif node.resource_type == NodeType.Unit:
        return True
    else:
        return False


class NodeSelector(MethodManager):
    """The node selector is aware of the graph and manifest"""

    def __init__(
        self,
        graph: Graph,
        manifest: Manifest,
        previous_state: Optional[PreviousState] = None,
        include_empty_nodes: bool = False,
    ) -> None:
        super().__init__(manifest, previous_state)
        self.full_graph = graph
        self.include_empty_nodes = include_empty_nodes

        # build a subgraph containing only non-empty, enabled nodes and enabled
        # sources.
        graph_members = {
            unique_id for unique_id in self.full_graph.nodes() if self._is_graph_member(unique_id)
        }
        self.graph = self.full_graph.subgraph(graph_members)

    def select_included(
        self,
        included_nodes: Set[UniqueId],
        spec: SelectionCriteria,
    ) -> Set[UniqueId]:
        """Select the explicitly included nodes, using the given spec. Return
        the selected set of unique IDs.
        """
        method = self.get_method(spec.method, spec.method_arguments)
        return set(method.search(included_nodes, spec.value))

    def get_nodes_from_criteria(
        self, spec: SelectionCriteria
    ) -> Tuple[Set[UniqueId], Set[UniqueId]]:
        """Get all nodes specified by the single selection criteria.

        - collect the directly included nodes
        - find their specified relatives
        - perform any selector-specific expansion
        """

        nodes = self.graph.nodes()
        try:
            collected = self.select_included(nodes, spec)
        except InvalidSelectorError:
            valid_selectors = ", ".join(self.SELECTOR_METHODS)
            fire_event(
                SelectorReportInvalidSelector(
                    valid_selectors=valid_selectors, spec_method=spec.method, raw_spec=spec.raw
                )
            )
            return set(), set()

        if spec.indirect_selection == IndirectSelection.Empty:
            return collected, set()
        else:
            neighbors = self.collect_specified_neighbors(spec, collected)
            direct_nodes, indirect_nodes = self.expand_selection(
                selected=(collected | neighbors), indirect_selection=spec.indirect_selection
            )
            return direct_nodes, indirect_nodes

    def collect_specified_neighbors(
        self, spec: SelectionCriteria, selected: Set[UniqueId]
    ) -> Set[UniqueId]:
        """Given the set of models selected by the explicit part of the
        selector (like "tag:foo"), apply the modifiers on the spec ("+"/"@").
        Return the set of additional nodes that should be collected (which may
        overlap with the selected set).
        """
        additional: Set[UniqueId] = set()
        if spec.childrens_parents:
            additional.update(self.graph.select_childrens_parents(selected))

        if spec.parents:
            depth = spec.parents_depth
            additional.update(self.graph.select_parents(selected, depth))

        if spec.children:
            depth = spec.children_depth
            additional.update(self.graph.select_children(selected, depth))
        return additional

    def select_nodes_recursively(self, spec: SelectionSpec) -> Tuple[Set[UniqueId], Set[UniqueId]]:
        """If the spec is a composite spec (a union, difference, or intersection),
        recurse into its selections and combine them. If the spec is a concrete
        selection criteria, resolve that using the given graph.
        """
        if isinstance(spec, SelectionCriteria):
            direct_nodes, indirect_nodes = self.get_nodes_from_criteria(spec)
        else:
            bundles = [self.select_nodes_recursively(component) for component in spec]

            direct_sets = []
            indirect_sets = []

            for direct, indirect in bundles:
                direct_sets.append(direct)
                indirect_sets.append(direct | indirect)

            initial_direct = spec.combined(direct_sets)
            indirect_nodes = spec.combined(indirect_sets)

            direct_nodes = self.incorporate_indirect_nodes(
                initial_direct, indirect_nodes, spec.indirect_selection
            )

            if spec.expect_exists and len(direct_nodes) == 0:
                warn_or_error(NoNodesForSelectionCriteria(spec_raw=str(spec.raw)))

        return direct_nodes, indirect_nodes

    def select_nodes(self, spec: SelectionSpec) -> Tuple[Set[UniqueId], Set[UniqueId]]:
        """Select the nodes in the graph according to the spec.

        This is the main point of entry for turning a spec into a set of nodes:
        - Recurse through spec, select by criteria, combine by set operation
        - Return final (unfiltered) selection set
        """
        direct_nodes, indirect_nodes = self.select_nodes_recursively(spec)
        indirect_only = indirect_nodes.difference(direct_nodes)
        return direct_nodes, indirect_only

    def _is_graph_member(self, unique_id: UniqueId) -> bool:
        if unique_id in self.manifest.sources:
            source = self.manifest.sources[unique_id]
            return source.config.enabled
        elif unique_id in self.manifest.exposures:
            return True
        elif unique_id in self.manifest.metrics:
            metric = self.manifest.metrics[unique_id]
            return metric.config.enabled
        elif unique_id in self.manifest.semantic_models:
            semantic_model = self.manifest.semantic_models[unique_id]
            return semantic_model.config.enabled
<<<<<<< HEAD
        elif unique_id in self.manifest.unit_tests:
            return True
=======
        elif unique_id in self.manifest.saved_queries:
            saved_query = self.manifest.saved_queries[unique_id]
            return saved_query.config.enabled
>>>>>>> efa6339e
        node = self.manifest.nodes[unique_id]

        if self.include_empty_nodes:
            return node.config.enabled
        else:
            return not node.empty and node.config.enabled

    def node_is_match(self, node: GraphMemberNode) -> bool:
        """Determine if a node is a match for the selector. Non-match nodes
        will be excluded from results during filtering.
        """
        return True

    def _is_match(self, unique_id: UniqueId) -> bool:
        node: GraphMemberNode
        if unique_id in self.manifest.nodes:
            node = self.manifest.nodes[unique_id]
        elif unique_id in self.manifest.sources:
            node = self.manifest.sources[unique_id]
        elif unique_id in self.manifest.exposures:
            node = self.manifest.exposures[unique_id]
        elif unique_id in self.manifest.metrics:
            node = self.manifest.metrics[unique_id]
        elif unique_id in self.manifest.semantic_models:
            node = self.manifest.semantic_models[unique_id]
        elif unique_id in self.manifest.unit_tests:
            node = self.manifest.unit_tests[unique_id]
        else:
            raise DbtInternalError(f"Node {unique_id} not found in the manifest!")
        return self.node_is_match(node)

    def filter_selection(self, selected: Set[UniqueId]) -> Set[UniqueId]:
        """Return the subset of selected nodes that is a match for this
        selector.
        """
        return {unique_id for unique_id in selected if self._is_match(unique_id)}

    def expand_selection(
        self,
        selected: Set[UniqueId],
        indirect_selection: IndirectSelection = IndirectSelection.Eager,
    ) -> Tuple[Set[UniqueId], Set[UniqueId]]:
        # Test selection by default expands to include an implicitly/indirectly selected tests.
        # `dbt test -m model_a` also includes tests that directly depend on `model_a`.
        # Expansion has four modes, EAGER, CAUTIOUS and BUILDABLE, EMPTY.
        #
        # EAGER mode: If ANY parent is selected, select the test.
        #
        # CAUTIOUS mode:
        #  - If ALL parents are selected, select the test.
        #  - If ANY parent is missing, return it separately. We'll keep it around
        #    for later and see if its other parents show up.
        #
        # BUILDABLE mode:
        #  - If ALL parents are selected, or the parents of the test are themselves parents of the selected, select the test.
        #  - If ANY parent is missing, return it separately. We'll keep it around
        #    for later and see if its other parents show up.
        #
        # EMPTY mode: Only select the given node and ignore attached nodes (i.e. ignore tests attached to a model)
        #
        # Users can opt out of inclusive EAGER mode by passing --indirect-selection cautious
        # CLI argument or by specifying `indirect_selection: true` in a yaml selector

        direct_nodes = set(selected)
        indirect_nodes = set()
        selected_and_parents = set()
        if indirect_selection == IndirectSelection.Buildable:
            selected_and_parents = selected.union(self.graph.select_parents(selected)).union(
                self.manifest.sources
            )

        for unique_id in self.graph.select_successors(selected):
            if unique_id in self.manifest.nodes or unique_id in self.manifest.unit_tests:
                if unique_id in self.manifest.nodes:
                    node = self.manifest.nodes[unique_id]
                elif unique_id in self.manifest.unit_tests:
                    node = self.manifest.unit_tests[unique_id]  # type: ignore
                if can_select_indirectly(node):
                    # should we add it in directly?
                    if indirect_selection == IndirectSelection.Eager or set(
                        node.depends_on_nodes
                    ) <= set(selected):
                        direct_nodes.add(unique_id)
                    elif indirect_selection == IndirectSelection.Buildable and set(
                        node.depends_on_nodes
                    ) <= set(selected_and_parents):
                        direct_nodes.add(unique_id)
                    elif indirect_selection == IndirectSelection.Empty:
                        pass
                    else:
                        indirect_nodes.add(unique_id)

        return direct_nodes, indirect_nodes

    def incorporate_indirect_nodes(
        self,
        direct_nodes: Set[UniqueId],
        indirect_nodes: Set[UniqueId] = set(),
        indirect_selection: IndirectSelection = IndirectSelection.Eager,
    ) -> Set[UniqueId]:
        # Check tests previously selected indirectly to see if ALL their
        # parents are now present.

        # performance: if identical, skip the processing below
        if set(direct_nodes) == set(indirect_nodes):
            return direct_nodes

        selected = set(direct_nodes)

        if indirect_selection == IndirectSelection.Cautious:
            for unique_id in indirect_nodes:
                if unique_id in self.manifest.nodes:
                    node = self.manifest.nodes[unique_id]
                    if set(node.depends_on_nodes) <= set(selected):
                        selected.add(unique_id)
        elif indirect_selection == IndirectSelection.Buildable:
            selected_and_parents = selected.union(self.graph.select_parents(selected))
            for unique_id in indirect_nodes:
                if unique_id in self.manifest.nodes:
                    node = self.manifest.nodes[unique_id]
                    if set(node.depends_on_nodes) <= set(selected_and_parents):
                        selected.add(unique_id)

        return selected

    def get_selected(self, spec: SelectionSpec) -> Set[UniqueId]:
        """get_selected runs through the node selection process:

        - node selection. Based on the include/exclude sets, the set
            of matched unique IDs is returned
            - includes direct + indirect selection (for tests)
        - filtering:
            - selectors can filter the nodes after all of them have been
              selected
        """
        selected_nodes, indirect_only = self.select_nodes(spec)
        filtered_nodes = self.filter_selection(selected_nodes)

        return filtered_nodes

    def get_graph_queue(self, spec: SelectionSpec) -> GraphQueue:
        """Returns a queue over nodes in the graph that tracks progress of
        dependecies.
        """
        selected_nodes = self.get_selected(spec)
        selected_resources.set_selected_resources(selected_nodes)
        new_graph = self.full_graph.get_subset_graph(selected_nodes)
        # should we give a way here for consumers to mutate the graph?
        return GraphQueue(new_graph.graph, self.manifest, selected_nodes)


class ResourceTypeSelector(NodeSelector):
    def __init__(
        self,
        graph: Graph,
        manifest: Manifest,
        previous_state: Optional[PreviousState],
        resource_types: List[NodeType],
        include_empty_nodes: bool = False,
    ) -> None:
        super().__init__(
            graph=graph,
            manifest=manifest,
            previous_state=previous_state,
            include_empty_nodes=include_empty_nodes,
        )
        self.resource_types: Set[NodeType] = set(resource_types)

    def node_is_match(self, node):
        return node.resource_type in self.resource_types<|MERGE_RESOLUTION|>--- conflicted
+++ resolved
@@ -173,14 +173,12 @@
         elif unique_id in self.manifest.semantic_models:
             semantic_model = self.manifest.semantic_models[unique_id]
             return semantic_model.config.enabled
-<<<<<<< HEAD
         elif unique_id in self.manifest.unit_tests:
             return True
-=======
         elif unique_id in self.manifest.saved_queries:
             saved_query = self.manifest.saved_queries[unique_id]
             return saved_query.config.enabled
->>>>>>> efa6339e
+
         node = self.manifest.nodes[unique_id]
 
         if self.include_empty_nodes:
