from typing import Set, List, Optional, Tuple

from .graph import Graph, UniqueId
from .queue import GraphQueue
from .selector_methods import MethodManager
from .selector_spec import SelectionCriteria, SelectionSpec

from dbt.events.functions import fire_event
<<<<<<< HEAD
from dbt.events.types import (
    SelectorAlertUpto3UnusedNodes, SelectorAlertAllUnusedNodes, SelectorReportInvalidSelector
)
=======
from dbt.events.types import SelectorReportInvalidSelector
>>>>>>> e0a30434
from dbt.node_types import NodeType
from dbt.exceptions import (
    InternalException,
    InvalidSelectorException,
    warn_or_error,
)
from dbt.contracts.graph.compiled import GraphMemberNode
from dbt.contracts.graph.manifest import Manifest
from dbt.contracts.state import PreviousState


def get_package_names(nodes):
    return set([node.split(".")[1] for node in nodes])


def alert_non_existence(raw_spec, nodes):
    if len(nodes) == 0:
        warn_or_error(
            f"The selection criterion '{str(raw_spec)}' does not match"
            f" any nodes"
        )


<<<<<<< HEAD
def alert_unused_nodes(raw_spec, node_names):
    fire_event(SelectorAlertUpto3UnusedNodes(node_names=node_names))
    if len(node_names) > 4:
        fire_event(SelectorAlertAllUnusedNodes(node_names=node_names))


=======
>>>>>>> e0a30434
def can_select_indirectly(node):
    """If a node is not selected itself, but its parent(s) are, it may qualify
    for indirect selection.
    Today, only Test nodes can be indirectly selected. In the future,
    other node types or invocation flags might qualify.
    """
    if node.resource_type == NodeType.Test:
        return True
    else:
        return False


class NodeSelector(MethodManager):
    """The node selector is aware of the graph and manifest,
    """
    def __init__(
        self,
        graph: Graph,
        manifest: Manifest,
        previous_state: Optional[PreviousState] = None,
    ):
        super().__init__(manifest, previous_state)
        self.full_graph = graph

        # build a subgraph containing only non-empty, enabled nodes and enabled
        # sources.
        graph_members = {
            unique_id for unique_id in self.full_graph.nodes()
            if self._is_graph_member(unique_id)
        }
        self.graph = self.full_graph.subgraph(graph_members)

    def select_included(
        self, included_nodes: Set[UniqueId], spec: SelectionCriteria,
    ) -> Set[UniqueId]:
        """Select the explicitly included nodes, using the given spec. Return
        the selected set of unique IDs.
        """
        method = self.get_method(spec.method, spec.method_arguments)
        return set(method.search(included_nodes, spec.value))

    def get_nodes_from_criteria(
        self,
        spec: SelectionCriteria
    ) -> Tuple[Set[UniqueId], Set[UniqueId]]:
        """Get all nodes specified by the single selection criteria.

        - collect the directly included nodes
        - find their specified relatives
        - perform any selector-specific expansion
        """

        nodes = self.graph.nodes()
        try:
            collected = self.select_included(nodes, spec)
        except InvalidSelectorException:
            fire_event(SelectorReportInvalidSelector(
                selector_methods=self.SELECTOR_METHODS,
                spec_method=spec.method,
                raw_spec=spec.raw
            ))
            return set(), set()

        neighbors = self.collect_specified_neighbors(spec, collected)
        direct_nodes, indirect_nodes = self.expand_selection(
            selected=(collected | neighbors),
            eagerly_expand=spec.eagerly_expand
        )
        return direct_nodes, indirect_nodes

    def collect_specified_neighbors(
        self, spec: SelectionCriteria, selected: Set[UniqueId]
    ) -> Set[UniqueId]:
        """Given the set of models selected by the explicit part of the
        selector (like "tag:foo"), apply the modifiers on the spec ("+"/"@").
        Return the set of additional nodes that should be collected (which may
        overlap with the selected set).
        """
        additional: Set[UniqueId] = set()
        if spec.childrens_parents:
            additional.update(self.graph.select_childrens_parents(selected))

        if spec.parents:
            depth = spec.parents_depth
            additional.update(self.graph.select_parents(selected, depth))

        if spec.children:
            depth = spec.children_depth
            additional.update(self.graph.select_children(selected, depth))
        return additional

    def select_nodes_recursively(self, spec: SelectionSpec) -> Tuple[Set[UniqueId], Set[UniqueId]]:
        """If the spec is a composite spec (a union, difference, or intersection),
        recurse into its selections and combine them. If the spec is a concrete
        selection criteria, resolve that using the given graph.
        """
        if isinstance(spec, SelectionCriteria):
            direct_nodes, indirect_nodes = self.get_nodes_from_criteria(spec)
        else:
            bundles = [
                self.select_nodes_recursively(component)
                for component in spec
            ]

            direct_sets = []
            indirect_sets = []

            for direct, indirect in bundles:
                direct_sets.append(direct)
                indirect_sets.append(direct | indirect)

            initial_direct = spec.combined(direct_sets)
            indirect_nodes = spec.combined(indirect_sets)

            direct_nodes = self.incorporate_indirect_nodes(initial_direct, indirect_nodes)

            if spec.expect_exists:
                alert_non_existence(spec.raw, direct_nodes)

        return direct_nodes, indirect_nodes

    def select_nodes(self, spec: SelectionSpec) -> Tuple[Set[UniqueId], Set[UniqueId]]:
        """Select the nodes in the graph according to the spec.

        This is the main point of entry for turning a spec into a set of nodes:
        - Recurse through spec, select by criteria, combine by set operation
        - Return final (unfiltered) selection set
        """
        direct_nodes, indirect_nodes = self.select_nodes_recursively(spec)
        indirect_only = indirect_nodes.difference(direct_nodes)
        return direct_nodes, indirect_only

    def _is_graph_member(self, unique_id: UniqueId) -> bool:
        if unique_id in self.manifest.sources:
            source = self.manifest.sources[unique_id]
            return source.config.enabled
        elif unique_id in self.manifest.exposures:
            return True
        node = self.manifest.nodes[unique_id]
        return not node.empty and node.config.enabled

    def node_is_match(self, node: GraphMemberNode) -> bool:
        """Determine if a node is a match for the selector. Non-match nodes
        will be excluded from results during filtering.
        """
        return True

    def _is_match(self, unique_id: UniqueId) -> bool:
        node: GraphMemberNode
        if unique_id in self.manifest.nodes:
            node = self.manifest.nodes[unique_id]
        elif unique_id in self.manifest.sources:
            node = self.manifest.sources[unique_id]
        elif unique_id in self.manifest.exposures:
            node = self.manifest.exposures[unique_id]
        else:
            raise InternalException(
                f'Node {unique_id} not found in the manifest!'
            )
        return self.node_is_match(node)

    def filter_selection(self, selected: Set[UniqueId]) -> Set[UniqueId]:
        """Return the subset of selected nodes that is a match for this
        selector.
        """
        return {
            unique_id for unique_id in selected if self._is_match(unique_id)
        }

    def expand_selection(
        self, selected: Set[UniqueId], eagerly_expand: bool = True
    ) -> Tuple[Set[UniqueId], Set[UniqueId]]:
        # Test selection by default expands to include an implicitly/indirectly selected tests.
        # `dbt test -m model_a` also includes tests that directly depend on `model_a`.
        # Expansion has two modes, EAGER and CAUTIOUS.
        #
        # EAGER mode: If ANY parent is selected, select the test.
        #
        # CAUTIOUS mode:
        #  - If ALL parents are selected, select the test.
        #  - If ANY parent is missing, return it separately. We'll keep it around
        #    for later and see if its other parents show up.
        # Users can opt out of inclusive EAGER mode by passing --indirect-selection cautious
        # CLI argument or by specifying `eagerly_expand: true` in a yaml selector

        direct_nodes = set(selected)
        indirect_nodes = set()

        for unique_id in self.graph.select_successors(selected):
            if unique_id in self.manifest.nodes:
                node = self.manifest.nodes[unique_id]
                if can_select_indirectly(node):
                    # should we add it in directly?
                    if eagerly_expand or set(node.depends_on.nodes) <= set(selected):
                        direct_nodes.add(unique_id)
                    # if not:
                    else:
                        indirect_nodes.add(unique_id)

        return direct_nodes, indirect_nodes

    def incorporate_indirect_nodes(
        self, direct_nodes: Set[UniqueId], indirect_nodes: Set[UniqueId] = set()
    ) -> Set[UniqueId]:
        # Check tests previously selected indirectly to see if ALL their
        # parents are now present.

        # performance: if identical, skip the processing below
        if set(direct_nodes) == set(indirect_nodes):
            return direct_nodes

        selected = set(direct_nodes)

        for unique_id in indirect_nodes:
            if unique_id in self.manifest.nodes:
                node = self.manifest.nodes[unique_id]
                if set(node.depends_on.nodes) <= set(selected):
                    selected.add(unique_id)

        return selected

    def get_selected(self, spec: SelectionSpec) -> Set[UniqueId]:
        """get_selected runs through the node selection process:

            - node selection. Based on the include/exclude sets, the set
                of matched unique IDs is returned
                - includes direct + indirect selection (for tests)
            - filtering:
                - selectors can filter the nodes after all of them have been
                  selected
        """
        selected_nodes, indirect_only = self.select_nodes(spec)
        filtered_nodes = self.filter_selection(selected_nodes)

        return filtered_nodes

    def get_graph_queue(self, spec: SelectionSpec) -> GraphQueue:
        """Returns a queue over nodes in the graph that tracks progress of
        dependecies.
        """
        selected_nodes = self.get_selected(spec)
        new_graph = self.full_graph.get_subset_graph(selected_nodes)
        # should we give a way here for consumers to mutate the graph?
        return GraphQueue(new_graph.graph, self.manifest, selected_nodes)


class ResourceTypeSelector(NodeSelector):
    def __init__(
        self,
        graph: Graph,
        manifest: Manifest,
        previous_state: Optional[PreviousState],
        resource_types: List[NodeType],
    ):
        super().__init__(
            graph=graph,
            manifest=manifest,
            previous_state=previous_state,
        )
        self.resource_types: Set[NodeType] = set(resource_types)

    def node_is_match(self, node):
        return node.resource_type in self.resource_types<|MERGE_RESOLUTION|>--- conflicted
+++ resolved
@@ -6,13 +6,7 @@
 from .selector_spec import SelectionCriteria, SelectionSpec
 
 from dbt.events.functions import fire_event
-<<<<<<< HEAD
-from dbt.events.types import (
-    SelectorAlertUpto3UnusedNodes, SelectorAlertAllUnusedNodes, SelectorReportInvalidSelector
-)
-=======
 from dbt.events.types import SelectorReportInvalidSelector
->>>>>>> e0a30434
 from dbt.node_types import NodeType
 from dbt.exceptions import (
     InternalException,
@@ -36,15 +30,6 @@
         )
 
 
-<<<<<<< HEAD
-def alert_unused_nodes(raw_spec, node_names):
-    fire_event(SelectorAlertUpto3UnusedNodes(node_names=node_names))
-    if len(node_names) > 4:
-        fire_event(SelectorAlertAllUnusedNodes(node_names=node_names))
-
-
-=======
->>>>>>> e0a30434
 def can_select_indirectly(node):
     """If a node is not selected itself, but its parent(s) are, it may qualify
     for indirect selection.
