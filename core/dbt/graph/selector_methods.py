import abc
from fnmatch import fnmatch
from itertools import chain
from pathlib import Path
from typing import Set, List, Dict, Iterator, Tuple, Any, Union, Type, Optional, Callable

from dbt_common.dataclass_schema import StrEnum

from .graph import UniqueId

from dbt.contracts.graph.manifest import Manifest
from dbt.contracts.graph.nodes import (
    SingularTestNode,
    Exposure,
    Metric,
    GenericTestNode,
    SourceDefinition,
    ResultNode,
    ManifestNode,
    ModelNode,
    UnitTestDefinition,
    SavedQuery,
    SemanticModel,
)
from dbt.contracts.graph.unparsed import UnparsedVersion
from dbt.contracts.state import PreviousState
from dbt_common.exceptions import (
    DbtInternalError,
    DbtRuntimeError,
)
from dbt.node_types import NodeType
from dbt_common.events.contextvars import get_project_root


SELECTOR_GLOB = "*"
SELECTOR_DELIMITER = ":"


class MethodName(StrEnum):
    FQN = "fqn"
    Tag = "tag"
    Group = "group"
    Access = "access"
    Source = "source"
    Path = "path"
    File = "file"
    Package = "package"
    Config = "config"
    TestName = "test_name"
    TestType = "test_type"
    ResourceType = "resource_type"
    State = "state"
    Exposure = "exposure"
    Metric = "metric"
    Result = "result"
    SourceStatus = "source_status"
    Version = "version"
    SemanticModel = "semantic_model"
    SavedQuery = "saved_query"


def is_selected_node(fqn: List[str], node_selector: str, is_versioned: bool) -> bool:
    # If qualified_name exactly matches model name (fqn's leaf), return True
    if is_versioned:
        flat_node_selector = node_selector.split(".")
        if fqn[-2] == node_selector:
            return True
        # If this is a versioned model, then the last two segments should be allowed to exactly match on either the '.' or '_' delimiter
        elif "_".join(fqn[-2:]) == "_".join(flat_node_selector[-2:]):
            return True
    else:
        if fqn[-1] == node_selector:
            return True
    # Flatten node parts. Dots in model names act as namespace separators
    flat_fqn = [item for segment in fqn for item in segment.split(".")]
    # Selector components cannot be more than fqn's
    if len(flat_fqn) < len(node_selector.split(".")):
        return False

    slurp_from_ix: Optional[int] = None
    for i, selector_part in enumerate(node_selector.split(".")):
        if any(wildcard in selector_part for wildcard in ("*", "?", "[", "]")):
            slurp_from_ix = i
            break
        elif flat_fqn[i] == selector_part:
            continue
        else:
            return False

    if slurp_from_ix is not None:
        # If we have a wildcard, we need to make sure that the selector matches the
        # rest of the fqn, this is 100% backwards compatible with the old behavior of
        # encountering a wildcard but more expressive in naturally allowing you to
        # match the rest of the fqn with more advanced patterns
        return fnmatch(
            ".".join(flat_fqn[slurp_from_ix:]),
            ".".join(node_selector.split(".")[slurp_from_ix:]),
        )

    # if we get all the way down here, then the node is a match
    return True


SelectorTarget = Union[
    SourceDefinition, ManifestNode, Exposure, Metric, SemanticModel, UnitTestDefinition
]


class SelectorMethod(metaclass=abc.ABCMeta):
    def __init__(
        self, manifest: Manifest, previous_state: Optional[PreviousState], arguments: List[str]
    ) -> None:
        self.manifest: Manifest = manifest
        self.previous_state = previous_state
        self.arguments: List[str] = arguments

    def parsed_nodes(
        self, included_nodes: Set[UniqueId]
    ) -> Iterator[Tuple[UniqueId, ManifestNode]]:

        for key, node in self.manifest.nodes.items():
            unique_id = UniqueId(key)
            if unique_id not in included_nodes:
                continue
            yield unique_id, node

    def source_nodes(
        self, included_nodes: Set[UniqueId]
    ) -> Iterator[Tuple[UniqueId, SourceDefinition]]:

        for key, source in self.manifest.sources.items():
            unique_id = UniqueId(key)
            if unique_id not in included_nodes:
                continue
            yield unique_id, source

    def exposure_nodes(self, included_nodes: Set[UniqueId]) -> Iterator[Tuple[UniqueId, Exposure]]:

        for key, exposure in self.manifest.exposures.items():
            unique_id = UniqueId(key)
            if unique_id not in included_nodes:
                continue
            yield unique_id, exposure

    def metric_nodes(self, included_nodes: Set[UniqueId]) -> Iterator[Tuple[UniqueId, Metric]]:

        for key, metric in self.manifest.metrics.items():
            unique_id = UniqueId(key)
            if unique_id not in included_nodes:
                continue
            yield unique_id, metric

    def unit_tests(
        self, included_nodes: Set[UniqueId]
    ) -> Iterator[Tuple[UniqueId, UnitTestDefinition]]:
        for unique_id, unit_test in self.manifest.unit_tests.items():
            unique_id = UniqueId(unique_id)
            if unique_id not in included_nodes:
                continue
            yield unique_id, unit_test

    def parsed_and_unit_nodes(self, included_nodes: Set[UniqueId]):
        yield from chain(
            self.parsed_nodes(included_nodes),
            self.unit_tests(included_nodes),
        )

    def semantic_model_nodes(
        self, included_nodes: Set[UniqueId]
    ) -> Iterator[Tuple[UniqueId, SemanticModel]]:

        for key, semantic_model in self.manifest.semantic_models.items():
            unique_id = UniqueId(key)
            if unique_id not in included_nodes:
                continue
            yield unique_id, semantic_model

    def saved_query_nodes(
        self, included_nodes: Set[UniqueId]
    ) -> Iterator[Tuple[UniqueId, SavedQuery]]:

        for key, saved_query in self.manifest.saved_queries.items():
            unique_id = UniqueId(key)
            if unique_id not in included_nodes:
                continue
            yield unique_id, saved_query

    def all_nodes(
        self, included_nodes: Set[UniqueId]
    ) -> Iterator[Tuple[UniqueId, SelectorTarget]]:
        yield from chain(
            self.parsed_nodes(included_nodes),
            self.source_nodes(included_nodes),
            self.exposure_nodes(included_nodes),
            self.metric_nodes(included_nodes),
            self.unit_tests(included_nodes),
            self.semantic_model_nodes(included_nodes),
        )

    def configurable_nodes(
        self, included_nodes: Set[UniqueId]
    ) -> Iterator[Tuple[UniqueId, ResultNode]]:
        yield from chain(self.parsed_nodes(included_nodes), self.source_nodes(included_nodes))

    def non_source_nodes(
        self,
        included_nodes: Set[UniqueId],
    ) -> Iterator[Tuple[UniqueId, Union[Exposure, ManifestNode, Metric]]]:
        yield from chain(
            self.parsed_nodes(included_nodes),
            self.exposure_nodes(included_nodes),
            self.metric_nodes(included_nodes),
            self.unit_tests(included_nodes),
            self.semantic_model_nodes(included_nodes),
            self.saved_query_nodes(included_nodes),
        )

    def groupable_nodes(
        self,
        included_nodes: Set[UniqueId],
    ) -> Iterator[Tuple[UniqueId, Union[ManifestNode, Metric]]]:
        yield from chain(
            self.parsed_nodes(included_nodes),
            self.metric_nodes(included_nodes),
        )

    @abc.abstractmethod
    def search(
        self,
        included_nodes: Set[UniqueId],
        selector: str,
    ) -> Iterator[UniqueId]:
        raise NotImplementedError("subclasses should implement this")


class QualifiedNameSelectorMethod(SelectorMethod):
    def node_is_match(self, qualified_name: str, fqn: List[str], is_versioned: bool) -> bool:
        """Determine if a qualified name matches an fqn for all package
        names in the graph.

        :param str qualified_name: The qualified name to match the nodes with
        :param List[str] fqn: The node's fully qualified name in the graph.
        """
        unscoped_fqn = fqn[1:]

        if is_selected_node(fqn, qualified_name, is_versioned):
            return True
        # Match nodes across different packages
        elif is_selected_node(unscoped_fqn, qualified_name, is_versioned):
            return True

        return False

    def search(self, included_nodes: Set[UniqueId], selector: str) -> Iterator[UniqueId]:
        """Yield all nodes in the graph that match the selector.

        :param str selector: The selector or node name
        """
        non_source_nodes = list(self.non_source_nodes(included_nodes))
        for unique_id, node in non_source_nodes:
            if self.node_is_match(selector, node.fqn, node.is_versioned):
                yield unique_id


class TagSelectorMethod(SelectorMethod):
    def search(self, included_nodes: Set[UniqueId], selector: str) -> Iterator[UniqueId]:
        """yields nodes from included that have the specified tag"""
        for unique_id, node in self.all_nodes(included_nodes):
            if hasattr(node, "tags") and any(fnmatch(tag, selector) for tag in node.tags):
                yield unique_id


class GroupSelectorMethod(SelectorMethod):
    def search(self, included_nodes: Set[UniqueId], selector: str) -> Iterator[UniqueId]:
        """yields nodes from included in the specified group"""
<<<<<<< HEAD
        for node, real_node in self.groupable_nodes(included_nodes):
            node_group = real_node.config.get("group")
            if node_group and fnmatch(node_group, selector):
                yield node
=======
        for unique_id, node in self.groupable_nodes(included_nodes):
            if selector == node.config.get("group"):
                yield unique_id
>>>>>>> 71f35196


class AccessSelectorMethod(SelectorMethod):
    def search(self, included_nodes: Set[UniqueId], selector: str) -> Iterator[UniqueId]:
        """yields model nodes matching the specified access level"""
        for unique_id, node in self.parsed_nodes(included_nodes):
            if not isinstance(node, ModelNode):
                continue
            if selector == node.access:
                yield unique_id


class SourceSelectorMethod(SelectorMethod):
    def search(self, included_nodes: Set[UniqueId], selector: str) -> Iterator[UniqueId]:
        """yields nodes from included are the specified source."""
        parts = selector.split(".")
        target_package = SELECTOR_GLOB
        if len(parts) == 1:
            target_source, target_table = parts[0], SELECTOR_GLOB
        elif len(parts) == 2:
            target_source, target_table = parts
        elif len(parts) == 3:
            target_package, target_source, target_table = parts
        else:  # len(parts) > 3 or len(parts) == 0
            msg = (
                'Invalid source selector value "{}". Sources must be of the '
                "form `${{source_name}}`, "
                "`${{source_name}}.${{target_name}}`, or "
                "`${{package_name}}.${{source_name}}.${{target_name}}"
            ).format(selector)
            raise DbtRuntimeError(msg)

        for unique_id, node in self.source_nodes(included_nodes):
            if not fnmatch(node.package_name, target_package):
                continue
            if not fnmatch(node.source_name, target_source):
                continue
            if not fnmatch(node.name, target_table):
                continue
            yield unique_id


class ExposureSelectorMethod(SelectorMethod):
    def search(self, included_nodes: Set[UniqueId], selector: str) -> Iterator[UniqueId]:
        parts = selector.split(".")
        target_package = SELECTOR_GLOB
        if len(parts) == 1:
            target_name = parts[0]
        elif len(parts) == 2:
            target_package, target_name = parts
        else:
            msg = (
                'Invalid exposure selector value "{}". Exposures must be of '
                "the form ${{exposure_name}} or "
                "${{exposure_package.exposure_name}}"
            ).format(selector)
            raise DbtRuntimeError(msg)

        for unique_id, node in self.exposure_nodes(included_nodes):
            if not fnmatch(node.package_name, target_package):
                continue
            if not fnmatch(node.name, target_name):
                continue

            yield unique_id


class MetricSelectorMethod(SelectorMethod):
    def search(self, included_nodes: Set[UniqueId], selector: str) -> Iterator[UniqueId]:
        parts = selector.split(".")
        target_package = SELECTOR_GLOB
        if len(parts) == 1:
            target_name = parts[0]
        elif len(parts) == 2:
            target_package, target_name = parts
        else:
            msg = (
                'Invalid metric selector value "{}". Metrics must be of '
                "the form ${{metric_name}} or "
                "${{metric_package.metric_name}}"
            ).format(selector)
            raise DbtRuntimeError(msg)

        for unique_id, node in self.metric_nodes(included_nodes):
            if not fnmatch(node.package_name, target_package):
                continue
            if not fnmatch(node.name, target_name):
                continue

            yield unique_id


class SemanticModelSelectorMethod(SelectorMethod):
    def search(self, included_nodes: Set[UniqueId], selector: str) -> Iterator[UniqueId]:
        parts = selector.split(".")
        target_package = SELECTOR_GLOB
        if len(parts) == 1:
            target_name = parts[0]
        elif len(parts) == 2:
            target_package, target_name = parts
        else:
            msg = (
                'Invalid semantic model selector value "{}". Semantic models must be of '
                "the form ${{semantic_model_name}} or "
                "${{semantic_model_package.semantic_model_name}}"
            ).format(selector)
            raise DbtRuntimeError(msg)

        for unique_id, node in self.semantic_model_nodes(included_nodes):
            if not fnmatch(node.package_name, target_package):
                continue
            if not fnmatch(node.name, target_name):
                continue

            yield unique_id


class SavedQuerySelectorMethod(SelectorMethod):
    def search(self, included_nodes: Set[UniqueId], selector: str) -> Iterator[UniqueId]:
        parts = selector.split(".")
        target_package = SELECTOR_GLOB
        if len(parts) == 1:
            target_name = parts[0]
        elif len(parts) == 2:
            target_package, target_name = parts
        else:
            msg = (
                'Invalid saved query selector value "{}". Saved queries must be of '
                "the form ${{saved_query_name}} or "
                "${{saved_query_package.saved_query_name}}"
            ).format(selector)
            raise DbtRuntimeError(msg)

        for unique_id, node in self.saved_query_nodes(included_nodes):
            if not fnmatch(node.package_name, target_package):
                continue
            if not fnmatch(node.name, target_name):
                continue

            yield unique_id


class PathSelectorMethod(SelectorMethod):
    def search(self, included_nodes: Set[UniqueId], selector: str) -> Iterator[UniqueId]:
        """Yields nodes from included that match the given path."""
        # get project root from contextvar
        project_root = get_project_root()
        if project_root:
            root = Path(project_root)
        else:
            root = Path.cwd()
        paths = set(p.relative_to(root) for p in root.glob(selector))
        for unique_id, node in self.all_nodes(included_nodes):
            ofp = Path(node.original_file_path)
            if ofp in paths:
                yield unique_id
            if hasattr(node, "patch_path") and node.patch_path:  # type: ignore
                pfp = node.patch_path.split("://")[1]  # type: ignore
                ymlfp = Path(pfp)
                if ymlfp in paths:
                    yield unique_id
            if any(parent in paths for parent in ofp.parents):
                yield unique_id


class FileSelectorMethod(SelectorMethod):
    def search(self, included_nodes: Set[UniqueId], selector: str) -> Iterator[UniqueId]:
        """Yields nodes from included that match the given file name."""
        for unique_id, node in self.all_nodes(included_nodes):
            if fnmatch(Path(node.original_file_path).name, selector):
                yield unique_id
            elif fnmatch(Path(node.original_file_path).stem, selector):
                yield unique_id


class PackageSelectorMethod(SelectorMethod):
    def search(self, included_nodes: Set[UniqueId], selector: str) -> Iterator[UniqueId]:
        """Yields nodes from included that have the specified package"""
        for unique_id, node in self.all_nodes(included_nodes):
            if fnmatch(node.package_name, selector):
                yield unique_id


def _getattr_descend(obj: Any, attrs: List[str]) -> Any:
    value = obj
    for attr in attrs:
        try:
            value = getattr(value, attr)
        except AttributeError:
            # if it implements getitem (dict, list, ...), use that. On failure,
            # raise an attribute error instead of the KeyError, TypeError, etc.
            # that arbitrary getitem calls might raise
            try:
                value = value[attr]
            except Exception as exc:
                raise AttributeError(f"'{type(value)}' object has no attribute '{attr}'") from exc
    return value


class CaseInsensitive(str):
    def __eq__(self, other):
        if isinstance(other, str):
            return self.upper() == other.upper()
        else:
            return self.upper() == other


class ConfigSelectorMethod(SelectorMethod):
    def search(
        self,
        included_nodes: Set[UniqueId],
        selector: Any,
    ) -> Iterator[UniqueId]:
        parts = self.arguments
        # special case: if the user wanted to compare test severity,
        # make the comparison case-insensitive
        if parts == ["severity"]:
            selector = CaseInsensitive(selector)

        # search sources is kind of useless now source configs only have
        # 'enabled', which you can't really filter on anyway, but maybe we'll
        # add more someday, so search them anyway.
        for unique_id, node in self.configurable_nodes(included_nodes):
            try:
                value = _getattr_descend(node.config, parts)
            except AttributeError:
                continue
            else:
                if isinstance(value, list):
                    if (
                        (selector in value)
                        or (CaseInsensitive(selector) == "true" and True in value)
                        or (CaseInsensitive(selector) == "false" and False in value)
                    ):
                        yield unique_id
                else:
                    if (
                        (selector == value)
                        or (CaseInsensitive(selector) == "true" and value is True)
                        or (CaseInsensitive(selector) == "false")
                        and value is False
                    ):
                        yield unique_id


class ResourceTypeSelectorMethod(SelectorMethod):
    def search(self, included_nodes: Set[UniqueId], selector: str) -> Iterator[UniqueId]:
        try:
            resource_type = NodeType(selector)
        except ValueError as exc:
            raise DbtRuntimeError(f'Invalid resource_type selector "{selector}"') from exc
        for unique_id, node in self.all_nodes(included_nodes):
            if node.resource_type == resource_type:
                yield unique_id


class TestNameSelectorMethod(SelectorMethod):
    __test__ = False

    def search(self, included_nodes: Set[UniqueId], selector: str) -> Iterator[UniqueId]:
        for unique_id, node in self.parsed_and_unit_nodes(included_nodes):
            if node.resource_type == NodeType.Test and hasattr(node, "test_metadata"):
                if fnmatch(node.test_metadata.name, selector):  # type: ignore[union-attr]
                    yield unique_id
            elif node.resource_type == NodeType.Unit:
                if fnmatch(node.name, selector):
                    yield unique_id


class TestTypeSelectorMethod(SelectorMethod):
    __test__ = False

    def search(self, included_nodes: Set[UniqueId], selector: str) -> Iterator[UniqueId]:
        search_types: List[Any]
        # continue supporting 'schema' + 'data' for backwards compatibility
        if selector in ("generic", "schema"):
            search_types = [GenericTestNode]
        elif selector in ("data"):
            search_types = [GenericTestNode, SingularTestNode]
        elif selector in ("singular"):
            search_types = [SingularTestNode]
        elif selector in ("unit"):
            search_types = [UnitTestDefinition]
        else:
            raise DbtRuntimeError(
                f'Invalid test type selector {selector}: expected "generic", "singular", "unit", or "data"'
            )

        for unique_id, node in self.parsed_and_unit_nodes(included_nodes):
            if isinstance(node, tuple(search_types)):
                yield unique_id


class StateSelectorMethod(SelectorMethod):
    def __init__(self, *args, **kwargs) -> None:
        super().__init__(*args, **kwargs)
        self.modified_macros: Optional[List[str]] = None

    def _macros_modified(self) -> List[str]:
        # we checked in the caller!
        if self.previous_state is None or self.previous_state.manifest is None:
            raise DbtInternalError("No comparison manifest in _macros_modified")
        old_macros = self.previous_state.manifest.macros
        new_macros = self.manifest.macros

        modified = []
        for uid, macro in new_macros.items():
            if uid in old_macros:
                old_macro = old_macros[uid]
                if macro.macro_sql != old_macro.macro_sql:
                    modified.append(uid)
            else:
                modified.append(uid)

        for uid, _ in old_macros.items():
            if uid not in new_macros:
                modified.append(uid)

        return modified

    def recursively_check_macros_modified(self, node, visited_macros):
        if not hasattr(node, "depends_on"):
            return False

        for macro_uid in node.depends_on.macros:
            if macro_uid in visited_macros:
                continue
            visited_macros.append(macro_uid)

            if macro_uid in self.modified_macros:
                return True

            # this macro hasn't been modified, but depends on other
            # macros which each need to be tested for modification
            macro_node = self.manifest.macros[macro_uid]
            if len(macro_node.depends_on.macros) > 0:
                upstream_macros_changed = self.recursively_check_macros_modified(
                    macro_node, visited_macros
                )
                if upstream_macros_changed:
                    return True
                continue

            # this macro hasn't been modified, but we haven't checked
            # the other macros the node depends on, so keep looking
            if len(node.depends_on.macros) > len(visited_macros):
                continue

        return False

    def check_macros_modified(self, node):
        # check if there are any changes in macros the first time
        if self.modified_macros is None:
            self.modified_macros = self._macros_modified()
        # no macros have been modified, skip looping entirely
        if not self.modified_macros:
            return False
        # recursively loop through upstream macros to see if any is modified
        else:
            visited_macros = []
            return self.recursively_check_macros_modified(node, visited_macros)

    # TODO check modifed_content and check_modified macro seems a bit redundent
    def check_modified_content(
        self, old: Optional[SelectorTarget], new: SelectorTarget, adapter_type: str
    ) -> bool:
        if isinstance(
            new, (SourceDefinition, Exposure, Metric, SemanticModel, UnitTestDefinition)
        ):
            # these all overwrite `same_contents`
            different_contents = not new.same_contents(old)  # type: ignore
        else:
            different_contents = not new.same_contents(old, adapter_type)  # type: ignore

        upstream_macro_change = self.check_macros_modified(new)
        return different_contents or upstream_macro_change

    def check_unmodified_content(
        self, old: Optional[SelectorTarget], new: SelectorTarget, adapter_type: str
    ) -> bool:
        return not self.check_modified_content(old, new, adapter_type)

    def check_modified_macros(self, old, new: SelectorTarget) -> bool:
        return self.check_macros_modified(new)

    @staticmethod
    def check_modified_factory(
        compare_method: str,
    ) -> Callable[[Optional[SelectorTarget], SelectorTarget], bool]:
        # get a function that compares two selector target based on compare method provided
        def check_modified_things(old: Optional[SelectorTarget], new: SelectorTarget) -> bool:
            if hasattr(new, compare_method):
                # when old body does not exist or old and new are not the same
                return not old or not getattr(new, compare_method)(old)  # type: ignore
            else:
                return False

        return check_modified_things

    @staticmethod
    def check_modified_contract(
        compare_method: str,
        adapter_type: Optional[str],
    ) -> Callable[[Optional[SelectorTarget], SelectorTarget], bool]:
        # get a function that compares two selector target based on compare method provided
        def check_modified_contract(old: Optional[SelectorTarget], new: SelectorTarget) -> bool:
            if hasattr(new, compare_method):
                # when old body does not exist or old and new are not the same
                return not old or not getattr(new, compare_method)(old, adapter_type)  # type: ignore
            else:
                return False

        return check_modified_contract

    def check_new(self, old: Optional[SelectorTarget], new: SelectorTarget) -> bool:
        return old is None

    def search(self, included_nodes: Set[UniqueId], selector: str) -> Iterator[UniqueId]:
        if self.previous_state is None or self.previous_state.manifest is None:
            raise DbtRuntimeError("Got a state selector method, but no comparison manifest")

        adapter_type = self.manifest.metadata.adapter_type

        state_checks = {
            # it's new if there is no old version
            "new": lambda old, new: old is None,
            "old": lambda old, new: old is not None,
            # use methods defined above to compare properties of old + new
            "modified": self.check_modified_content,
            "unmodified": self.check_unmodified_content,
            "modified.body": self.check_modified_factory("same_body"),
            "modified.configs": self.check_modified_factory("same_config"),
            "modified.persisted_descriptions": self.check_modified_factory(
                "same_persisted_description"
            ),
            "modified.relation": self.check_modified_factory("same_database_representation"),
            "modified.macros": self.check_modified_macros,
            "modified.contract": self.check_modified_contract("same_contract", adapter_type),
        }
        if selector in state_checks:
            checker = state_checks[selector]
        else:
            raise DbtRuntimeError(
                f'Got an invalid selector "{selector}", expected one of ' f'"{list(state_checks)}"'
            )

        manifest: Manifest = self.previous_state.manifest

        for unique_id, node in self.all_nodes(included_nodes):
            previous_node: Optional[SelectorTarget] = None

            if unique_id in manifest.nodes:
                previous_node = manifest.nodes[unique_id]
            elif unique_id in manifest.sources:
                previous_node = SourceDefinition.from_resource(manifest.sources[unique_id])
            elif unique_id in manifest.exposures:
                previous_node = Exposure.from_resource(manifest.exposures[unique_id])
            elif unique_id in manifest.metrics:
                previous_node = Metric.from_resource(manifest.metrics[unique_id])
            elif unique_id in manifest.semantic_models:
                previous_node = SemanticModel.from_resource(manifest.semantic_models[unique_id])
            elif unique_id in manifest.unit_tests:
                previous_node = UnitTestDefinition.from_resource(manifest.unit_tests[unique_id])

            keyword_args = {}
            if checker.__name__ in [
                "same_contract",
                "check_modified_content",
                "check_unmodified_content",
            ]:
                keyword_args["adapter_type"] = adapter_type  # type: ignore

            if checker(previous_node, node, **keyword_args):  # type: ignore
                yield unique_id


class ResultSelectorMethod(SelectorMethod):
    def search(self, included_nodes: Set[UniqueId], selector: str) -> Iterator[UniqueId]:
        if self.previous_state is None or self.previous_state.results is None:
            raise DbtInternalError("No comparison run_results")
        matches = set(
            result.unique_id for result in self.previous_state.results if result.status == selector
        )
        for unique_id, node in self.all_nodes(included_nodes):
            if unique_id in matches:
                yield unique_id


class SourceStatusSelectorMethod(SelectorMethod):
    def search(self, included_nodes: Set[UniqueId], selector: str) -> Iterator[UniqueId]:

        if self.previous_state is None or self.previous_state.sources is None:
            raise DbtInternalError(
                "No previous state comparison freshness results in sources.json"
            )
        elif self.previous_state.sources_current is None:
            raise DbtInternalError("No current state comparison freshness results in sources.json")

        current_state_sources = {
            result.unique_id: getattr(result, "max_loaded_at", 0)
            for result in self.previous_state.sources_current.results
            if hasattr(result, "max_loaded_at")
        }

        current_state_sources_runtime_error = {
            result.unique_id
            for result in self.previous_state.sources_current.results
            if not hasattr(result, "max_loaded_at")
        }

        previous_state_sources = {
            result.unique_id: getattr(result, "max_loaded_at", 0)
            for result in self.previous_state.sources.results
            if hasattr(result, "max_loaded_at")
        }

        previous_state_sources_runtime_error = {
            result.unique_id
            for result in self.previous_state.sources_current.results
            if not hasattr(result, "max_loaded_at")
        }

        matches = set()
        if selector == "fresher":
            for unique_id in current_state_sources:
                if unique_id not in previous_state_sources:
                    matches.add(unique_id)
                elif current_state_sources[unique_id] > previous_state_sources[unique_id]:
                    matches.add(unique_id)

            for unique_id in matches:
                if (
                    unique_id in previous_state_sources_runtime_error
                    or unique_id in current_state_sources_runtime_error
                ):
                    matches.remove(unique_id)

        for unique_id, node in self.all_nodes(included_nodes):
            if unique_id in matches:
                yield unique_id


class VersionSelectorMethod(SelectorMethod):
    def search(self, included_nodes: Set[UniqueId], selector: str) -> Iterator[UniqueId]:
        for unique_id, node in self.parsed_nodes(included_nodes):
            if isinstance(node, ModelNode):
                if selector == "latest":
                    if node.is_latest_version:
                        yield unique_id
                elif selector == "prerelease":
                    if (
                        node.version
                        and node.latest_version
                        and UnparsedVersion(v=node.version)
                        > UnparsedVersion(v=node.latest_version)
                    ):
                        yield unique_id
                elif selector == "old":
                    if (
                        node.version
                        and node.latest_version
                        and UnparsedVersion(v=node.version)
                        < UnparsedVersion(v=node.latest_version)
                    ):
                        yield unique_id
                elif selector == "none":
                    if node.version is None:
                        yield unique_id
                else:
                    raise DbtRuntimeError(
                        f'Invalid version type selector {selector}: expected one of: "latest", "prerelease", "old", or "none"'
                    )


class MethodManager:
    SELECTOR_METHODS: Dict[MethodName, Type[SelectorMethod]] = {
        MethodName.FQN: QualifiedNameSelectorMethod,
        MethodName.Tag: TagSelectorMethod,
        MethodName.Group: GroupSelectorMethod,
        MethodName.Access: AccessSelectorMethod,
        MethodName.Source: SourceSelectorMethod,
        MethodName.Path: PathSelectorMethod,
        MethodName.File: FileSelectorMethod,
        MethodName.Package: PackageSelectorMethod,
        MethodName.Config: ConfigSelectorMethod,
        MethodName.TestName: TestNameSelectorMethod,
        MethodName.TestType: TestTypeSelectorMethod,
        MethodName.ResourceType: ResourceTypeSelectorMethod,
        MethodName.State: StateSelectorMethod,
        MethodName.Exposure: ExposureSelectorMethod,
        MethodName.Metric: MetricSelectorMethod,
        MethodName.Result: ResultSelectorMethod,
        MethodName.SourceStatus: SourceStatusSelectorMethod,
        MethodName.Version: VersionSelectorMethod,
        MethodName.SemanticModel: SemanticModelSelectorMethod,
        MethodName.SavedQuery: SavedQuerySelectorMethod,
    }

    def __init__(
        self,
        manifest: Manifest,
        previous_state: Optional[PreviousState],
    ) -> None:
        self.manifest = manifest
        self.previous_state = previous_state

    def get_method(self, method: MethodName, method_arguments: List[str]) -> SelectorMethod:

        if method not in self.SELECTOR_METHODS:
            raise DbtInternalError(
                f'Method name "{method}" is a valid node selection '
                f"method name, but it is not handled"
            )
        cls: Type[SelectorMethod] = self.SELECTOR_METHODS[method]
        return cls(self.manifest, self.previous_state, method_arguments)<|MERGE_RESOLUTION|>--- conflicted
+++ resolved
@@ -273,16 +273,10 @@
 class GroupSelectorMethod(SelectorMethod):
     def search(self, included_nodes: Set[UniqueId], selector: str) -> Iterator[UniqueId]:
         """yields nodes from included in the specified group"""
-<<<<<<< HEAD
-        for node, real_node in self.groupable_nodes(included_nodes):
-            node_group = real_node.config.get("group")
+        for unique_id, node in self.groupable_nodes(included_nodes):
+            node_group = node.config.get("group")
             if node_group and fnmatch(node_group, selector):
-                yield node
-=======
-        for unique_id, node in self.groupable_nodes(included_nodes):
-            if selector == node.config.get("group"):
-                yield unique_id
->>>>>>> 71f35196
+                yield unique_id
 
 
 class AccessSelectorMethod(SelectorMethod):
