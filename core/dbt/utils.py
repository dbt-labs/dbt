--- conflicted
+++ resolved
@@ -16,9 +16,6 @@
 from pathlib import PosixPath, WindowsPath
 
 from contextlib import contextmanager
-<<<<<<< HEAD
-from dbt.events.types import RetryExternalCall, RecordRetryException
-=======
 
 from dbt.events.types import RetryExternalCall, RecordRetryException
 from dbt.exceptions import (
@@ -28,7 +25,6 @@
     DuplicateAliasError,
     RecursionError,
 )
->>>>>>> 417fc2a7
 from dbt.helper_types import WarnErrorOptions
 from dbt import flags
 from enum import Enum
@@ -51,12 +47,6 @@
     Sequence,
 )
 
-<<<<<<< HEAD
-import dbt.events.functions
-import dbt.exceptions
-
-=======
->>>>>>> 417fc2a7
 DECIMALS: Tuple[Type[Any], ...]
 try:
     import cdecimal  # typing: ignore
@@ -621,16 +611,11 @@
         EOFError,
     ) as exc:
         if attempt <= max_attempts - 1:
-<<<<<<< HEAD
-            dbt.events.functions.fire_event(RecordRetryException(exc=str(exc)))
-            dbt.events.functions.fire_event(RetryExternalCall(attempt=attempt, max=max_attempts))
-=======
             # This import needs to be inline to avoid circular dependency
             from dbt.events.functions import fire_event
 
             fire_event(RecordRetryException(exc=str(exc)))
             fire_event(RetryExternalCall(attempt=attempt, max=max_attempts))
->>>>>>> 417fc2a7
             time.sleep(1)
             return _connection_exception_retry(fn, max_attempts, attempt + 1)
         else:
