--- conflicted
+++ resolved
@@ -255,13 +255,8 @@
             # load up the Lookup objects to resolve them by name, so the SourceFiles store
             # the unique_id instead of the name. Sources are loaded from yaml files, so
             # aren't in place yet
-<<<<<<< HEAD
-            self.manifest.ref_lookup
-            self.manifest.doc_lookup
-=======
             self.manifest.rebuild_ref_lookup()
             self.manifest.rebuild_doc_lookup()
->>>>>>> c7946002
 
             # Load yaml files
             parser_types = [SchemaParser]
@@ -287,12 +282,6 @@
                 time.perf_counter() - start_patch
             )
 
-<<<<<<< HEAD
-            self.manifest._source_lookup = None
-            self.manifest.source_lookup
-
-=======
->>>>>>> c7946002
             # ParseResults had a 'disabled' attribute which was a dictionary
             # which is now named '_disabled'. This used to copy from
             # ParseResults to the Manifest.
