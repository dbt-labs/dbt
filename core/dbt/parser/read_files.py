import os
import pathspec  # type: ignore
import pathlib
from dbt.clients.system import load_file_contents
from dbt.contracts.files import (
    FilePath,
    ParseFileType,
    SourceFile,
    FileHash,
    AnySourceFile,
    SchemaSourceFile,
)

from dbt.parser.schemas import yaml_from_file, schema_file_keys, check_format_version
from dbt.exceptions import ParsingException
from dbt.parser.search import filesystem_search
from typing import Optional


# This loads the files contents and creates the SourceFile object
def load_source_file(
    path: FilePath,
    parse_file_type: ParseFileType,
    project_name: str,
    saved_files,
) -> Optional[AnySourceFile]:

    sf_cls = SchemaSourceFile if parse_file_type == ParseFileType.Schema else SourceFile
    source_file = sf_cls(
        path=path,
        checksum=FileHash.empty(),
        parse_file_type=parse_file_type,
        project_name=project_name,
    )

    skip_loading_schema_file = False
    if (
        parse_file_type == ParseFileType.Schema
        and saved_files
        and source_file.file_id in saved_files
    ):
        old_source_file = saved_files[source_file.file_id]
        if (
            source_file.path.modification_time != 0.0
            and old_source_file.path.modification_time == source_file.path.modification_time
        ):
            source_file.checksum = old_source_file.checksum
            source_file.dfy = old_source_file.dfy
            skip_loading_schema_file = True

    if not skip_loading_schema_file:
        file_contents = load_file_contents(path.absolute_path, strip=False)
        source_file.checksum = FileHash.from_contents(file_contents)
        source_file.contents = file_contents.strip()

    if parse_file_type == ParseFileType.Schema and source_file.contents:
        dfy = yaml_from_file(source_file)
        if dfy:
            validate_yaml(source_file.path.original_file_path, dfy)
            source_file.dfy = dfy
        else:
            source_file = None
    return source_file


# Do some minimal validation of the yaml in a schema file.
# Check version, that key values are lists and that each element in
# the lists has a 'name' key
def validate_yaml(file_path, dct):
    check_format_version(file_path, dct)
    for key in schema_file_keys:
        if key in dct:
            if not isinstance(dct[key], list):
                msg = (
                    f"The schema file at {file_path} is "
                    f"invalid because the value of '{key}' is not a list"
                )
                raise ParsingException(msg)
            for element in dct[key]:
                if not isinstance(element, dict):
                    msg = (
                        f"The schema file at {file_path} is "
                        f"invalid because a list element for '{key}' is not a dictionary"
                    )
                    raise ParsingException(msg)
                if "name" not in element:
                    msg = (
                        f"The schema file at {file_path} is "
                        f"invalid because a list element for '{key}' does not have a "
                        "name attribute."
                    )
                    raise ParsingException(msg)


# Special processing for big seed files
def load_seed_source_file(match: FilePath, project_name) -> SourceFile:
    if match.seed_too_large():
        # We don't want to calculate a hash of this file. Use the path.
        source_file = SourceFile.big_seed(match)
    else:
        file_contents = load_file_contents(match.absolute_path, strip=False)
        checksum = FileHash.from_contents(file_contents)
        source_file = SourceFile(path=match, checksum=checksum)
        source_file.contents = ""
    source_file.parse_file_type = ParseFileType.Seed
    source_file.project_name = project_name
    return source_file


# Use the FilesystemSearcher to get a bunch of FilePaths, then turn
# them into a bunch of FileSource objects
def get_source_files(project, paths, extension, parse_file_type, saved_files, ignore_spec):
    # file path list
    fp_list = filesystem_search(project, paths, extension, ignore_spec)
    # file block list
    fb_list = []
    for fp in fp_list:
        if parse_file_type == ParseFileType.Seed:
            fb_list.append(load_seed_source_file(fp, project.project_name))
        # singular tests live in /tests but only generic tests live
        # in /tests/generic so we want to skip those
        else:
            if parse_file_type == ParseFileType.SingularTest:
                path = pathlib.Path(fp.relative_path)
                if path.parts[0] == "generic":
                    continue
            file = load_source_file(fp, parse_file_type, project.project_name, saved_files)
            # only append the list if it has contents. added to fix #3568
            if file:
                fb_list.append(file)
    return fb_list


def read_files_for_parser(project, files, dirs, extensions, parse_ft, saved_files, ignore_spec):
    parser_files = []
    for extension in extensions:
        source_files = get_source_files(
            project, dirs, extension, parse_ft, saved_files, ignore_spec
        )
        for sf in source_files:
            files[sf.file_id] = sf
            parser_files.append(sf.file_id)
    return parser_files


def generate_dbt_ignore_spec(project_root):
    ignore_file_path = os.path.join(project_root, ".dbtignore")

    ignore_spec = None
    if os.path.exists(ignore_file_path):
        with open(ignore_file_path) as f:
            ignore_spec = pathspec.PathSpec.from_lines(pathspec.patterns.GitWildMatchPattern, f)
    return ignore_spec


# This needs to read files for multiple projects, so the 'files'
# dictionary needs to be passed in. What determines the order of
# the various projects? Is the root project always last? Do the
# non-root projects need to be done separately in order?
def read_files(project, files, parser_files, saved_files):
    dbt_ignore_spec = generate_dbt_ignore_spec(project.project_root)
    project_files = {}

    project_files["MacroParser"] = read_files_for_parser(
        project,
        files,
        project.macro_paths,
        [".sql"],
        ParseFileType.Macro,
        saved_files,
        dbt_ignore_spec,
    )

    project_files["ModelParser"] = read_files_for_parser(
        project,
        files,
        project.model_paths,
<<<<<<< HEAD
        [".sql", ".py", ".ibis"],
=======
        [".sql", ".py", ".prql"],
>>>>>>> e0c32f42
        ParseFileType.Model,
        saved_files,
        dbt_ignore_spec,
    )

    project_files["SnapshotParser"] = read_files_for_parser(
        project,
        files,
        project.snapshot_paths,
        [".sql"],
        ParseFileType.Snapshot,
        saved_files,
        dbt_ignore_spec,
    )

    project_files["AnalysisParser"] = read_files_for_parser(
        project,
        files,
        project.analysis_paths,
        [".sql"],
        ParseFileType.Analysis,
        saved_files,
        dbt_ignore_spec,
    )

    project_files["SingularTestParser"] = read_files_for_parser(
        project,
        files,
        project.test_paths,
        [".sql"],
        ParseFileType.SingularTest,
        saved_files,
        dbt_ignore_spec,
    )

    # all generic tests within /tests must be nested under a /generic subfolder
    project_files["GenericTestParser"] = read_files_for_parser(
        project,
        files,
        project.generic_test_paths,
        [".sql"],
        ParseFileType.GenericTest,
        saved_files,
        dbt_ignore_spec,
    )

    project_files["SeedParser"] = read_files_for_parser(
        project,
        files,
        project.seed_paths,
        [".csv"],
        ParseFileType.Seed,
        saved_files,
        dbt_ignore_spec,
    )

    project_files["DocumentationParser"] = read_files_for_parser(
        project,
        files,
        project.docs_paths,
        [".md"],
        ParseFileType.Documentation,
        saved_files,
        dbt_ignore_spec,
    )

    project_files["SchemaParser"] = read_files_for_parser(
        project,
        files,
        project.all_source_paths,
        [".yml", ".yaml"],
        ParseFileType.Schema,
        saved_files,
        dbt_ignore_spec,
    )

    # Store the parser files for this particular project
    parser_files[project.project_name] = project_files<|MERGE_RESOLUTION|>--- conflicted
+++ resolved
@@ -171,15 +171,15 @@
         dbt_ignore_spec,
     )
 
+    from dbt.parser.languages import get_file_extensions
+
+    model_extensions = get_file_extensions()
+
     project_files["ModelParser"] = read_files_for_parser(
         project,
         files,
         project.model_paths,
-<<<<<<< HEAD
-        [".sql", ".py", ".ibis"],
-=======
-        [".sql", ".py", ".prql"],
->>>>>>> e0c32f42
+        model_extensions,
         ParseFileType.Model,
         saved_files,
         dbt_ignore_spec,
