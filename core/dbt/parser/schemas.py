import itertools
import os

from abc import ABCMeta, abstractmethod
from hashlib import md5
from typing import (
    Iterable, Dict, Any, Union, List, Optional, Generic, TypeVar, Type
)

from dbt.dataclass_schema import ValidationError, dbtClassMixin

from dbt.adapters.factory import get_adapter, get_adapter_package_names
from dbt.clients.jinja import get_rendered, add_rendered_test_kwargs
from dbt.clients.yaml_helper import load_yaml_text
from dbt.config.renderer import SchemaYamlRenderer
from dbt.context.context_config import (
    ContextConfig,
)
from dbt.context.configured import generate_schema_yml
from dbt.context.target import generate_target_context
from dbt.context.providers import (
    generate_parse_exposure, generate_test_context
)
from dbt.context.macro_resolver import MacroResolver
from dbt.contracts.files import FileHash
from dbt.contracts.graph.manifest import SchemaSourceFile
from dbt.contracts.graph.parsed import (
    ParsedNodePatch,
    ColumnInfo,
    ParsedSchemaTestNode,
    ParsedMacroPatch,
    UnpatchedSourceDefinition,
    ParsedExposure,
)
from dbt.contracts.graph.unparsed import (
    HasColumnDocs,
    HasColumnTests,
    HasDocs,
    SourcePatch,
    UnparsedAnalysisUpdate,
    UnparsedColumn,
    UnparsedMacroUpdate,
    UnparsedNodeUpdate,
    UnparsedExposure,
    UnparsedSourceDefinition,
)
from dbt.exceptions import (
    validator_error_message, JSONValidationException,
    raise_invalid_schema_yml_version, ValidationException,
    CompilationException,
)
from dbt.node_types import NodeType
from dbt.parser.base import SimpleParser
from dbt.parser.search import FileBlock
from dbt.parser.schema_test_builders import (
    TestBuilder, SchemaTestBlock, TargetBlock, YamlBlock,
    TestBlock, Testable
)
from dbt.utils import (
    get_pseudo_test_path, coerce_dict_str
)


UnparsedSchemaYaml = Union[
    UnparsedSourceDefinition,
    UnparsedNodeUpdate,
    UnparsedAnalysisUpdate,
    UnparsedMacroUpdate,
]

TestDef = Union[str, Dict[str, Any]]

schema_file_keys = (
    'models', 'seeds', 'snapshots', 'sources',
    'macros', 'analyses', 'exposures',
)


def error_context(
    path: str,
    key: str,
    data: Any,
    cause: Union[str, ValidationException, JSONValidationException]
) -> str:
    """Provide contextual information about an error while parsing
    """
    if isinstance(cause, str):
        reason = cause
    elif isinstance(cause, ValidationError):
        reason = validator_error_message(cause)
    else:
        reason = cause.msg
    return (
        'Invalid {key} config given in {path} @ {key}: {data} - {reason}'
        .format(key=key, path=path, data=data, reason=reason)
    )


def yaml_from_file(
    source_file: SchemaSourceFile
) -> Optional[Dict[str, Any]]:
    """If loading the yaml fails, raise an exception.
    """
    path: str = source_file.path.relative_path
    try:
        return load_yaml_text(source_file.contents)
    except ValidationException as e:
        reason = validator_error_message(e)
        raise CompilationException(
            'Error reading {}: {} - {}'
            .format(source_file.project_name, path, reason)
        )
    return None


class ParserRef:
    """A helper object to hold parse-time references."""

    def __init__(self):
        self.column_info: Dict[str, ColumnInfo] = {}

    def add(
        self,
        column: Union[HasDocs, UnparsedColumn],
        description: str,
        data_type: Optional[str],
        meta: Dict[str, Any],
    ):
        tags: List[str] = []
        tags.extend(getattr(column, 'tags', ()))
        quote: Optional[bool]
        if isinstance(column, UnparsedColumn):
            quote = column.quote
        else:
            quote = None
        self.column_info[column.name] = ColumnInfo(
            name=column.name,
            description=description,
            data_type=data_type,
            meta=meta,
            tags=tags,
            quote=quote,
            _extra=column.extra
        )

    @classmethod
    def from_target(
        cls, target: Union[HasColumnDocs, HasColumnTests]
    ) -> 'ParserRef':
        refs = cls()
        for column in target.columns:
            description = column.description
            data_type = column.data_type
            meta = column.meta
            refs.add(column, description, data_type, meta)
        return refs


def _trimmed(inp: str) -> str:
    if len(inp) < 50:
        return inp
    return inp[:44] + '...' + inp[-3:]


class SchemaParser(SimpleParser[SchemaTestBlock, ParsedSchemaTestNode]):
    def __init__(
        self, project, manifest, root_project,
    ) -> None:
        super().__init__(project, manifest, root_project)
        all_v_2 = (
            self.root_project.config_version == 2 and
            self.project.config_version == 2
        )
        if all_v_2:
            ctx = generate_schema_yml(
                self.root_project, self.project.project_name
            )
        else:
            ctx = generate_target_context(
                self.root_project, self.root_project.cli_vars
            )

        self.raw_renderer = SchemaYamlRenderer(ctx)

        internal_package_names = get_adapter_package_names(
            self.root_project.credentials.type
        )
        self.macro_resolver = MacroResolver(
            self.manifest.macros,
            self.root_project.project_name,
            internal_package_names
        )

    @classmethod
    def get_compiled_path(cls, block: FileBlock) -> str:
        # should this raise an error?
        return block.path.relative_path

    @property
    def resource_type(self) -> NodeType:
        return NodeType.Test

    def parse_from_dict(self, dct, validate=True) -> ParsedSchemaTestNode:
        if validate:
            ParsedSchemaTestNode.validate(dct)
        return ParsedSchemaTestNode.from_dict(dct)

    def parse_column_tests(
        self, block: TestBlock, column: UnparsedColumn
    ) -> None:
        if not column.tests:
            return

        for test in column.tests:
            self.parse_test(block, test, column)

    def create_test_node(
        self,
        target: Union[UnpatchedSourceDefinition, UnparsedNodeUpdate],
        path: str,
        config: ContextConfig,
        tags: List[str],
        fqn: List[str],
        name: str,
        raw_sql: str,
        test_metadata: Dict[str, Any],
        column_name: Optional[str],
    ) -> ParsedSchemaTestNode:

        HASH_LENGTH = 10

        # N.B: This function builds a hashable string from any given test_metadata dict.
        #   it's a bit fragile for general use (only supports str, int, float, List, Dict)
        #   but it gets the job done here without the overhead of complete ser(de).
        def get_hashable_md(
            data: Union[str, int, float, List, Dict]
        ) -> Union[str, List, Dict]:
            if type(data) == dict:
                return {k: get_hashable_md(data[k]) for k in sorted(data.keys())}  # type: ignore
            elif type(data) == list:
                return [get_hashable_md(val) for val in data]  # type: ignore
            else:
                return str(data)

        hashable_metadata = repr(get_hashable_md(test_metadata))
        hash_string = ''.join([name, hashable_metadata]).encode('utf-8')
        test_hash = md5(hash_string).hexdigest()[-HASH_LENGTH:]

        dct = {
            'alias': name,
            'schema': self.default_schema,
            'database': self.default_database,
            'fqn': fqn,
            'name': name,
            'root_path': self.project.project_root,
            'resource_type': self.resource_type,
            'tags': tags,
            'path': path,
            'original_file_path': target.original_file_path,
            'package_name': self.project.project_name,
            'raw_sql': raw_sql,
            'unique_id': self.generate_unique_id(name, test_hash),
            'config': self.config_dict(config),
            'test_metadata': test_metadata,
            'column_name': column_name,
            'checksum': FileHash.empty().to_dict(omit_none=True),
        }
        try:
            ParsedSchemaTestNode.validate(dct)
            return ParsedSchemaTestNode.from_dict(dct)
        except ValidationError as exc:
            msg = validator_error_message(exc)
            # this is a bit silly, but build an UnparsedNode just for error
            # message reasons
            node = self._create_error_node(
                name=target.name,
                path=path,
                original_file_path=target.original_file_path,
                raw_sql=raw_sql,
            )
            raise CompilationException(msg, node=node) from exc

    # lots of time spent in this method
    def _parse_generic_test(
        self,
        target: Testable,
        test: Dict[str, Any],
        tags: List[str],
        column_name: Optional[str],
    ) -> ParsedSchemaTestNode:

        render_ctx = generate_target_context(
            self.root_project, self.root_project.cli_vars
        )
        try:
            builder = TestBuilder(
                test=test,
                target=target,
                column_name=column_name,
                package_name=target.package_name,
                render_ctx=render_ctx,
            )
        except CompilationException as exc:
            context = _trimmed(str(target))
            msg = (
                'Invalid test config given in {}:'
                '\n\t{}\n\t@: {}'
                .format(target.original_file_path, exc.msg, context)
            )
            raise CompilationException(msg) from exc
        original_name = os.path.basename(target.original_file_path)
        compiled_path = get_pseudo_test_path(
            builder.compiled_name, original_name, 'schema_test',
        )
        fqn_path = get_pseudo_test_path(
            builder.fqn_name, original_name, 'schema_test',
        )
        # the fqn for tests actually happens in the test target's name, which
        # is not necessarily this package's name
        fqn = self.get_fqn(fqn_path, builder.fqn_name)

        # this is the config that is used in render_update
        config = self.initial_config(fqn)

        metadata = {
            'namespace': builder.namespace,
            'name': builder.name,
            'kwargs': builder.args,
        }
        tags = sorted(set(itertools.chain(tags, builder.tags())))
        if 'schema' not in tags:
            tags.append('schema')

        node = self.create_test_node(
            target=target,
            path=compiled_path,
            config=config,
            fqn=fqn,
            tags=tags,
            name=builder.fqn_name,
            raw_sql=builder.build_raw_sql(),
            column_name=column_name,
            test_metadata=metadata,
        )
        self.render_test_update(node, config, builder)

        return node

    # This does special shortcut processing for the two
    # most common internal macros, not_null and unique,
    # which avoids the jinja rendering to resolve config
    # and variables, etc, which might be in the macro.
    # In the future we will look at generalizing this
    # more to handle additional macros or to use static
    # parsing to avoid jinja overhead.
    def render_test_update(self, node, config, builder):
        macro_unique_id = self.macro_resolver.get_macro_id(
            node.package_name, 'test_' + builder.name)
        # Add the depends_on here so we can limit the macros added
        # to the context in rendering processing
        node.depends_on.add_macro(macro_unique_id)
        if (macro_unique_id in
                ['macro.dbt.test_not_null', 'macro.dbt.test_unique']):
            self.update_parsed_node(node, config)
            # manually set configs
            # note: this does not respect generate_alias_name() macro
            if builder.alias is not None:
                node.unrendered_config['alias'] = builder.alias
                node.config['alias'] = builder.alias
                node.alias = builder.alias
            if builder.severity is not None:
                node.unrendered_config['severity'] = builder.severity
                node.config['severity'] = builder.severity
            if builder.enabled is not None:
                node.unrendered_config['enabled'] = builder.enabled
                node.config['enabled'] = builder.enabled
            if builder.where is not None:
                node.unrendered_config['where'] = builder.where
                node.config['where'] = builder.where
            if builder.limit is not None:
                node.unrendered_config['limit'] = builder.limit
                node.config['limit'] = builder.limit
            if builder.warn_if is not None:
                node.unrendered_config['warn_if'] = builder.warn_if
                node.config['warn_if'] = builder.warn_if
            if builder.error_if is not None:
                node.unrendered_config['error_if'] = builder.error_if
                node.config['error_if'] = builder.error_if
            if builder.fail_calc is not None:
                node.unrendered_config['fail_calc'] = builder.fail_calc
                node.config['fail_calc'] = builder.fail_calc
            # source node tests are processed at patch_source time
            if isinstance(builder.target, UnpatchedSourceDefinition):
                sources = [builder.target.fqn[-2], builder.target.fqn[-1]]
                node.sources.append(sources)
            else:  # all other nodes
                node.refs.append([builder.target.name])
        else:
            try:
                # make a base context that doesn't have the magic kwargs field
                context = generate_test_context(
                    node, self.root_project, self.manifest, config,
                    self.macro_resolver,
                )
                # update with rendered test kwargs (which collects any refs)
                add_rendered_test_kwargs(context, node, capture_macros=True)
                # the parsed node is not rendered in the native context.
                get_rendered(
                    node.raw_sql, context, node, capture_macros=True
                )
                self.update_parsed_node(node, config)
            except ValidationError as exc:
                # we got a ValidationError - probably bad types in config()
                msg = validator_error_message(exc)
                raise CompilationException(msg, node=node) from exc

    def parse_node(self, block: SchemaTestBlock) -> ParsedSchemaTestNode:
        """In schema parsing, we rewrite most of the part of parse_node that
        builds the initial node to be parsed, but rendering is basically the
        same
        """
        node = self._parse_generic_test(
            target=block.target,
            test=block.test,
            tags=block.tags,
            column_name=block.column_name,
        )
        self.add_result_node(block, node)
        return node

    def render_with_context(
        self, node: ParsedSchemaTestNode, config: ContextConfig,
    ) -> None:
        """Given the parsed node and a ContextConfig to use during
        parsing, collect all the refs that might be squirreled away in the test
        arguments. This includes the implicit "model" argument.
        """
        # make a base context that doesn't have the magic kwargs field
        context = self._context_for(node, config)
        # update it with the rendered test kwargs (which collects any refs)
        add_rendered_test_kwargs(context, node, capture_macros=True)

        # the parsed node is not rendered in the native context.
        get_rendered(
            node.raw_sql, context, node, capture_macros=True
        )

    def parse_test(
        self,
        target_block: TestBlock,
        test: TestDef,
        column: Optional[UnparsedColumn],
    ) -> None:
        if isinstance(test, str):
            test = {test: {}}

        if column is None:
            column_name: Optional[str] = None
            column_tags: List[str] = []
        else:
            column_name = column.name
            should_quote = (
                column.quote or
                (column.quote is None and target_block.quote_columns)
            )
            if should_quote:
                column_name = get_adapter(self.root_project).quote(column_name)
            column_tags = column.tags

        block = SchemaTestBlock.from_test_block(
            src=target_block,
            test=test,
            column_name=column_name,
            tags=column_tags,
        )
        self.parse_node(block)

    def parse_tests(self, block: TestBlock) -> None:
        for column in block.columns:
            self.parse_column_tests(block, column)

        for test in block.tests:
            self.parse_test(block, test, None)

    def parse_file(self, block: FileBlock, dct: Dict = None) -> None:
        assert isinstance(block.file, SchemaSourceFile)
        if not dct:
            dct = yaml_from_file(block.file)

        if dct:
            try:
                # This does a deep_map which will fail if there are circular references
                dct = self.raw_renderer.render_data(dct)
            except CompilationException as exc:
                raise CompilationException(
                    f'Failed to render {block.path.original_file_path} from '
                    f'project {self.project.project_name}: {exc}'
                ) from exc

            # contains the FileBlock and the data (dictionary)
            yaml_block = YamlBlock.from_file_block(block, dct)

            parser: YamlDocsReader

            # There are 7 kinds of parsers:
            # Model, Seed, Snapshot, Source, Macro, Analysis, Exposures

            # NonSourceParser.parse(), TestablePatchParser is a variety of
            # NodePatchParser
            if 'models' in dct:
                parser = TestablePatchParser(self, yaml_block, 'models')
                for test_block in parser.parse():
                    self.parse_tests(test_block)

            # NonSourceParser.parse()
            if 'seeds' in dct:
                parser = TestablePatchParser(self, yaml_block, 'seeds')
                for test_block in parser.parse():
                    self.parse_tests(test_block)

            # NonSourceParser.parse()
            if 'snapshots' in dct:
                parser = TestablePatchParser(self, yaml_block, 'snapshots')
                for test_block in parser.parse():
                    self.parse_tests(test_block)

            # This parser uses SourceParser.parse() which doesn't return
            # any test blocks. Source tests are handled at a later point
            # in the process.
            if 'sources' in dct:
                parser = SourceParser(self, yaml_block, 'sources')
                parser.parse()

            # NonSourceParser.parse() (but never test_blocks)
            if 'macros' in dct:
                parser = MacroPatchParser(self, yaml_block, 'macros')
                parser.parse()

            # NonSourceParser.parse() (but never test_blocks)
            if 'analyses' in dct:
                parser = AnalysisPatchParser(self, yaml_block, 'analyses')
                parser.parse()

            # parse exposures
            if 'exposures' in dct:
                exp_parser = ExposureParser(self, yaml_block)
                for node in exp_parser.parse():
                    self.manifest.add_exposure(yaml_block.file, node)
<<<<<<< HEAD
=======


def check_format_version(
    file_path, yaml_dct
) -> None:
    if 'version' not in yaml_dct:
        raise_invalid_schema_yml_version(file_path, 'no version is specified')

    version = yaml_dct['version']
    # if it's not an integer, the version is malformed, or not
    # set. Either way, only 'version: 2' is supported.
    if not isinstance(version, int):
        raise_invalid_schema_yml_version(
            file_path, 'the version is not an integer'
        )
    if version != 2:
        raise_invalid_schema_yml_version(
            file_path, 'version {} is not supported'.format(version)
        )
>>>>>>> c7946002


Parsed = TypeVar(
    'Parsed',
    UnpatchedSourceDefinition, ParsedNodePatch, ParsedMacroPatch
)
NodeTarget = TypeVar(
    'NodeTarget',
    UnparsedNodeUpdate, UnparsedAnalysisUpdate
)
NonSourceTarget = TypeVar(
    'NonSourceTarget',
    UnparsedNodeUpdate, UnparsedAnalysisUpdate, UnparsedMacroUpdate
)


# abstract base class (ABCMeta)
class YamlReader(metaclass=ABCMeta):
    def __init__(
        self, schema_parser: SchemaParser, yaml: YamlBlock, key: str
    ) -> None:
        self.schema_parser = schema_parser
        # key: models, seeds, snapshots, sources, macros,
        # analyses, exposures
        self.key = key
        self.yaml = yaml

    @property
    def manifest(self):
        return self.schema_parser.manifest

    @property
    def project(self):
        return self.schema_parser.project

    @property
    def default_database(self):
        return self.schema_parser.default_database

    @property
    def root_project(self):
        return self.schema_parser.root_project

    # for the different schema subparsers ('models', 'source', etc)
    # get the list of dicts pointed to by the key in the yaml config,
    # ensure that the dicts have string keys
    def get_key_dicts(self) -> Iterable[Dict[str, Any]]:
        data = self.yaml.data.get(self.key, [])
        if not isinstance(data, list):
            raise CompilationException(
                '{} must be a list, got {} instead: ({})'
                .format(self.key, type(data), _trimmed(str(data)))
            )
        path = self.yaml.path.original_file_path

        # for each dict in the data (which is a list of dicts)
        for entry in data:
            # check that entry is a dict and that all dict values
            # are strings
            if coerce_dict_str(entry) is not None:
                yield entry
            else:
                msg = error_context(
                    path, self.key, data, 'expected a dict with string keys'
                )
                raise CompilationException(msg)


class YamlDocsReader(YamlReader):
    @abstractmethod
    def parse(self) -> List[TestBlock]:
        raise NotImplementedError('parse is abstract')


T = TypeVar('T', bound=dbtClassMixin)


# This parses the 'sources' keys in yaml files.
class SourceParser(YamlDocsReader):
    def _target_from_dict(self, cls: Type[T], data: Dict[str, Any]) -> T:
        path = self.yaml.path.original_file_path
        try:
            cls.validate(data)
            return cls.from_dict(data)
        except (ValidationError, JSONValidationException) as exc:
            msg = error_context(path, self.key, data, exc)
            raise CompilationException(msg) from exc

    # The other parse method returns TestBlocks. This one doesn't.
    # This takes the yaml dictionaries in 'sources' keys and uses them
    # to create UnparsedSourceDefinition objects. They are then turned
    # into UnpatchedSourceDefinition objects in 'add_source_definitions'
    # or SourcePatch objects in 'add_source_patch'
    def parse(self) -> List[TestBlock]:
        # get a verified list of dicts for the key handled by this parser
        for data in self.get_key_dicts():
            data = self.project.credentials.translate_aliases(
                data, recurse=True
            )

            is_override = 'overrides' in data
            if is_override:
                data['path'] = self.yaml.path.original_file_path
                patch = self._target_from_dict(SourcePatch, data)
                self.manifest.add_source_patch(self.yaml.file, patch)
            else:
                source = self._target_from_dict(UnparsedSourceDefinition, data)
                self.add_source_definitions(source)
        return []

    def add_source_definitions(self, source: UnparsedSourceDefinition) -> None:
        original_file_path = self.yaml.path.original_file_path
        fqn_path = self.yaml.path.relative_path
        for table in source.tables:
            unique_id = '.'.join([
                NodeType.Source, self.project.project_name,
                source.name, table.name
            ])

            # the FQN is project name / path elements /source_name /table_name
            fqn = self.schema_parser.get_fqn_prefix(fqn_path)
            fqn.extend([source.name, table.name])

            source_def = UnpatchedSourceDefinition(
                source=source,
                table=table,
                path=original_file_path,
                original_file_path=original_file_path,
                root_path=self.project.project_root,
                package_name=self.project.project_name,
                unique_id=unique_id,
                resource_type=NodeType.Source,
                fqn=fqn,
            )
            self.manifest.add_source(self.yaml.file, source_def)


# This class has three main subclasses: TestablePatchParser (models,
# seeds, snapshots), MacroPatchParser, and AnalysisPatchParser
class NonSourceParser(YamlDocsReader, Generic[NonSourceTarget, Parsed]):
    @abstractmethod
    def _target_type(self) -> Type[NonSourceTarget]:
        raise NotImplementedError('_target_type not implemented')

    @abstractmethod
    def get_block(self, node: NonSourceTarget) -> TargetBlock:
        raise NotImplementedError('get_block is abstract')

    @abstractmethod
    def parse_patch(
        self, block: TargetBlock[NonSourceTarget], refs: ParserRef
    ) -> None:
        raise NotImplementedError('parse_patch is abstract')

    def parse(self) -> List[TestBlock]:
        node: NonSourceTarget
        test_blocks: List[TestBlock] = []
        # get list of 'node' objects
        # UnparsedNodeUpdate (TestablePatchParser, models, seeds, snapshots)
        #      = HasColumnTests, HasTests
        # UnparsedAnalysisUpdate (UnparsedAnalysisParser, analyses)
        #      = HasColumnDocs, HasDocs
        # UnparsedMacroUpdate (MacroPatchParser, 'macros')
        #      = HasDocs
        # correspond to this parser's 'key'
        for node in self.get_unparsed_target():
            # node_block is a TargetBlock (Macro or Analysis)
            # or a TestBlock (all of the others)
            node_block = self.get_block(node)
            if isinstance(node_block, TestBlock):
                # TestablePatchParser = models, seeds, snapshots
                test_blocks.append(node_block)
            if isinstance(node, (HasColumnDocs, HasColumnTests)):
                # UnparsedNodeUpdate and UnparsedAnalysisUpdate
                refs: ParserRef = ParserRef.from_target(node)
            else:
                refs = ParserRef()
            # This adds the node_block to self.manifest
            # as a ParsedNodePatch or ParsedMacroPatch
            self.parse_patch(node_block, refs)
        # This will always be empty if the node a macro or analysis
        return test_blocks

    def get_unparsed_target(self) -> Iterable[NonSourceTarget]:
        path = self.yaml.path.original_file_path

        # get verified list of dicts for the 'key' that this
        # parser handles
        key_dicts = self.get_key_dicts()
        for data in key_dicts:
            # add extra data to each dict. This updates the dicts
            # in the parser yaml
            data.update({
                'original_file_path': path,
                'yaml_key': self.key,
                'package_name': self.project.project_name,
            })
            try:
                # target_type: UnparsedNodeUpdate, UnparsedAnalysisUpdate,
                # or UnparsedMacroUpdate
                self._target_type().validate(data)
                node = self._target_type().from_dict(data)
            except (ValidationError, JSONValidationException) as exc:
                msg = error_context(path, self.key, data, exc)
                raise CompilationException(msg) from exc
            else:
                yield node


class NodePatchParser(
    NonSourceParser[NodeTarget, ParsedNodePatch],
    Generic[NodeTarget]
):
    def parse_patch(
        self, block: TargetBlock[NodeTarget], refs: ParserRef
    ) -> None:
        patch = ParsedNodePatch(
            name=block.target.name,
            original_file_path=block.target.original_file_path,
            yaml_key=block.target.yaml_key,
            package_name=block.target.package_name,
            description=block.target.description,
            columns=refs.column_info,
            meta=block.target.meta,
            docs=block.target.docs,
        )
        self.manifest.add_patch(self.yaml.file, patch)


class TestablePatchParser(NodePatchParser[UnparsedNodeUpdate]):
    def get_block(self, node: UnparsedNodeUpdate) -> TestBlock:
        return TestBlock.from_yaml_block(self.yaml, node)

    def _target_type(self) -> Type[UnparsedNodeUpdate]:
        return UnparsedNodeUpdate


class AnalysisPatchParser(NodePatchParser[UnparsedAnalysisUpdate]):
    def get_block(self, node: UnparsedAnalysisUpdate) -> TargetBlock:
        return TargetBlock.from_yaml_block(self.yaml, node)

    def _target_type(self) -> Type[UnparsedAnalysisUpdate]:
        return UnparsedAnalysisUpdate


class MacroPatchParser(NonSourceParser[UnparsedMacroUpdate, ParsedMacroPatch]):
    def get_block(self, node: UnparsedMacroUpdate) -> TargetBlock:
        return TargetBlock.from_yaml_block(self.yaml, node)

    def _target_type(self) -> Type[UnparsedMacroUpdate]:
        return UnparsedMacroUpdate

    def parse_patch(
        self, block: TargetBlock[UnparsedMacroUpdate], refs: ParserRef
    ) -> None:
        patch = ParsedMacroPatch(
            name=block.target.name,
            original_file_path=block.target.original_file_path,
            yaml_key=block.target.yaml_key,
            package_name=block.target.package_name,
            arguments=block.target.arguments,
            description=block.target.description,
            meta=block.target.meta,
            docs=block.target.docs,
        )
        self.manifest.add_macro_patch(self.yaml.file, patch)


class ExposureParser(YamlReader):
    def __init__(self, schema_parser: SchemaParser, yaml: YamlBlock):
        super().__init__(schema_parser, yaml, NodeType.Exposure.pluralize())
        self.schema_parser = schema_parser
        self.yaml = yaml

    def parse_exposure(self, unparsed: UnparsedExposure) -> ParsedExposure:
        package_name = self.project.project_name
        unique_id = f'{NodeType.Exposure}.{package_name}.{unparsed.name}'
        path = self.yaml.path.relative_path

        fqn = self.schema_parser.get_fqn_prefix(path)
        fqn.append(unparsed.name)

        parsed = ParsedExposure(
            package_name=package_name,
            root_path=self.project.project_root,
            path=path,
            original_file_path=self.yaml.path.original_file_path,
            unique_id=unique_id,
            fqn=fqn,
            name=unparsed.name,
            type=unparsed.type,
            url=unparsed.url,
            meta=unparsed.meta,
            tags=unparsed.tags,
            description=unparsed.description,
            owner=unparsed.owner,
            maturity=unparsed.maturity,
        )
        ctx = generate_parse_exposure(
            parsed,
            self.root_project,
            self.schema_parser.manifest,
            package_name,
        )
        depends_on_jinja = '\n'.join(
            '{{ ' + line + '}}' for line in unparsed.depends_on
        )
        get_rendered(
            depends_on_jinja, ctx, parsed, capture_macros=True
        )
        # parsed now has a populated refs/sources
        return parsed

    def parse(self) -> Iterable[ParsedExposure]:
        for data in self.get_key_dicts():
            try:
                UnparsedExposure.validate(data)
                unparsed = UnparsedExposure.from_dict(data)
            except (ValidationError, JSONValidationException) as exc:
                msg = error_context(self.yaml.path, self.key, data, exc)
                raise CompilationException(msg) from exc
            parsed = self.parse_exposure(unparsed)
            yield parsed<|MERGE_RESOLUTION|>--- conflicted
+++ resolved
@@ -546,9 +546,6 @@
                 exp_parser = ExposureParser(self, yaml_block)
                 for node in exp_parser.parse():
                     self.manifest.add_exposure(yaml_block.file, node)
-<<<<<<< HEAD
-=======
-
 
 def check_format_version(
     file_path, yaml_dct
@@ -567,7 +564,6 @@
         raise_invalid_schema_yml_version(
             file_path, 'version {} is not supported'.format(version)
         )
->>>>>>> c7946002
 
 
 Parsed = TypeVar(
