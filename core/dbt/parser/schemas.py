import itertools
import os
import pathlib

from abc import ABCMeta, abstractmethod
from hashlib import md5
from typing import Iterable, Dict, Any, Union, List, Optional, Generic, TypeVar, Type

from dbt.dataclass_schema import ValidationError, dbtClassMixin

from dbt.adapters.factory import get_adapter, get_adapter_package_names
from dbt.clients.jinja import get_rendered, add_rendered_test_kwargs
from dbt.clients.yaml_helper import load_yaml_text
from dbt.parser.schema_renderer import SchemaYamlRenderer
from dbt.context.context_config import (
    ContextConfig,
    BaseContextConfigGenerator,
    ContextConfigGenerator,
    UnrenderedConfigGenerator,
)
from dbt.context.configured import generate_schema_yml_context, SchemaYamlVars
from dbt.context.providers import (
    generate_parse_exposure,
    generate_parse_metrics,
    generate_test_context,
)
from dbt.context.macro_resolver import MacroResolver
from dbt.contracts.files import FileHash, SchemaSourceFile
from dbt.contracts.graph.model_config import MetricConfig, ExposureConfig
from dbt.contracts.graph.nodes import (
    ParsedNodePatch,
    ColumnInfo,
    GenericTestNode,
    ParsedMacroPatch,
    UnpatchedSourceDefinition,
    Exposure,
    Metric,
)
from dbt.contracts.graph.unparsed import (
    HasColumnDocs,
    HasColumnTests,
    HasDocs,
    SourcePatch,
    UnparsedAnalysisUpdate,
    UnparsedColumn,
    UnparsedMacroUpdate,
    UnparsedNodeUpdate,
    UnparsedExposure,
    UnparsedMetric,
    UnparsedSourceDefinition,
)
from dbt.exceptions import (
<<<<<<< HEAD
    CompilationException,
    DuplicateMacroPatchName,
    DuplicatePatchPath,
    DuplicateSourcePatchName,
    JSONValidationException,
    InternalException,
    InvalidSchemaConfig,
    InvalidTestConfig,
    ParsingException,
    PropertyYMLInvalidTag,
    PropertyYMLMissingVersion,
    PropertyYMLVersionNotInt,
    ValidationException,
    YamlLoadFailure,
    YamlParseDictFailure,
    YamlParseListFailure,
)
from dbt.events.functions import warn_or_error
from dbt.events.types import WrongResourceSchemaFile, NoNodeForYamlKey, MacroPatchNotFound
=======
    CompilationError,
    DuplicateMacroPatchNameError,
    DuplicatePatchPathError,
    DuplicateSourcePatchNameError,
    JSONValidationError,
    DbtInternalError,
    SchemaConfigError,
    TestConfigError,
    ParsingError,
    PropertyYMLInvalidTagError,
    PropertyYMLMissingVersionError,
    PropertyYMLVersionNotIntError,
    DbtValidationError,
    YamlLoadError,
    YamlParseDictError,
    YamlParseListError,
)
from dbt.events.functions import warn_or_error
from dbt.events.types import WrongResourceSchemaFile, NoNodeForYamlKey, MacroNotFoundForPatch
>>>>>>> 3aeab737
from dbt.node_types import NodeType
from dbt.parser.base import SimpleParser
from dbt.parser.search import FileBlock
from dbt.parser.generic_test_builders import (
    TestBuilder,
    GenericTestBlock,
    TargetBlock,
    YamlBlock,
    TestBlock,
    Testable,
)
from dbt.utils import get_pseudo_test_path, coerce_dict_str


TestDef = Union[str, Dict[str, Any]]

schema_file_keys = (
    "models",
    "seeds",
    "snapshots",
    "sources",
    "macros",
    "analyses",
    "exposures",
    "metrics",
)


def yaml_from_file(source_file: SchemaSourceFile) -> Dict[str, Any]:
    """If loading the yaml fails, raise an exception."""
    try:
<<<<<<< HEAD
        return load_yaml_text(source_file.contents, source_file.path)
    except ValidationException as e:
        raise YamlLoadFailure(source_file.project_name, path, e)
=======
        # source_file.contents can sometimes be None
        return load_yaml_text(source_file.contents or "", source_file.path)
    except DbtValidationError as e:
        raise YamlLoadError(
            project_name=source_file.project_name, path=source_file.path.relative_path, exc=e
        )
>>>>>>> 3aeab737


class ParserRef:
    """A helper object to hold parse-time references."""

    def __init__(self):
        self.column_info: Dict[str, ColumnInfo] = {}

    def add(
        self,
        column: Union[HasDocs, UnparsedColumn],
        description: str,
        data_type: Optional[str],
        meta: Dict[str, Any],
    ):
        tags: List[str] = []
        tags.extend(getattr(column, "tags", ()))
        quote: Optional[bool]
        if isinstance(column, UnparsedColumn):
            quote = column.quote
        else:
            quote = None
        self.column_info[column.name] = ColumnInfo(
            name=column.name,
            description=description,
            data_type=data_type,
            meta=meta,
            tags=tags,
            quote=quote,
            _extra=column.extra,
        )

    @classmethod
    def from_target(cls, target: Union[HasColumnDocs, HasColumnTests]) -> "ParserRef":
        refs = cls()
        for column in target.columns:
            description = column.description
            data_type = column.data_type
            meta = column.meta
            refs.add(column, description, data_type, meta)
        return refs


def _trimmed(inp: str) -> str:
    if len(inp) < 50:
        return inp
    return inp[:44] + "..." + inp[-3:]


class SchemaParser(SimpleParser[GenericTestBlock, GenericTestNode]):
    def __init__(
        self,
        project,
        manifest,
        root_project,
    ) -> None:
        super().__init__(project, manifest, root_project)

        self.schema_yaml_vars = SchemaYamlVars()
        self.render_ctx = generate_schema_yml_context(
            self.root_project, self.project.project_name, self.schema_yaml_vars
        )
        internal_package_names = get_adapter_package_names(self.root_project.credentials.type)
        self.macro_resolver = MacroResolver(
            self.manifest.macros, self.root_project.project_name, internal_package_names
        )

    @classmethod
    def get_compiled_path(cls, block: FileBlock) -> str:
        # should this raise an error?
        return block.path.relative_path

    @property
    def resource_type(self) -> NodeType:
        return NodeType.Test

    def parse_from_dict(self, dct, validate=True) -> GenericTestNode:
        if validate:
            GenericTestNode.validate(dct)
        return GenericTestNode.from_dict(dct)

    def parse_column_tests(self, block: TestBlock, column: UnparsedColumn) -> None:
        if not column.tests:
            return

        for test in column.tests:
            self.parse_test(block, test, column)

    def create_test_node(
        self,
        target: Union[UnpatchedSourceDefinition, UnparsedNodeUpdate],
        path: str,
        config: ContextConfig,
        tags: List[str],
        fqn: List[str],
        name: str,
        raw_code: str,
        test_metadata: Dict[str, Any],
        file_key_name: str,
        column_name: Optional[str],
    ) -> GenericTestNode:

        HASH_LENGTH = 10

        # N.B: This function builds a hashable string from any given test_metadata dict.
        #   it's a bit fragile for general use (only supports str, int, float, List, Dict)
        #   but it gets the job done here without the overhead of complete ser(de).
        def get_hashable_md(data: Union[str, int, float, List, Dict]) -> Union[str, List, Dict]:
            if type(data) == dict:
                return {k: get_hashable_md(data[k]) for k in sorted(data.keys())}  # type: ignore
            elif type(data) == list:
                return [get_hashable_md(val) for val in data]  # type: ignore
            else:
                return str(data)

        hashable_metadata = repr(get_hashable_md(test_metadata))
        hash_string = "".join([name, hashable_metadata]).encode("utf-8")
        test_hash = md5(hash_string).hexdigest()[-HASH_LENGTH:]

        dct = {
            "alias": name,
            "schema": self.default_schema,
            "database": self.default_database,
            "fqn": fqn,
            "name": name,
            "resource_type": self.resource_type,
            "tags": tags,
            "path": path,
            "original_file_path": target.original_file_path,
            "package_name": self.project.project_name,
            "raw_code": raw_code,
            "language": "sql",
            "unique_id": self.generate_unique_id(name, test_hash),
            "config": self.config_dict(config),
            "test_metadata": test_metadata,
            "column_name": column_name,
            "checksum": FileHash.empty().to_dict(omit_none=True),
            "file_key_name": file_key_name,
        }
        try:
            GenericTestNode.validate(dct)
            return GenericTestNode.from_dict(dct)
        except ValidationError as exc:
            # this is a bit silly, but build an UnparsedNode just for error
            # message reasons
            node = self._create_error_node(
                name=target.name,
                path=path,
                original_file_path=target.original_file_path,
                raw_code=raw_code,
            )
<<<<<<< HEAD
            raise InvalidTestConfig(exc, node)
=======
            raise TestConfigError(exc, node)
>>>>>>> 3aeab737

    # lots of time spent in this method
    def _parse_generic_test(
        self,
        target: Testable,
        test: Dict[str, Any],
        tags: List[str],
        column_name: Optional[str],
        schema_file_id: str,
    ) -> GenericTestNode:
        try:
            builder = TestBuilder(
                test=test,
                target=target,
                column_name=column_name,
                package_name=target.package_name,
                render_ctx=self.render_ctx,
            )
            if self.schema_yaml_vars.env_vars:
                self.store_env_vars(target, schema_file_id, self.schema_yaml_vars.env_vars)
                self.schema_yaml_vars.env_vars = {}

        except ParsingError as exc:
            context = _trimmed(str(target))
            msg = "Invalid test config given in {}:\n\t{}\n\t@: {}".format(
                target.original_file_path, exc.msg, context
            )
            raise ParsingError(msg) from exc

        except CompilationError as exc:
            context = _trimmed(str(target))
            msg = (
                "Invalid generic test configuration given in "
                f"{target.original_file_path}: \n{exc.msg}\n\t@: {context}"
            )
            raise CompilationError(msg) from exc

        original_name = os.path.basename(target.original_file_path)
        compiled_path = get_pseudo_test_path(builder.compiled_name, original_name)

        # fqn is the relative path of the yaml file where this generic test is defined,
        # minus the project-level directory and the file name itself
        # TODO pass a consistent path object from both UnparsedNode and UnpatchedSourceDefinition
        path = pathlib.Path(target.original_file_path)
        relative_path = str(path.relative_to(*path.parts[:1]))
        fqn = self.get_fqn(relative_path, builder.fqn_name)

        # this is the ContextConfig that is used in render_update
        config: ContextConfig = self.initial_config(fqn)

        # builder.args contains keyword args for the test macro,
        # not configs which have been separated out in the builder.
        # The keyword args are not completely rendered until compilation.
        metadata = {
            "namespace": builder.namespace,
            "name": builder.name,
            "kwargs": builder.args,
        }
        tags = sorted(set(itertools.chain(tags, builder.tags())))

        if isinstance(target, UnpatchedSourceDefinition):
            file_key_name = f"{target.source.yaml_key}.{target.source.name}"
        else:
            file_key_name = f"{target.yaml_key}.{target.name}"

        node = self.create_test_node(
            target=target,
            path=compiled_path,
            config=config,
            fqn=fqn,
            tags=tags,
            name=builder.fqn_name,
            raw_code=builder.build_raw_code(),
            column_name=column_name,
            test_metadata=metadata,
            file_key_name=file_key_name,
        )
        self.render_test_update(node, config, builder, schema_file_id)

        return node

    def store_env_vars(self, target, schema_file_id, env_vars):
        self.manifest.env_vars.update(env_vars)
        if schema_file_id in self.manifest.files:
            schema_file = self.manifest.files[schema_file_id]
            if isinstance(target, UnpatchedSourceDefinition):
                search_name = target.source.name
                yaml_key = target.source.yaml_key
                if "." in search_name:  # source file definitions
                    (search_name, _) = search_name.split(".")
            else:
                search_name = target.name
                yaml_key = target.yaml_key
            for var in env_vars.keys():
                schema_file.add_env_var(var, yaml_key, search_name)

    # This does special shortcut processing for the two
    # most common internal macros, not_null and unique,
    # which avoids the jinja rendering to resolve config
    # and variables, etc, which might be in the macro.
    # In the future we will look at generalizing this
    # more to handle additional macros or to use static
    # parsing to avoid jinja overhead.
    def render_test_update(self, node, config, builder, schema_file_id):
        macro_unique_id = self.macro_resolver.get_macro_id(
            node.package_name, "test_" + builder.name
        )
        # Add the depends_on here so we can limit the macros added
        # to the context in rendering processing
        node.depends_on.add_macro(macro_unique_id)
        if macro_unique_id in ["macro.dbt.test_not_null", "macro.dbt.test_unique"]:
            config_call_dict = builder.get_static_config()
            config._config_call_dict = config_call_dict
            # This sets the config from dbt_project
            self.update_parsed_node_config(node, config)
            # source node tests are processed at patch_source time
            if isinstance(builder.target, UnpatchedSourceDefinition):
                sources = [builder.target.fqn[-2], builder.target.fqn[-1]]
                node.sources.append(sources)
            else:  # all other nodes
                node.refs.append([builder.target.name])
        else:
            try:
                # make a base context that doesn't have the magic kwargs field
                context = generate_test_context(
                    node,
                    self.root_project,
                    self.manifest,
                    config,
                    self.macro_resolver,
                )
                # update with rendered test kwargs (which collects any refs)
                # Note: This does not actually update the kwargs with the rendered
                # values. That happens in compilation.
                add_rendered_test_kwargs(context, node, capture_macros=True)
                # the parsed node is not rendered in the native context.
                get_rendered(node.raw_code, context, node, capture_macros=True)
                self.update_parsed_node_config(node, config)
                # env_vars should have been updated in the context env_var method
            except ValidationError as exc:
                # we got a ValidationError - probably bad types in config()
<<<<<<< HEAD
                raise InvalidSchemaConfig(exc, node=node) from exc
=======
                raise SchemaConfigError(exc, node=node) from exc
>>>>>>> 3aeab737

    def parse_node(self, block: GenericTestBlock) -> GenericTestNode:
        """In schema parsing, we rewrite most of the part of parse_node that
        builds the initial node to be parsed, but rendering is basically the
        same
        """
        node = self._parse_generic_test(
            target=block.target,
            test=block.test,
            tags=block.tags,
            column_name=block.column_name,
            schema_file_id=block.file.file_id,
        )
        self.add_test_node(block, node)
        return node

    def add_test_node(self, block: GenericTestBlock, node: GenericTestNode):
        test_from = {"key": block.target.yaml_key, "name": block.target.name}
        if node.config.enabled:
            self.manifest.add_node(block.file, node, test_from)
        else:
            self.manifest.add_disabled(block.file, node, test_from)

    def render_with_context(
        self,
        node: GenericTestNode,
        config: ContextConfig,
    ) -> None:
        """Given the parsed node and a ContextConfig to use during
        parsing, collect all the refs that might be squirreled away in the test
        arguments. This includes the implicit "model" argument.
        """
        # make a base context that doesn't have the magic kwargs field
        context = self._context_for(node, config)
        # update it with the rendered test kwargs (which collects any refs)
        add_rendered_test_kwargs(context, node, capture_macros=True)

        # the parsed node is not rendered in the native context.
        get_rendered(node.raw_code, context, node, capture_macros=True)

    def parse_test(
        self,
        target_block: TestBlock,
        test: TestDef,
        column: Optional[UnparsedColumn],
    ) -> None:
        if isinstance(test, str):
            test = {test: {}}

        if column is None:
            column_name: Optional[str] = None
            column_tags: List[str] = []
        else:
            column_name = column.name
            should_quote = column.quote or (column.quote is None and target_block.quote_columns)
            if should_quote:
                column_name = get_adapter(self.root_project).quote(column_name)
            column_tags = column.tags

        block = GenericTestBlock.from_test_block(
            src=target_block,
            test=test,
            column_name=column_name,
            tags=column_tags,
        )
        self.parse_node(block)

    def parse_tests(self, block: TestBlock) -> None:
        for column in block.columns:
            self.parse_column_tests(block, column)

        for test in block.tests:
            self.parse_test(block, test, None)

    def parse_file(self, block: FileBlock, dct: Dict = None) -> None:
        assert isinstance(block.file, SchemaSourceFile)
        if not dct:
            dct = yaml_from_file(block.file)

        if dct:
            # contains the FileBlock and the data (dictionary)
            yaml_block = YamlBlock.from_file_block(block, dct)

            parser: YamlDocsReader

            # There are 7 kinds of parsers:
            # Model, Seed, Snapshot, Source, Macro, Analysis, Exposures

            # NonSourceParser.parse(), TestablePatchParser is a variety of
            # NodePatchParser
            if "models" in dct:
                # the models are already in the manifest as nodes when we reach this code,
                # even if they are disabled in the schema file
                parser = TestablePatchParser(self, yaml_block, "models")
                for test_block in parser.parse():
                    self.parse_tests(test_block)

            # NonSourceParser.parse()
            if "seeds" in dct:
                parser = TestablePatchParser(self, yaml_block, "seeds")
                for test_block in parser.parse():
                    self.parse_tests(test_block)

            # NonSourceParser.parse()
            if "snapshots" in dct:
                parser = TestablePatchParser(self, yaml_block, "snapshots")
                for test_block in parser.parse():
                    self.parse_tests(test_block)

            # This parser uses SourceParser.parse() which doesn't return
            # any test blocks. Source tests are handled at a later point
            # in the process.
            if "sources" in dct:
                parser = SourceParser(self, yaml_block, "sources")
                parser.parse()

            # NonSourceParser.parse() (but never test_blocks)
            if "macros" in dct:
                parser = MacroPatchParser(self, yaml_block, "macros")
                parser.parse()

            # NonSourceParser.parse() (but never test_blocks)
            if "analyses" in dct:
                parser = AnalysisPatchParser(self, yaml_block, "analyses")
                parser.parse()

            # parse exposures
            if "exposures" in dct:
                exp_parser = ExposureParser(self, yaml_block)
                exp_parser.parse()

            # parse metrics
            if "metrics" in dct:
                metric_parser = MetricParser(self, yaml_block)
                metric_parser.parse()


def check_format_version(file_path, yaml_dct) -> None:
    if "version" not in yaml_dct:
<<<<<<< HEAD
        raise PropertyYMLMissingVersion(file_path)
=======
        raise PropertyYMLMissingVersionError(file_path)
>>>>>>> 3aeab737

    version = yaml_dct["version"]
    # if it's not an integer, the version is malformed, or not
    # set. Either way, only 'version: 2' is supported.
    if not isinstance(version, int):
<<<<<<< HEAD
        raise PropertyYMLVersionNotInt(file_path, version)

    if version != 2:
        raise PropertyYMLInvalidTag(file_path, version)
=======
        raise PropertyYMLVersionNotIntError(file_path, version)

    if version != 2:
        raise PropertyYMLInvalidTagError(file_path, version)
>>>>>>> 3aeab737


Parsed = TypeVar("Parsed", UnpatchedSourceDefinition, ParsedNodePatch, ParsedMacroPatch)
NodeTarget = TypeVar("NodeTarget", UnparsedNodeUpdate, UnparsedAnalysisUpdate)
NonSourceTarget = TypeVar(
    "NonSourceTarget", UnparsedNodeUpdate, UnparsedAnalysisUpdate, UnparsedMacroUpdate
)


# abstract base class (ABCMeta)
class YamlReader(metaclass=ABCMeta):
    def __init__(self, schema_parser: SchemaParser, yaml: YamlBlock, key: str) -> None:
        self.schema_parser = schema_parser
        # key: models, seeds, snapshots, sources, macros,
        # analyses, exposures
        self.key = key
        self.yaml = yaml
        self.schema_yaml_vars = SchemaYamlVars()
        self.render_ctx = generate_schema_yml_context(
            self.schema_parser.root_project,
            self.schema_parser.project.project_name,
            self.schema_yaml_vars,
        )
        self.renderer = SchemaYamlRenderer(self.render_ctx, self.key)

    @property
    def manifest(self):
        return self.schema_parser.manifest

    @property
    def project(self):
        return self.schema_parser.project

    @property
    def default_database(self):
        return self.schema_parser.default_database

    @property
    def root_project(self):
        return self.schema_parser.root_project

    # for the different schema subparsers ('models', 'source', etc)
    # get the list of dicts pointed to by the key in the yaml config,
    # ensure that the dicts have string keys
    def get_key_dicts(self) -> Iterable[Dict[str, Any]]:
        data = self.yaml.data.get(self.key, [])
        if not isinstance(data, list):
            raise ParsingError(
                "{} must be a list, got {} instead: ({})".format(
                    self.key, type(data), _trimmed(str(data))
                )
            )
        path = self.yaml.path.original_file_path

        # for each dict in the data (which is a list of dicts)
        for entry in data:

            # check that entry is a dict and that all dict values
            # are strings
            if coerce_dict_str(entry) is None:
<<<<<<< HEAD
                raise YamlParseListFailure(
                    path, self.key, data, "expected a dict with string keys"
                )
=======
                raise YamlParseListError(path, self.key, data, "expected a dict with string keys")
>>>>>>> 3aeab737

            if "name" not in entry:
                raise ParsingError("Entry did not contain a name")

            # Render the data (except for tests and descriptions).
            # See the SchemaYamlRenderer
            entry = self.render_entry(entry)
            if self.schema_yaml_vars.env_vars:
                self.schema_parser.manifest.env_vars.update(self.schema_yaml_vars.env_vars)
                schema_file = self.yaml.file
                assert isinstance(schema_file, SchemaSourceFile)
                for var in self.schema_yaml_vars.env_vars.keys():
                    schema_file.add_env_var(var, self.key, entry["name"])
                self.schema_yaml_vars.env_vars = {}

            yield entry

    def render_entry(self, dct):
        try:
            # This does a deep_map which will fail if there are circular references
            dct = self.renderer.render_data(dct)
        except ParsingError as exc:
            raise ParsingError(
                f"Failed to render {self.yaml.file.path.original_file_path} from "
                f"project {self.project.project_name}: {exc}"
            ) from exc
        return dct


class YamlDocsReader(YamlReader):
    @abstractmethod
    def parse(self) -> List[TestBlock]:
        raise NotImplementedError("parse is abstract")


T = TypeVar("T", bound=dbtClassMixin)


# This parses the 'sources' keys in yaml files.
class SourceParser(YamlDocsReader):
    def _target_from_dict(self, cls: Type[T], data: Dict[str, Any]) -> T:
        path = self.yaml.path.original_file_path
        try:
            cls.validate(data)
            return cls.from_dict(data)
<<<<<<< HEAD
        except (ValidationError, JSONValidationException) as exc:
            raise YamlParseDictFailure(path, self.key, data, exc)
=======
        except (ValidationError, JSONValidationError) as exc:
            raise YamlParseDictError(path, self.key, data, exc)
>>>>>>> 3aeab737

    # The other parse method returns TestBlocks. This one doesn't.
    # This takes the yaml dictionaries in 'sources' keys and uses them
    # to create UnparsedSourceDefinition objects. They are then turned
    # into UnpatchedSourceDefinition objects in 'add_source_definitions'
    # or SourcePatch objects in 'add_source_patch'
    def parse(self) -> List[TestBlock]:
        # get a verified list of dicts for the key handled by this parser
        for data in self.get_key_dicts():
            data = self.project.credentials.translate_aliases(data, recurse=True)

            is_override = "overrides" in data
            if is_override:
                data["path"] = self.yaml.path.original_file_path
                patch = self._target_from_dict(SourcePatch, data)
                assert isinstance(self.yaml.file, SchemaSourceFile)
                source_file = self.yaml.file
                # source patches must be unique
                key = (patch.overrides, patch.name)
                if key in self.manifest.source_patches:
<<<<<<< HEAD
                    raise DuplicateSourcePatchName(patch, self.manifest.source_patches[key])
=======
                    raise DuplicateSourcePatchNameError(patch, self.manifest.source_patches[key])
>>>>>>> 3aeab737
                self.manifest.source_patches[key] = patch
                source_file.source_patches.append(key)
            else:
                source = self._target_from_dict(UnparsedSourceDefinition, data)
                self.add_source_definitions(source)
        return []

    def add_source_definitions(self, source: UnparsedSourceDefinition) -> None:
        package_name = self.project.project_name
        original_file_path = self.yaml.path.original_file_path
        fqn_path = self.yaml.path.relative_path
        for table in source.tables:
            unique_id = ".".join([NodeType.Source, package_name, source.name, table.name])

            # the FQN is project name / path elements /source_name /table_name
            fqn = self.schema_parser.get_fqn_prefix(fqn_path)
            fqn.extend([source.name, table.name])

            source_def = UnpatchedSourceDefinition(
                source=source,
                table=table,
                path=original_file_path,
                original_file_path=original_file_path,
                package_name=package_name,
                unique_id=unique_id,
                resource_type=NodeType.Source,
                fqn=fqn,
                name=f"{source.name}_{table.name}",
            )
            self.manifest.add_source(self.yaml.file, source_def)


# This class has three main subclasses: TestablePatchParser (models,
# seeds, snapshots), MacroPatchParser, and AnalysisPatchParser
class NonSourceParser(YamlDocsReader, Generic[NonSourceTarget, Parsed]):
    @abstractmethod
    def _target_type(self) -> Type[NonSourceTarget]:
        raise NotImplementedError("_target_type not implemented")

    @abstractmethod
    def get_block(self, node: NonSourceTarget) -> TargetBlock:
        raise NotImplementedError("get_block is abstract")

    @abstractmethod
    def parse_patch(self, block: TargetBlock[NonSourceTarget], refs: ParserRef) -> None:
        raise NotImplementedError("parse_patch is abstract")

    def parse(self) -> List[TestBlock]:
        node: NonSourceTarget
        test_blocks: List[TestBlock] = []
        # get list of 'node' objects
        # UnparsedNodeUpdate (TestablePatchParser, models, seeds, snapshots)
        #      = HasColumnTests, HasTests
        # UnparsedAnalysisUpdate (UnparsedAnalysisParser, analyses)
        #      = HasColumnDocs, HasDocs
        # UnparsedMacroUpdate (MacroPatchParser, 'macros')
        #      = HasDocs
        # correspond to this parser's 'key'
        for node in self.get_unparsed_target():
            # node_block is a TargetBlock (Macro or Analysis)
            # or a TestBlock (all of the others)
            node_block = self.get_block(node)
            if isinstance(node_block, TestBlock):
                # TestablePatchParser = models, seeds, snapshots
                test_blocks.append(node_block)
            if isinstance(node, (HasColumnDocs, HasColumnTests)):
                # UnparsedNodeUpdate and UnparsedAnalysisUpdate
                refs: ParserRef = ParserRef.from_target(node)
            else:
                refs = ParserRef()

            # There's no unique_id on the node yet so cannot add to disabled dict
            self.parse_patch(node_block, refs)

        # This will always be empty if the node a macro or analysis
        return test_blocks

    def get_unparsed_target(self) -> Iterable[NonSourceTarget]:
        path = self.yaml.path.original_file_path

        # get verified list of dicts for the 'key' that this
        # parser handles
        key_dicts = self.get_key_dicts()
        for data in key_dicts:
            # add extra data to each dict. This updates the dicts
            # in the parser yaml
            data.update(
                {
                    "original_file_path": path,
                    "yaml_key": self.key,
                    "package_name": self.project.project_name,
                }
            )
            try:
                # target_type: UnparsedNodeUpdate, UnparsedAnalysisUpdate,
                # or UnparsedMacroUpdate
                self._target_type().validate(data)
                if self.key != "macros":
                    # macros don't have the 'config' key support yet
                    self.normalize_meta_attribute(data, path)
                    self.normalize_docs_attribute(data, path)
                node = self._target_type().from_dict(data)
<<<<<<< HEAD
            except (ValidationError, JSONValidationException) as exc:
                raise YamlParseDictFailure(path, self.key, data, exc)
=======
            except (ValidationError, JSONValidationError) as exc:
                raise YamlParseDictError(path, self.key, data, exc)
>>>>>>> 3aeab737
            else:
                yield node

    # We want to raise an error if some attributes are in two places, and move them
    # from toplevel to config if necessary
    def normalize_attribute(self, data, path, attribute):
        if attribute in data:
            if "config" in data and attribute in data["config"]:
                raise ParsingError(
                    f"""
                    In {path}: found {attribute} dictionary in 'config' dictionary and as top-level key.
                    Remove the top-level key and define it under 'config' dictionary only.
                """.strip()
                )
            else:
                if "config" not in data:
                    data["config"] = {}
                data["config"][attribute] = data.pop(attribute)

    def normalize_meta_attribute(self, data, path):
        return self.normalize_attribute(data, path, "meta")

    def normalize_docs_attribute(self, data, path):
        return self.normalize_attribute(data, path, "docs")

    def patch_node_config(self, node, patch):
        # Get the ContextConfig that's used in calculating the config
        # This must match the model resource_type that's being patched
        config = ContextConfig(
            self.schema_parser.root_project,
            node.fqn,
            node.resource_type,
            self.schema_parser.project.project_name,
        )
        # We need to re-apply the config_call_dict after the patch config
        config._config_call_dict = node.config_call_dict
        self.schema_parser.update_parsed_node_config(node, config, patch_config_dict=patch.config)


class NodePatchParser(NonSourceParser[NodeTarget, ParsedNodePatch], Generic[NodeTarget]):
    def parse_patch(self, block: TargetBlock[NodeTarget], refs: ParserRef) -> None:
        # We're not passing the ParsedNodePatch around anymore, so we
        # could possibly skip creating one. Leaving here for now for
        # code consistency.
        patch = ParsedNodePatch(
            name=block.target.name,
            original_file_path=block.target.original_file_path,
            yaml_key=block.target.yaml_key,
            package_name=block.target.package_name,
            description=block.target.description,
            columns=refs.column_info,
            meta=block.target.meta,
            docs=block.target.docs,
            config=block.target.config,
        )
        assert isinstance(self.yaml.file, SchemaSourceFile)
        source_file: SchemaSourceFile = self.yaml.file
        if patch.yaml_key in ["models", "seeds", "snapshots"]:
            unique_id = self.manifest.ref_lookup.get_unique_id(patch.name, None)
            if unique_id:
                resource_type = NodeType(unique_id.split(".")[0])
                if resource_type.pluralize() != patch.yaml_key:
                    warn_or_error(
                        WrongResourceSchemaFile(
                            patch_name=patch.name,
                            resource_type=resource_type,
                            plural_resource_type=resource_type.pluralize(),
                            yaml_key=patch.yaml_key,
                            file_path=patch.original_file_path,
                        )
                    )
                    return

        elif patch.yaml_key == "analyses":
            unique_id = self.manifest.analysis_lookup.get_unique_id(patch.name, None)
        else:
            raise DbtInternalError(
                f"Unexpected yaml_key {patch.yaml_key} for patch in "
                f"file {source_file.path.original_file_path}"
            )
        # handle disabled nodes
        if unique_id is None:
            # Node might be disabled. Following call returns list of matching disabled nodes
            found_nodes = self.manifest.disabled_lookup.find(patch.name, patch.package_name)
            if found_nodes:
                if len(found_nodes) > 1 and patch.config.get("enabled"):
                    # There are multiple disabled nodes for this model and the schema file wants to enable one.
                    # We have no way to know which one to enable.
                    resource_type = found_nodes[0].unique_id.split(".")[0]
                    msg = (
                        f"Found {len(found_nodes)} matching disabled nodes for "
                        f"{resource_type} '{patch.name}'. Multiple nodes for the same "
                        "unique id cannot be enabled in the schema file. They must be enabled "
                        "in `dbt_project.yml` or in the sql files."
                    )
                    raise ParsingError(msg)

                # all nodes in the disabled dict have the same unique_id so just grab the first one
                # to append with the uniqe id
                source_file.append_patch(patch.yaml_key, found_nodes[0].unique_id)
                for node in found_nodes:
                    node.patch_path = source_file.file_id
                    # re-calculate the node config with the patch config.  Always do this
                    # for the case when no config is set to ensure the default of true gets captured
                    if patch.config:
                        self.patch_node_config(node, patch)

                    node.patch(patch)
            else:
                warn_or_error(
                    NoNodeForYamlKey(
                        patch_name=patch.name,
                        yaml_key=patch.yaml_key,
                        file_path=source_file.path.original_file_path,
                    )
                )
                return

        # patches can't be overwritten
        node = self.manifest.nodes.get(unique_id)
        if node:
            if node.patch_path:
                package_name, existing_file_path = node.patch_path.split("://")
<<<<<<< HEAD
                raise DuplicatePatchPath(patch, existing_file_path)
=======
                raise DuplicatePatchPathError(patch, existing_file_path)
>>>>>>> 3aeab737

            source_file.append_patch(patch.yaml_key, node.unique_id)
            # re-calculate the node config with the patch config.  Always do this
            # for the case when no config is set to ensure the default of true gets captured
            if patch.config:
                self.patch_node_config(node, patch)

            node.patch(patch)


class TestablePatchParser(NodePatchParser[UnparsedNodeUpdate]):
    def get_block(self, node: UnparsedNodeUpdate) -> TestBlock:
        return TestBlock.from_yaml_block(self.yaml, node)

    def _target_type(self) -> Type[UnparsedNodeUpdate]:
        return UnparsedNodeUpdate


class AnalysisPatchParser(NodePatchParser[UnparsedAnalysisUpdate]):
    def get_block(self, node: UnparsedAnalysisUpdate) -> TargetBlock:
        return TargetBlock.from_yaml_block(self.yaml, node)

    def _target_type(self) -> Type[UnparsedAnalysisUpdate]:
        return UnparsedAnalysisUpdate


class MacroPatchParser(NonSourceParser[UnparsedMacroUpdate, ParsedMacroPatch]):
    def get_block(self, node: UnparsedMacroUpdate) -> TargetBlock:
        return TargetBlock.from_yaml_block(self.yaml, node)

    def _target_type(self) -> Type[UnparsedMacroUpdate]:
        return UnparsedMacroUpdate

    def parse_patch(self, block: TargetBlock[UnparsedMacroUpdate], refs: ParserRef) -> None:
        patch = ParsedMacroPatch(
            name=block.target.name,
            original_file_path=block.target.original_file_path,
            yaml_key=block.target.yaml_key,
            package_name=block.target.package_name,
            arguments=block.target.arguments,
            description=block.target.description,
            meta=block.target.meta,
            docs=block.target.docs,
            config=block.target.config,
        )
        assert isinstance(self.yaml.file, SchemaSourceFile)
        source_file = self.yaml.file
        # macros are fully namespaced
        unique_id = f"macro.{patch.package_name}.{patch.name}"
        macro = self.manifest.macros.get(unique_id)
        if not macro:
<<<<<<< HEAD
            warn_or_error(MacroPatchNotFound(patch_name=patch.name))
            return
        if macro.patch_path:
            package_name, existing_file_path = macro.patch_path.split("://")
            raise DuplicateMacroPatchName(patch, existing_file_path)
=======
            warn_or_error(MacroNotFoundForPatch(patch_name=patch.name))
            return
        if macro.patch_path:
            package_name, existing_file_path = macro.patch_path.split("://")
            raise DuplicateMacroPatchNameError(patch, existing_file_path)
>>>>>>> 3aeab737
        source_file.macro_patches[patch.name] = unique_id
        macro.patch(patch)


class ExposureParser(YamlReader):
    def __init__(self, schema_parser: SchemaParser, yaml: YamlBlock):
        super().__init__(schema_parser, yaml, NodeType.Exposure.pluralize())
        self.schema_parser = schema_parser
        self.yaml = yaml

    def parse_exposure(self, unparsed: UnparsedExposure):
        package_name = self.project.project_name
        unique_id = f"{NodeType.Exposure}.{package_name}.{unparsed.name}"
        path = self.yaml.path.relative_path

        fqn = self.schema_parser.get_fqn_prefix(path)
        fqn.append(unparsed.name)

        config = self._generate_exposure_config(
            target=unparsed,
            fqn=fqn,
            package_name=package_name,
            rendered=True,
        )

        config = config.finalize_and_validate()

        unrendered_config = self._generate_exposure_config(
            target=unparsed,
            fqn=fqn,
            package_name=package_name,
            rendered=False,
        )

        if not isinstance(config, ExposureConfig):
            raise DbtInternalError(
                f"Calculated a {type(config)} for an exposure, but expected an ExposureConfig"
            )

        parsed = Exposure(
            resource_type=NodeType.Exposure,
            package_name=package_name,
            path=path,
            original_file_path=self.yaml.path.original_file_path,
            unique_id=unique_id,
            fqn=fqn,
            name=unparsed.name,
            type=unparsed.type,
            url=unparsed.url,
            meta=unparsed.meta,
            tags=unparsed.tags,
            description=unparsed.description,
            label=unparsed.label,
            owner=unparsed.owner,
            maturity=unparsed.maturity,
            config=config,
            unrendered_config=unrendered_config,
        )
        ctx = generate_parse_exposure(
            parsed,
            self.root_project,
            self.schema_parser.manifest,
            package_name,
        )
        depends_on_jinja = "\n".join("{{ " + line + "}}" for line in unparsed.depends_on)
        get_rendered(depends_on_jinja, ctx, parsed, capture_macros=True)
        # parsed now has a populated refs/sources/metrics

        if parsed.config.enabled:
            self.manifest.add_exposure(self.yaml.file, parsed)
        else:
            self.manifest.add_disabled(self.yaml.file, parsed)

    def _generate_exposure_config(
        self, target: UnparsedExposure, fqn: List[str], package_name: str, rendered: bool
    ):
        generator: BaseContextConfigGenerator
        if rendered:
            generator = ContextConfigGenerator(self.root_project)
        else:
            generator = UnrenderedConfigGenerator(self.root_project)

        # configs with precendence set
        precedence_configs = dict()
        # apply exposure configs
        precedence_configs.update(target.config)

        return generator.calculate_node_config(
            config_call_dict={},
            fqn=fqn,
            resource_type=NodeType.Exposure,
            project_name=package_name,
            base=False,
            patch_config_dict=precedence_configs,
        )

    def parse(self):
        for data in self.get_key_dicts():
            try:
                UnparsedExposure.validate(data)
                unparsed = UnparsedExposure.from_dict(data)
<<<<<<< HEAD
            except (ValidationError, JSONValidationException) as exc:
                raise YamlParseDictFailure(self.yaml.path, self.key, data, exc)
=======
            except (ValidationError, JSONValidationError) as exc:
                raise YamlParseDictError(self.yaml.path, self.key, data, exc)
>>>>>>> 3aeab737

            self.parse_exposure(unparsed)


class MetricParser(YamlReader):
    def __init__(self, schema_parser: SchemaParser, yaml: YamlBlock):
        super().__init__(schema_parser, yaml, NodeType.Metric.pluralize())
        self.schema_parser = schema_parser
        self.yaml = yaml

    def parse_metric(self, unparsed: UnparsedMetric):
        package_name = self.project.project_name
        unique_id = f"{NodeType.Metric}.{package_name}.{unparsed.name}"
        path = self.yaml.path.relative_path

        fqn = self.schema_parser.get_fqn_prefix(path)
        fqn.append(unparsed.name)

        config = self._generate_metric_config(
            target=unparsed,
            fqn=fqn,
            package_name=package_name,
            rendered=True,
        )

        config = config.finalize_and_validate()

        unrendered_config = self._generate_metric_config(
            target=unparsed,
            fqn=fqn,
            package_name=package_name,
            rendered=False,
        )

        if not isinstance(config, MetricConfig):
            raise DbtInternalError(
                f"Calculated a {type(config)} for a metric, but expected a MetricConfig"
            )

        parsed = Metric(
            resource_type=NodeType.Metric,
            package_name=package_name,
            path=path,
            original_file_path=self.yaml.path.original_file_path,
            unique_id=unique_id,
            fqn=fqn,
            model=unparsed.model,
            name=unparsed.name,
            description=unparsed.description,
            label=unparsed.label,
            calculation_method=unparsed.calculation_method,
            expression=str(unparsed.expression),
            timestamp=unparsed.timestamp,
            dimensions=unparsed.dimensions,
            window=unparsed.window,
            time_grains=unparsed.time_grains,
            filters=unparsed.filters,
            meta=unparsed.meta,
            tags=unparsed.tags,
            config=config,
            unrendered_config=unrendered_config,
        )

        ctx = generate_parse_metrics(
            parsed,
            self.root_project,
            self.schema_parser.manifest,
            package_name,
        )

        if parsed.model is not None:
            model_ref = "{{ " + parsed.model + " }}"
            get_rendered(model_ref, ctx, parsed)

        parsed.expression = get_rendered(
            parsed.expression,
            ctx,
            node=parsed,
        )

        # if the metric is disabled we do not want it included in the manifest, only in the disabled dict
        if parsed.config.enabled:
            self.manifest.add_metric(self.yaml.file, parsed)
        else:
            self.manifest.add_disabled(self.yaml.file, parsed)

    def _generate_metric_config(
        self, target: UnparsedMetric, fqn: List[str], package_name: str, rendered: bool
    ):
        generator: BaseContextConfigGenerator
        if rendered:
            generator = ContextConfigGenerator(self.root_project)
        else:
            generator = UnrenderedConfigGenerator(self.root_project)

        # configs with precendence set
        precedence_configs = dict()
        # first apply metric configs
        precedence_configs.update(target.config)

        return generator.calculate_node_config(
            config_call_dict={},
            fqn=fqn,
            resource_type=NodeType.Metric,
            project_name=package_name,
            base=False,
            patch_config_dict=precedence_configs,
        )

    def parse(self):
        for data in self.get_key_dicts():
            try:
                UnparsedMetric.validate(data)
                unparsed = UnparsedMetric.from_dict(data)

<<<<<<< HEAD
            except (ValidationError, JSONValidationException) as exc:
                raise YamlParseDictFailure(self.yaml.path, self.key, data, exc)
=======
            except (ValidationError, JSONValidationError) as exc:
                raise YamlParseDictError(self.yaml.path, self.key, data, exc)
>>>>>>> 3aeab737
            self.parse_metric(unparsed)<|MERGE_RESOLUTION|>--- conflicted
+++ resolved
@@ -50,27 +50,6 @@
     UnparsedSourceDefinition,
 )
 from dbt.exceptions import (
-<<<<<<< HEAD
-    CompilationException,
-    DuplicateMacroPatchName,
-    DuplicatePatchPath,
-    DuplicateSourcePatchName,
-    JSONValidationException,
-    InternalException,
-    InvalidSchemaConfig,
-    InvalidTestConfig,
-    ParsingException,
-    PropertyYMLInvalidTag,
-    PropertyYMLMissingVersion,
-    PropertyYMLVersionNotInt,
-    ValidationException,
-    YamlLoadFailure,
-    YamlParseDictFailure,
-    YamlParseListFailure,
-)
-from dbt.events.functions import warn_or_error
-from dbt.events.types import WrongResourceSchemaFile, NoNodeForYamlKey, MacroPatchNotFound
-=======
     CompilationError,
     DuplicateMacroPatchNameError,
     DuplicatePatchPathError,
@@ -90,7 +69,6 @@
 )
 from dbt.events.functions import warn_or_error
 from dbt.events.types import WrongResourceSchemaFile, NoNodeForYamlKey, MacroNotFoundForPatch
->>>>>>> 3aeab737
 from dbt.node_types import NodeType
 from dbt.parser.base import SimpleParser
 from dbt.parser.search import FileBlock
@@ -122,18 +100,12 @@
 def yaml_from_file(source_file: SchemaSourceFile) -> Dict[str, Any]:
     """If loading the yaml fails, raise an exception."""
     try:
-<<<<<<< HEAD
-        return load_yaml_text(source_file.contents, source_file.path)
-    except ValidationException as e:
-        raise YamlLoadFailure(source_file.project_name, path, e)
-=======
         # source_file.contents can sometimes be None
         return load_yaml_text(source_file.contents or "", source_file.path)
     except DbtValidationError as e:
         raise YamlLoadError(
             project_name=source_file.project_name, path=source_file.path.relative_path, exc=e
         )
->>>>>>> 3aeab737
 
 
 class ParserRef:
@@ -285,11 +257,7 @@
                 original_file_path=target.original_file_path,
                 raw_code=raw_code,
             )
-<<<<<<< HEAD
-            raise InvalidTestConfig(exc, node)
-=======
             raise TestConfigError(exc, node)
->>>>>>> 3aeab737
 
     # lots of time spent in this method
     def _parse_generic_test(
@@ -431,11 +399,7 @@
                 # env_vars should have been updated in the context env_var method
             except ValidationError as exc:
                 # we got a ValidationError - probably bad types in config()
-<<<<<<< HEAD
-                raise InvalidSchemaConfig(exc, node=node) from exc
-=======
                 raise SchemaConfigError(exc, node=node) from exc
->>>>>>> 3aeab737
 
     def parse_node(self, block: GenericTestBlock) -> GenericTestNode:
         """In schema parsing, we rewrite most of the part of parse_node that
@@ -575,27 +539,16 @@
 
 def check_format_version(file_path, yaml_dct) -> None:
     if "version" not in yaml_dct:
-<<<<<<< HEAD
-        raise PropertyYMLMissingVersion(file_path)
-=======
         raise PropertyYMLMissingVersionError(file_path)
->>>>>>> 3aeab737
 
     version = yaml_dct["version"]
     # if it's not an integer, the version is malformed, or not
     # set. Either way, only 'version: 2' is supported.
     if not isinstance(version, int):
-<<<<<<< HEAD
-        raise PropertyYMLVersionNotInt(file_path, version)
-
-    if version != 2:
-        raise PropertyYMLInvalidTag(file_path, version)
-=======
         raise PropertyYMLVersionNotIntError(file_path, version)
 
     if version != 2:
         raise PropertyYMLInvalidTagError(file_path, version)
->>>>>>> 3aeab737
 
 
 Parsed = TypeVar("Parsed", UnpatchedSourceDefinition, ParsedNodePatch, ParsedMacroPatch)
@@ -656,13 +609,7 @@
             # check that entry is a dict and that all dict values
             # are strings
             if coerce_dict_str(entry) is None:
-<<<<<<< HEAD
-                raise YamlParseListFailure(
-                    path, self.key, data, "expected a dict with string keys"
-                )
-=======
                 raise YamlParseListError(path, self.key, data, "expected a dict with string keys")
->>>>>>> 3aeab737
 
             if "name" not in entry:
                 raise ParsingError("Entry did not contain a name")
@@ -708,13 +655,8 @@
         try:
             cls.validate(data)
             return cls.from_dict(data)
-<<<<<<< HEAD
-        except (ValidationError, JSONValidationException) as exc:
-            raise YamlParseDictFailure(path, self.key, data, exc)
-=======
         except (ValidationError, JSONValidationError) as exc:
             raise YamlParseDictError(path, self.key, data, exc)
->>>>>>> 3aeab737
 
     # The other parse method returns TestBlocks. This one doesn't.
     # This takes the yaml dictionaries in 'sources' keys and uses them
@@ -735,11 +677,7 @@
                 # source patches must be unique
                 key = (patch.overrides, patch.name)
                 if key in self.manifest.source_patches:
-<<<<<<< HEAD
-                    raise DuplicateSourcePatchName(patch, self.manifest.source_patches[key])
-=======
                     raise DuplicateSourcePatchNameError(patch, self.manifest.source_patches[key])
->>>>>>> 3aeab737
                 self.manifest.source_patches[key] = patch
                 source_file.source_patches.append(key)
             else:
@@ -842,13 +780,8 @@
                     self.normalize_meta_attribute(data, path)
                     self.normalize_docs_attribute(data, path)
                 node = self._target_type().from_dict(data)
-<<<<<<< HEAD
-            except (ValidationError, JSONValidationException) as exc:
-                raise YamlParseDictFailure(path, self.key, data, exc)
-=======
             except (ValidationError, JSONValidationError) as exc:
                 raise YamlParseDictError(path, self.key, data, exc)
->>>>>>> 3aeab737
             else:
                 yield node
 
@@ -972,11 +905,7 @@
         if node:
             if node.patch_path:
                 package_name, existing_file_path = node.patch_path.split("://")
-<<<<<<< HEAD
-                raise DuplicatePatchPath(patch, existing_file_path)
-=======
                 raise DuplicatePatchPathError(patch, existing_file_path)
->>>>>>> 3aeab737
 
             source_file.append_patch(patch.yaml_key, node.unique_id)
             # re-calculate the node config with the patch config.  Always do this
@@ -1028,19 +957,11 @@
         unique_id = f"macro.{patch.package_name}.{patch.name}"
         macro = self.manifest.macros.get(unique_id)
         if not macro:
-<<<<<<< HEAD
-            warn_or_error(MacroPatchNotFound(patch_name=patch.name))
-            return
-        if macro.patch_path:
-            package_name, existing_file_path = macro.patch_path.split("://")
-            raise DuplicateMacroPatchName(patch, existing_file_path)
-=======
             warn_or_error(MacroNotFoundForPatch(patch_name=patch.name))
             return
         if macro.patch_path:
             package_name, existing_file_path = macro.patch_path.split("://")
             raise DuplicateMacroPatchNameError(patch, existing_file_path)
->>>>>>> 3aeab737
         source_file.macro_patches[patch.name] = unique_id
         macro.patch(patch)
 
@@ -1142,13 +1063,8 @@
             try:
                 UnparsedExposure.validate(data)
                 unparsed = UnparsedExposure.from_dict(data)
-<<<<<<< HEAD
-            except (ValidationError, JSONValidationException) as exc:
-                raise YamlParseDictFailure(self.yaml.path, self.key, data, exc)
-=======
             except (ValidationError, JSONValidationError) as exc:
                 raise YamlParseDictError(self.yaml.path, self.key, data, exc)
->>>>>>> 3aeab737
 
             self.parse_exposure(unparsed)
 
@@ -1264,11 +1180,6 @@
                 UnparsedMetric.validate(data)
                 unparsed = UnparsedMetric.from_dict(data)
 
-<<<<<<< HEAD
-            except (ValidationError, JSONValidationException) as exc:
-                raise YamlParseDictFailure(self.yaml.path, self.key, data, exc)
-=======
             except (ValidationError, JSONValidationError) as exc:
                 raise YamlParseDictError(self.yaml.path, self.key, data, exc)
->>>>>>> 3aeab737
             self.parse_metric(unparsed)