import datetime
import time

from abc import ABCMeta, abstractmethod
from typing import Any, Callable, Dict, Generic, Iterable, List, Optional, Type, TypeVar
from dataclasses import dataclass, field

from dbt.dataclass_schema import ValidationError, dbtClassMixin

from dbt.clients.yaml_helper import load_yaml_text
from dbt.parser.schema_renderer import SchemaYamlRenderer
from dbt.parser.schema_generic_tests import SchemaGenericTestParser
from dbt.context.context_config import ContextConfig
from dbt.context.configured import generate_schema_yml_context, SchemaYamlVars
from dbt.contracts.files import SchemaSourceFile
from dbt.contracts.graph.nodes import (
    ParsedNodePatch,
    ParsedMacroPatch,
    UnpatchedSourceDefinition,
    ConstraintType,
    ModelNode,
    ModelLevelConstraint,
)
from dbt.contracts.graph.unparsed import (
    HasColumnDocs,
    HasColumnTests,
    SourcePatch,
    UnparsedAnalysisUpdate,
    UnparsedMacroUpdate,
    UnparsedNodeUpdate,
    UnparsedModelUpdate,
    UnparsedSourceDefinition,
)
from dbt.exceptions import (
    DuplicateMacroPatchNameError,
    DuplicatePatchPathError,
    DuplicateSourcePatchNameError,
    JSONValidationError,
    DbtInternalError,
    ParsingError,
    DbtValidationError,
    YamlLoadError,
    YamlParseDictError,
    YamlParseListError,
    InvalidAccessTypeError,
)
from dbt.events.functions import warn_or_error
<<<<<<< HEAD
from dbt.node_types import NodeType
from dbt.events.types import (
    MacroNotFoundForPatch,
    NoNodeForYamlKey,
    UnsupportedConstraintMaterialization,
    WrongResourceSchemaFile,
)
=======
from dbt.events.types import (
    MacroNotFoundForPatch,
    NoNodeForYamlKey,
    ValidationWarning,
    UnsupportedConstraintMaterialization,
    WrongResourceSchemaFile,
)
from dbt.node_types import NodeType, AccessType
>>>>>>> 417fc2a7
from dbt.parser.base import SimpleParser
from dbt.parser.search import FileBlock
from dbt.parser.common import (
    YamlBlock,
    TargetBlock,
    TestBlock,
    VersionedTestBlock,
    ParserRef,
    trimmed,
)
from dbt.utils import coerce_dict_str, deep_merge


schema_file_keys = (
    "models",
    "seeds",
    "snapshots",
    "sources",
    "macros",
    "analyses",
    "exposures",
    "metrics",
    "semantic_models",
)


# ===============================================================================
#  Schema Parser classes
#
# The SchemaParser is a subclass of the SimpleParser from base.py, as is
# the SchemaGenericTestParser. The schema sub-parsers are all subclasses of
# the YamlReader parsing class. Most of the action in creating SourceDefinition
# nodes actually happens in the SourcePatcher class, in sources.py, which is
# called as a late-stage parsing step in manifest.py.
#
# The "patch" parsers read yaml config and properties and apply them to
# nodes that were already created from sql files.
#
# The SchemaParser and SourcePatcher both use the SchemaGenericTestParser
# (in schema_generic_tests.py) to create generic test nodes.
#
#  YamlReader
#      MetricParser (metrics) [schema_yaml_readers.py]
#      ExposureParser (exposures) [schema_yaml_readers.py]
#      GroupParser  (groups) [schema_yaml_readers.py]
#      SourceParser (sources)
#      PatchParser
#          MacroPatchParser (macros)
#          NodePatchParser
#              ModelPatchParser (models)
#              AnalysisPatchParser (analyses)
#              TestablePatchParser (seeds, snapshots)
#
# ===============================================================================


def yaml_from_file(source_file: SchemaSourceFile) -> Dict[str, Any]:
    """If loading the yaml fails, raise an exception."""
    try:
        # source_file.contents can sometimes be None
        return load_yaml_text(source_file.contents or "", source_file.path)
    except DbtValidationError as e:
        raise YamlLoadError(
            project_name=source_file.project_name, path=source_file.path.relative_path, exc=e
        )


# This is the main schema file parser, but almost everything happens in the
# the schema sub-parsers.
class SchemaParser(SimpleParser[YamlBlock, ModelNode]):
    def __init__(
        self,
        project,
        manifest,
        root_project,
    ) -> None:
        super().__init__(project, manifest, root_project)

        self.generic_test_parser = SchemaGenericTestParser(project, manifest, root_project)

        self.schema_yaml_vars = SchemaYamlVars()
        self.render_ctx = generate_schema_yml_context(
            self.root_project, self.project.project_name, self.schema_yaml_vars
        )

    @classmethod
    def get_compiled_path(cls, block: FileBlock) -> str:
        # should this raise an error?
        return block.path.relative_path

    @property
    def resource_type(self) -> NodeType:
        return NodeType.Test

    def parse_file(self, block: FileBlock, dct: Optional[Dict] = None) -> None:
        assert isinstance(block.file, SchemaSourceFile)

        # If partially parsing, dct should be from pp_dict, otherwise
        # dict_from_yaml
        if dct:
            # contains the FileBlock and the data (dictionary)
            yaml_block = YamlBlock.from_file_block(block, dct)

            parser: YamlReader

            # There are 9 different yaml lists which are parsed by different parsers:
            # Model, Seed, Snapshot, Source, Macro, Analysis, Exposure, Metric, Group

            # ModelPatchParser.parse()
            if "models" in dct:
                # the models are already in the manifest as nodes when we reach this code,
                # even if they are disabled in the schema file
                model_parse_result = ModelPatchParser(self, yaml_block, "models").parse()
                for versioned_test_block in model_parse_result.versioned_test_blocks:
                    self.generic_test_parser.parse_versioned_tests(versioned_test_block)

            # PatchParser.parse()
            if "seeds" in dct:
                seed_parse_result = TestablePatchParser(self, yaml_block, "seeds").parse()
                for test_block in seed_parse_result.test_blocks:
                    self.generic_test_parser.parse_tests(test_block)

            # PatchParser.parse()
            if "snapshots" in dct:
                snapshot_parse_result = TestablePatchParser(self, yaml_block, "snapshots").parse()
                for test_block in snapshot_parse_result.test_blocks:
                    self.generic_test_parser.parse_tests(test_block)

            # This parser uses SourceParser.parse() which doesn't return
            # any test blocks. Source tests are handled at a later point
            # in the process.
            if "sources" in dct:
                parser = SourceParser(self, yaml_block, "sources")
                parser.parse()

            # PatchParser.parse() (but never test_blocks)
            if "macros" in dct:
                parser = MacroPatchParser(self, yaml_block, "macros")
                parser.parse()

            # PatchParser.parse() (but never test_blocks)
            if "analyses" in dct:
                parser = AnalysisPatchParser(self, yaml_block, "analyses")
                parser.parse()

            # ExposureParser.parse()
            if "exposures" in dct:
                from dbt.parser.schema_yaml_readers import ExposureParser

                exp_parser = ExposureParser(self, yaml_block)
                exp_parser.parse()

            # MetricParser.parse()
            if "metrics" in dct:
                from dbt.parser.schema_yaml_readers import MetricParser

                metric_parser = MetricParser(self, yaml_block)
                metric_parser.parse()

            # GroupParser.parse()
            if "groups" in dct:
                from dbt.parser.schema_yaml_readers import GroupParser

                group_parser = GroupParser(self, yaml_block)
                group_parser.parse()

            if "semantic_models" in dct:
                from dbt.parser.schema_yaml_readers import SemanticModelParser

                semantic_model_parser = SemanticModelParser(self, yaml_block)
                semantic_model_parser.parse()


Parsed = TypeVar("Parsed", UnpatchedSourceDefinition, ParsedNodePatch, ParsedMacroPatch)
NodeTarget = TypeVar("NodeTarget", UnparsedNodeUpdate, UnparsedAnalysisUpdate, UnparsedModelUpdate)
NonSourceTarget = TypeVar(
    "NonSourceTarget",
    UnparsedNodeUpdate,
    UnparsedAnalysisUpdate,
    UnparsedMacroUpdate,
    UnparsedModelUpdate,
)


@dataclass
class ParseResult:
    test_blocks: List[TestBlock] = field(default_factory=list)
    versioned_test_blocks: List[VersionedTestBlock] = field(default_factory=list)


# abstract base class (ABCMeta)
# Four subclasses: MetricParser, ExposureParser, GroupParser, SourceParser, PatchParser
class YamlReader(metaclass=ABCMeta):
    def __init__(self, schema_parser: SchemaParser, yaml: YamlBlock, key: str) -> None:
        self.schema_parser = schema_parser
        # key: models, seeds, snapshots, sources, macros,
        # analyses, exposures
        self.key = key
        self.yaml = yaml
        self.schema_yaml_vars = SchemaYamlVars()
        self.render_ctx = generate_schema_yml_context(
            self.schema_parser.root_project,
            self.schema_parser.project.project_name,
            self.schema_yaml_vars,
        )
        self.renderer = SchemaYamlRenderer(self.render_ctx, self.key)

    @property
    def manifest(self):
        return self.schema_parser.manifest

    @property
    def project(self):
        return self.schema_parser.project

    @property
    def default_database(self):
        return self.schema_parser.default_database

    @property
    def root_project(self):
        return self.schema_parser.root_project

    # for the different schema subparsers ('models', 'source', etc)
    # get the list of dicts pointed to by the key in the yaml config,
    # ensure that the dicts have string keys
    def get_key_dicts(self) -> Iterable[Dict[str, Any]]:
        data = self.yaml.data.get(self.key, [])
        if not isinstance(data, list):
            raise ParsingError(
                "{} must be a list, got {} instead: ({})".format(
                    self.key, type(data), trimmed(str(data))
                )
            )
        path = self.yaml.path.original_file_path

        # for each dict in the data (which is a list of dicts)
        for entry in data:

            # check that entry is a dict and that all dict values
            # are strings
            if coerce_dict_str(entry) is None:
                raise YamlParseListError(path, self.key, data, "expected a dict with string keys")

            if "name" not in entry:
                raise ParsingError("Entry did not contain a name")

            # Render the data (except for tests and descriptions).
            # See the SchemaYamlRenderer
            entry = self.render_entry(entry)
            if self.schema_yaml_vars.env_vars:
                self.schema_parser.manifest.env_vars.update(self.schema_yaml_vars.env_vars)
                schema_file = self.yaml.file
                assert isinstance(schema_file, SchemaSourceFile)
                for var in self.schema_yaml_vars.env_vars.keys():
                    schema_file.add_env_var(var, self.key, entry["name"])
                self.schema_yaml_vars.env_vars = {}

            yield entry

    def render_entry(self, dct):
        try:
            # This does a deep_map which will fail if there are circular references
            dct = self.renderer.render_data(dct)
        except ParsingError as exc:
            raise ParsingError(
                f"Failed to render {self.yaml.file.path.original_file_path} from "
                f"project {self.project.project_name}: {exc}"
            ) from exc
        return dct

    @abstractmethod
    def parse(self) -> ParseResult:
        raise NotImplementedError("parse is abstract")


T = TypeVar("T", bound=dbtClassMixin)


# This parses the 'sources' keys in yaml files.
class SourceParser(YamlReader):
    def _target_from_dict(self, cls: Type[T], data: Dict[str, Any]) -> T:
        path = self.yaml.path.original_file_path
        try:
            cls.validate(data)
            return cls.from_dict(data)
        except (ValidationError, JSONValidationError) as exc:
            raise YamlParseDictError(path, self.key, data, exc)

    # This parse method takes the yaml dictionaries in 'sources' keys and uses them
    # to create UnparsedSourceDefinition objects. They are then turned
    # into UnpatchedSourceDefinition objects in 'add_source_definitions'
    # or SourcePatch objects in 'add_source_patch'
    def parse(self) -> ParseResult:
        # get a verified list of dicts for the key handled by this parser
        for data in self.get_key_dicts():
            data = self.project.credentials.translate_aliases(data, recurse=True)

            is_override = "overrides" in data
            if is_override:
                data["path"] = self.yaml.path.original_file_path
                patch = self._target_from_dict(SourcePatch, data)
                assert isinstance(self.yaml.file, SchemaSourceFile)
                source_file = self.yaml.file
                # source patches must be unique
                key = (patch.overrides, patch.name)
                if key in self.manifest.source_patches:
                    raise DuplicateSourcePatchNameError(patch, self.manifest.source_patches[key])
                self.manifest.source_patches[key] = patch
                source_file.source_patches.append(key)
            else:
                source = self._target_from_dict(UnparsedSourceDefinition, data)
                self.add_source_definitions(source)
        return ParseResult()

    def add_source_definitions(self, source: UnparsedSourceDefinition) -> None:
        package_name = self.project.project_name
        original_file_path = self.yaml.path.original_file_path
        fqn_path = self.yaml.path.relative_path
        for table in source.tables:
            unique_id = ".".join([NodeType.Source, package_name, source.name, table.name])

            # the FQN is project name / path elements /source_name /table_name
            fqn = self.schema_parser.get_fqn_prefix(fqn_path)
            fqn.extend([source.name, table.name])

            source_def = UnpatchedSourceDefinition(
                source=source,
                table=table,
                path=original_file_path,
                original_file_path=original_file_path,
                package_name=package_name,
                unique_id=unique_id,
                resource_type=NodeType.Source,
                fqn=fqn,
                name=f"{source.name}_{table.name}",
            )
            self.manifest.add_source(self.yaml.file, source_def)


# This class has two subclasses: NodePatchParser and MacroPatchParser
class PatchParser(YamlReader, Generic[NonSourceTarget, Parsed]):
    @abstractmethod
    def _target_type(self) -> Type[NonSourceTarget]:
        raise NotImplementedError("_target_type not implemented")

    @abstractmethod
    def get_block(self, node: NonSourceTarget) -> TargetBlock:
        raise NotImplementedError("get_block is abstract")

    @abstractmethod
    def parse_patch(self, block: TargetBlock[NonSourceTarget], refs: ParserRef) -> None:
        raise NotImplementedError("parse_patch is abstract")

    def parse(self) -> ParseResult:
        node: NonSourceTarget
        # This will always be empty if the node a macro or analysis
        test_blocks: List[TestBlock] = []
        # This will always be empty if the node is _not_ a model
        versioned_test_blocks: List[VersionedTestBlock] = []

        # get list of 'node' objects
        # UnparsedNodeUpdate (TestablePatchParser, models, seeds, snapshots)
        #      = HasColumnTests, HasTests
        # UnparsedAnalysisUpdate (UnparsedAnalysisParser, analyses)
        #      = HasColumnDocs, HasDocs
        # UnparsedMacroUpdate (MacroPatchParser, 'macros')
        #      = HasDocs
        # correspond to this parser's 'key'
        for node in self.get_unparsed_target():
            # node_block is a TargetBlock (Macro or Analysis)
            # or a TestBlock (all of the others)
            node_block = self.get_block(node)
            if isinstance(node_block, TestBlock):
                # TestablePatchParser = seeds, snapshots
                test_blocks.append(node_block)
            if isinstance(node_block, VersionedTestBlock):
                # models
                versioned_test_blocks.append(node_block)
            if isinstance(node, (HasColumnDocs, HasColumnTests)):
                # UnparsedNodeUpdate and UnparsedAnalysisUpdate
                refs: ParserRef = ParserRef.from_target(node)
            else:
                refs = ParserRef()

            # There's no unique_id on the node yet so cannot add to disabled dict
            self.parse_patch(node_block, refs)

        return ParseResult(test_blocks, versioned_test_blocks)

    def get_unparsed_target(self) -> Iterable[NonSourceTarget]:
        path = self.yaml.path.original_file_path

        # get verified list of dicts for the 'key' that this
        # parser handles
        key_dicts = self.get_key_dicts()
        for data in key_dicts:
            # add extra data to each dict. This updates the dicts
            # in the parser yaml
            data.update(
                {
                    "original_file_path": path,
                    "yaml_key": self.key,
                    "package_name": self.project.project_name,
                }
            )
            try:
                # target_type: UnparsedNodeUpdate, UnparsedAnalysisUpdate,
                # or UnparsedMacroUpdate
                self._target_type().validate(data)
                if self.key != "macros":
                    # macros don't have the 'config' key support yet
                    self.normalize_meta_attribute(data, path)
                    self.normalize_docs_attribute(data, path)
                    self.normalize_group_attribute(data, path)
                    self.normalize_contract_attribute(data, path)
                    self.normalize_access_attribute(data, path)
                node = self._target_type().from_dict(data)
            except (ValidationError, JSONValidationError) as exc:
                raise YamlParseDictError(path, self.key, data, exc)
            else:
                yield node

    # We want to raise an error if some attributes are in two places, and move them
    # from toplevel to config if necessary
    def normalize_attribute(self, data, path, attribute):
        if attribute in data:
            if "config" in data and attribute in data["config"]:
                raise ParsingError(
                    f"""
                    In {path}: found {attribute} dictionary in 'config' dictionary and as top-level key.
                    Remove the top-level key and define it under 'config' dictionary only.
                """.strip()
                )
            else:
                if "config" not in data:
                    data["config"] = {}
                data["config"][attribute] = data.pop(attribute)

    def normalize_meta_attribute(self, data, path):
        return self.normalize_attribute(data, path, "meta")

    def normalize_docs_attribute(self, data, path):
        return self.normalize_attribute(data, path, "docs")

    def normalize_group_attribute(self, data, path):
        return self.normalize_attribute(data, path, "group")

    def normalize_contract_attribute(self, data, path):
        return self.normalize_attribute(data, path, "contract")

    def normalize_access_attribute(self, data, path):
        return self.normalize_attribute(data, path, "access")

    def patch_node_config(self, node, patch):
        # Get the ContextConfig that's used in calculating the config
        # This must match the model resource_type that's being patched
        config = ContextConfig(
            self.schema_parser.root_project,
            node.fqn,
            node.resource_type,
            self.schema_parser.project.project_name,
        )
        # We need to re-apply the config_call_dict after the patch config
        config._config_call_dict = node.config_call_dict
        self.schema_parser.update_parsed_node_config(node, config, patch_config_dict=patch.config)


# Subclasses of NodePatchParser: TestablePatchParser, ModelPatchParser, AnalysisPatchParser,
# so models, seeds, snapshots, analyses
class NodePatchParser(PatchParser[NodeTarget, ParsedNodePatch], Generic[NodeTarget]):
    def parse_patch(self, block: TargetBlock[NodeTarget], refs: ParserRef) -> None:
        # We're not passing the ParsedNodePatch around anymore, so we
        # could possibly skip creating one. Leaving here for now for
        # code consistency.
        deprecation_date: Optional[datetime.datetime] = None
        if isinstance(block.target, UnparsedModelUpdate):
            deprecation_date = block.target.deprecation_date

        patch = ParsedNodePatch(
            name=block.target.name,
            original_file_path=block.target.original_file_path,
            yaml_key=block.target.yaml_key,
            package_name=block.target.package_name,
            description=block.target.description,
            columns=refs.column_info,
            meta=block.target.meta,
            docs=block.target.docs,
            config=block.target.config,
            access=block.target.access,
            version=None,
            latest_version=None,
            constraints=block.target.constraints,
            deprecation_date=deprecation_date,
        )
        assert isinstance(self.yaml.file, SchemaSourceFile)
        source_file: SchemaSourceFile = self.yaml.file
        if patch.yaml_key in ["models", "seeds", "snapshots"]:
            unique_id = self.manifest.ref_lookup.get_unique_id(
                patch.name, self.project.project_name, None
            ) or self.manifest.ref_lookup.get_unique_id(patch.name, None, None)

            if unique_id:
                resource_type = NodeType(unique_id.split(".")[0])
                if resource_type.pluralize() != patch.yaml_key:
                    warn_or_error(
                        WrongResourceSchemaFile(
                            patch_name=patch.name,
                            resource_type=resource_type,
                            plural_resource_type=resource_type.pluralize(),
                            yaml_key=patch.yaml_key,
                            file_path=patch.original_file_path,
                        )
                    )
                    return

        elif patch.yaml_key == "analyses":
            unique_id = self.manifest.analysis_lookup.get_unique_id(patch.name, None, None)
        else:
            raise DbtInternalError(
                f"Unexpected yaml_key {patch.yaml_key} for patch in "
                f"file {source_file.path.original_file_path}"
            )
        # handle disabled nodes
        if unique_id is None:
            # Node might be disabled. Following call returns list of matching disabled nodes
            found_nodes = self.manifest.disabled_lookup.find(patch.name, patch.package_name)
            if found_nodes:
                if len(found_nodes) > 1 and patch.config.get("enabled"):
                    # There are multiple disabled nodes for this model and the schema file wants to enable one.
                    # We have no way to know which one to enable.
                    resource_type = found_nodes[0].unique_id.split(".")[0]
                    msg = (
                        f"Found {len(found_nodes)} matching disabled nodes for "
                        f"{resource_type} '{patch.name}'. Multiple nodes for the same "
                        "unique id cannot be enabled in the schema file. They must be enabled "
                        "in `dbt_project.yml` or in the sql files."
                    )
                    raise ParsingError(msg)

                # all nodes in the disabled dict have the same unique_id so just grab the first one
                # to append with the unique id
                source_file.append_patch(patch.yaml_key, found_nodes[0].unique_id)
                for node in found_nodes:
                    node.patch_path = source_file.file_id
                    # re-calculate the node config with the patch config.  Always do this
                    # for the case when no config is set to ensure the default of true gets captured
                    if patch.config:
                        self.patch_node_config(node, patch)

                    self.patch_node_properties(node, patch)
            else:
                warn_or_error(
                    NoNodeForYamlKey(
                        patch_name=patch.name,
                        yaml_key=patch.yaml_key,
                        file_path=source_file.path.original_file_path,
                    )
                )
                return

        # patches can't be overwritten
        node = self.manifest.nodes.get(unique_id)
        if node:
            if node.patch_path:
                package_name, existing_file_path = node.patch_path.split("://")
                raise DuplicatePatchPathError(patch, existing_file_path)

            source_file.append_patch(patch.yaml_key, node.unique_id)
            # re-calculate the node config with the patch config.  Always do this
            # for the case when no config is set to ensure the default of true gets captured
            if patch.config:
                self.patch_node_config(node, patch)

<<<<<<< HEAD
            node.patch(patch)
            # TODO: We want to do all the actual patching either in the above node.patch() call
            # or here, but it will require some thought to the details. For now the patching is
            # awkwardly split.
            self.patch_constraints(node, block.target.constraints)
            node.build_contract_checksum()

    def patch_constraints(self, node, constraints):
        contract_config = node.config.get("contract")
        if isinstance(node, ModelNode) and contract_config.enforced is True:
            self._validate_constraint_prerequisites(node)

            if any(
                c for c in constraints if "type" not in c or not ConstraintType.is_valid(c["type"])
            ):
                raise ParsingError(
                    f"Invalid constraint type on model {node.name}: "
                    f"Type must be one of {[ct.value for ct in ConstraintType]}"
                )

            node.constraints = [ModelLevelConstraint.from_dict(c) for c in constraints]

    def _validate_constraint_prerequisites(self, model_node: ModelNode):

        column_warn_unsupported = [
            constraint.warn_unsupported
            for column in model_node.columns.values()
            for constraint in column.constraints
        ]
        model_warn_unsupported = [
            constraint.warn_unsupported for constraint in model_node.constraints
        ]
        warn_unsupported = column_warn_unsupported + model_warn_unsupported

        # if any constraint has `warn_unsupported` as True then send the warning
        if any(warn_unsupported) and model_node.config.materialized not in [
            "table",
            "incremental",
        ]:
            warn_or_error(
                UnsupportedConstraintMaterialization(materialized=model_node.config.materialized),
                node=model_node,
            )

        errors = []
        if not model_node.columns:
            errors.append(
                "Constraints must be defined in a `yml` schema configuration file like `schema.yml`."
            )

        if str(model_node.language) != "sql":
            errors.append(f"Language Error: Expected 'sql' but found '{model_node.language}'")

        if errors:
            raise ParsingError(
                f"Contract enforcement failed for: ({model_node.original_file_path})\n"
                + "\n".join(errors)
            )
=======
            self.patch_node_properties(node, patch)

    def patch_node_properties(self, node, patch: "ParsedNodePatch"):
        """Given a ParsedNodePatch, add the new information to the node."""
        # explicitly pick out the parts to update so we don't inadvertently
        # step on the model name or anything
        # Note: config should already be updated
        node.patch_path = patch.file_id
        # update created_at so process_docs will run in partial parsing
        node.created_at = time.time()
        node.description = patch.description
        node.columns = patch.columns
        node.name = patch.name

        if not isinstance(node, ModelNode):
            for attr in ["latest_version", "access", "version", "constraints"]:
                if getattr(patch, attr):
                    warn_or_error(
                        ValidationWarning(
                            field_name=attr,
                            resource_type=node.resource_type.value,
                            node_name=patch.name,
                        )
                    )
>>>>>>> 417fc2a7


# TestablePatchParser = seeds, snapshots
class TestablePatchParser(NodePatchParser[UnparsedNodeUpdate]):
    __test__ = False

    def get_block(self, node: UnparsedNodeUpdate) -> TestBlock:
        return TestBlock.from_yaml_block(self.yaml, node)

    def _target_type(self) -> Type[UnparsedNodeUpdate]:
        return UnparsedNodeUpdate


class ModelPatchParser(NodePatchParser[UnparsedModelUpdate]):
    def get_block(self, node: UnparsedModelUpdate) -> VersionedTestBlock:
        return VersionedTestBlock.from_yaml_block(self.yaml, node)

    def parse_patch(self, block: TargetBlock[UnparsedModelUpdate], refs: ParserRef) -> None:
        target = block.target
        if NodeType.Model.pluralize() != target.yaml_key:
            warn_or_error(
                WrongResourceSchemaFile(
                    patch_name=target.name,
                    resource_type=NodeType.Model,
                    plural_resource_type=NodeType.Model.pluralize(),
                    yaml_key=target.yaml_key,
                    file_path=target.original_file_path,
                )
            )
            return

        versions = target.versions
        if not versions:
            super().parse_patch(block, refs)
        else:
            assert isinstance(self.yaml.file, SchemaSourceFile)
            source_file: SchemaSourceFile = self.yaml.file
            latest_version = (
                target.latest_version if target.latest_version is not None else max(versions).v
            )
            for unparsed_version in versions:
                versioned_model_name = (
                    unparsed_version.defined_in or f"{block.name}_{unparsed_version.formatted_v}"
                )
                # ref lookup without version - version is not set yet
                versioned_model_unique_id = self.manifest.ref_lookup.get_unique_id(
                    versioned_model_name, target.package_name, None
                )

                versioned_model_node = None
                add_node_nofile_fn: Callable

                # If this is the latest version, it's allowed to define itself in a model file name that doesn't have a suffix
                if versioned_model_unique_id is None and unparsed_version.v == latest_version:
                    versioned_model_unique_id = self.manifest.ref_lookup.get_unique_id(
<<<<<<< HEAD
                        block.name, None, None
=======
                        block.name, target.package_name, None
>>>>>>> 417fc2a7
                    )

                if versioned_model_unique_id is None:
                    # Node might be disabled. Following call returns list of matching disabled nodes
                    found_nodes = self.manifest.disabled_lookup.find(versioned_model_name, None)
                    if found_nodes:
                        if len(found_nodes) > 1 and target.config.get("enabled"):
                            # There are multiple disabled nodes for this model and the schema file wants to enable one.
                            # We have no way to know which one to enable.
                            resource_type = found_nodes[0].unique_id.split(".")[0]
                            msg = (
                                f"Found {len(found_nodes)} matching disabled nodes for "
                                f"{resource_type} '{target.name}'. Multiple nodes for the same "
                                "unique id cannot be enabled in the schema file. They must be enabled "
                                "in `dbt_project.yml` or in the sql files."
                            )
                            raise ParsingError(msg)
                        versioned_model_node = self.manifest.disabled.pop(
                            found_nodes[0].unique_id
                        )[0]
                        add_node_nofile_fn = self.manifest.add_disabled_nofile
                else:
                    versioned_model_node = self.manifest.nodes.pop(versioned_model_unique_id)
                    add_node_nofile_fn = self.manifest.add_node_nofile

                if versioned_model_node is None:
                    warn_or_error(
                        NoNodeForYamlKey(
                            patch_name=versioned_model_name,
                            yaml_key=target.yaml_key,
                            file_path=source_file.path.original_file_path,
                        )
                    )
                    continue

                # update versioned node unique_id
                versioned_model_node_unique_id_old = versioned_model_node.unique_id
                versioned_model_node.unique_id = (
                    f"model.{target.package_name}.{target.name}.{unparsed_version.formatted_v}"
                )
                # update source file.nodes with new unique_id
                self.manifest.files[versioned_model_node.file_id].nodes.remove(
                    versioned_model_node_unique_id_old
                )
                self.manifest.files[versioned_model_node.file_id].nodes.append(
                    versioned_model_node.unique_id
                )

                # update versioned node fqn
                versioned_model_node.fqn[-1] = target.name
                versioned_model_node.fqn.append(unparsed_version.formatted_v)

                # add versioned node back to nodes/disabled
                add_node_nofile_fn(versioned_model_node)

                # flatten columns based on include/exclude
                version_refs: ParserRef = ParserRef.from_versioned_target(
                    block.target, unparsed_version.v
                )

                versioned_model_patch = ParsedNodePatch(
                    name=target.name,
                    original_file_path=target.original_file_path,
                    yaml_key=target.yaml_key,
                    package_name=target.package_name,
                    description=unparsed_version.description or target.description,
                    columns=version_refs.column_info,
                    meta=target.meta,
                    docs=unparsed_version.docs or target.docs,
                    config=deep_merge(target.config, unparsed_version.config),
                    access=unparsed_version.access or target.access,
                    version=unparsed_version.v,
                    latest_version=latest_version,
                    constraints=unparsed_version.constraints or target.constraints,
                    deprecation_date=unparsed_version.deprecation_date,
                )
                # Node patched before config because config patching depends on model name,
                # which may have been updated in the version patch
<<<<<<< HEAD
                versioned_model_node.patch(versioned_model_patch)
                # TODO: We want to do all the actual patching either in the above node.patch() call
                # or here, but it will require some thought to the details. For now the patching is
                # awkwardly split.
                self.patch_constraints(
                    versioned_model_node, unparsed_version.constraints or target.constraints
                )
=======
                # versioned_model_node.patch(versioned_model_patch)
                self.patch_node_properties(versioned_model_node, versioned_model_patch)

>>>>>>> 417fc2a7
                # Includes alias recomputation
                self.patch_node_config(versioned_model_node, versioned_model_patch)

                # Need to reapply this here, in the case that 'contract: {enforced: true}' was during config-setting
                versioned_model_node.build_contract_checksum()
<<<<<<< HEAD

=======
>>>>>>> 417fc2a7
                source_file.append_patch(
                    versioned_model_patch.yaml_key, versioned_model_node.unique_id
                )
            self.manifest.rebuild_ref_lookup()
            self.manifest.rebuild_disabled_lookup()

    def _target_type(self) -> Type[UnparsedModelUpdate]:
        return UnparsedModelUpdate

    def patch_node_properties(self, node, patch: "ParsedNodePatch"):
        super().patch_node_properties(node, patch)
        node.version = patch.version
        node.latest_version = patch.latest_version
        node.deprecation_date = patch.deprecation_date
        if patch.access:
            if AccessType.is_valid(patch.access):
                node.access = AccessType(patch.access)
            else:
                raise InvalidAccessTypeError(
                    unique_id=node.unique_id,
                    field_value=patch.access,
                )
        self.patch_constraints(node, patch.constraints)
        node.build_contract_checksum()

    def patch_constraints(self, node, constraints):
        contract_config = node.config.get("contract")
        if contract_config.enforced is True:
            self._validate_constraint_prerequisites(node)

            if any(
                c for c in constraints if "type" not in c or not ConstraintType.is_valid(c["type"])
            ):
                raise ParsingError(
                    f"Invalid constraint type on model {node.name}: "
                    f"Type must be one of {[ct.value for ct in ConstraintType]}"
                )

            node.constraints = [ModelLevelConstraint.from_dict(c) for c in constraints]

    def _validate_constraint_prerequisites(self, model_node: ModelNode):

        column_warn_unsupported = [
            constraint.warn_unsupported
            for column in model_node.columns.values()
            for constraint in column.constraints
        ]
        model_warn_unsupported = [
            constraint.warn_unsupported for constraint in model_node.constraints
        ]
        warn_unsupported = column_warn_unsupported + model_warn_unsupported

        # if any constraint has `warn_unsupported` as True then send the warning
        if any(warn_unsupported) and not model_node.materialization_enforces_constraints:
            warn_or_error(
                UnsupportedConstraintMaterialization(materialized=model_node.config.materialized),
                node=model_node,
            )

        errors = []
        if not model_node.columns:
            errors.append(
                "Constraints must be defined in a `yml` schema configuration file like `schema.yml`."
            )

        if str(model_node.language) != "sql":
            errors.append(f"Language Error: Expected 'sql' but found '{model_node.language}'")

        if errors:
            raise ParsingError(
                f"Contract enforcement failed for: ({model_node.original_file_path})\n"
                + "\n".join(errors)
            )


class AnalysisPatchParser(NodePatchParser[UnparsedAnalysisUpdate]):
    def get_block(self, node: UnparsedAnalysisUpdate) -> TargetBlock:
        return TargetBlock.from_yaml_block(self.yaml, node)

    def _target_type(self) -> Type[UnparsedAnalysisUpdate]:
        return UnparsedAnalysisUpdate


class MacroPatchParser(PatchParser[UnparsedMacroUpdate, ParsedMacroPatch]):
    def get_block(self, node: UnparsedMacroUpdate) -> TargetBlock:
        return TargetBlock.from_yaml_block(self.yaml, node)

    def _target_type(self) -> Type[UnparsedMacroUpdate]:
        return UnparsedMacroUpdate

    def parse_patch(self, block: TargetBlock[UnparsedMacroUpdate], refs: ParserRef) -> None:
        patch = ParsedMacroPatch(
            name=block.target.name,
            original_file_path=block.target.original_file_path,
            yaml_key=block.target.yaml_key,
            package_name=block.target.package_name,
            arguments=block.target.arguments,
            description=block.target.description,
            meta=block.target.meta,
            docs=block.target.docs,
            config=block.target.config,
        )
        assert isinstance(self.yaml.file, SchemaSourceFile)
        source_file = self.yaml.file
        # macros are fully namespaced
        unique_id = f"macro.{patch.package_name}.{patch.name}"
        macro = self.manifest.macros.get(unique_id)
        if not macro:
            warn_or_error(MacroNotFoundForPatch(patch_name=patch.name))
            return
        if macro.patch_path:
            package_name, existing_file_path = macro.patch_path.split("://")
            raise DuplicateMacroPatchNameError(patch, existing_file_path)
        source_file.macro_patches[patch.name] = unique_id

        # former macro.patch code
        macro.patch_path = patch.file_id
        macro.description = patch.description
        macro.created_at = time.time()
        macro.meta = patch.meta
        macro.docs = patch.docs
        macro.arguments = patch.arguments<|MERGE_RESOLUTION|>--- conflicted
+++ resolved
@@ -45,15 +45,6 @@
     InvalidAccessTypeError,
 )
 from dbt.events.functions import warn_or_error
-<<<<<<< HEAD
-from dbt.node_types import NodeType
-from dbt.events.types import (
-    MacroNotFoundForPatch,
-    NoNodeForYamlKey,
-    UnsupportedConstraintMaterialization,
-    WrongResourceSchemaFile,
-)
-=======
 from dbt.events.types import (
     MacroNotFoundForPatch,
     NoNodeForYamlKey,
@@ -62,7 +53,6 @@
     WrongResourceSchemaFile,
 )
 from dbt.node_types import NodeType, AccessType
->>>>>>> 417fc2a7
 from dbt.parser.base import SimpleParser
 from dbt.parser.search import FileBlock
 from dbt.parser.common import (
@@ -637,66 +627,6 @@
             if patch.config:
                 self.patch_node_config(node, patch)
 
-<<<<<<< HEAD
-            node.patch(patch)
-            # TODO: We want to do all the actual patching either in the above node.patch() call
-            # or here, but it will require some thought to the details. For now the patching is
-            # awkwardly split.
-            self.patch_constraints(node, block.target.constraints)
-            node.build_contract_checksum()
-
-    def patch_constraints(self, node, constraints):
-        contract_config = node.config.get("contract")
-        if isinstance(node, ModelNode) and contract_config.enforced is True:
-            self._validate_constraint_prerequisites(node)
-
-            if any(
-                c for c in constraints if "type" not in c or not ConstraintType.is_valid(c["type"])
-            ):
-                raise ParsingError(
-                    f"Invalid constraint type on model {node.name}: "
-                    f"Type must be one of {[ct.value for ct in ConstraintType]}"
-                )
-
-            node.constraints = [ModelLevelConstraint.from_dict(c) for c in constraints]
-
-    def _validate_constraint_prerequisites(self, model_node: ModelNode):
-
-        column_warn_unsupported = [
-            constraint.warn_unsupported
-            for column in model_node.columns.values()
-            for constraint in column.constraints
-        ]
-        model_warn_unsupported = [
-            constraint.warn_unsupported for constraint in model_node.constraints
-        ]
-        warn_unsupported = column_warn_unsupported + model_warn_unsupported
-
-        # if any constraint has `warn_unsupported` as True then send the warning
-        if any(warn_unsupported) and model_node.config.materialized not in [
-            "table",
-            "incremental",
-        ]:
-            warn_or_error(
-                UnsupportedConstraintMaterialization(materialized=model_node.config.materialized),
-                node=model_node,
-            )
-
-        errors = []
-        if not model_node.columns:
-            errors.append(
-                "Constraints must be defined in a `yml` schema configuration file like `schema.yml`."
-            )
-
-        if str(model_node.language) != "sql":
-            errors.append(f"Language Error: Expected 'sql' but found '{model_node.language}'")
-
-        if errors:
-            raise ParsingError(
-                f"Contract enforcement failed for: ({model_node.original_file_path})\n"
-                + "\n".join(errors)
-            )
-=======
             self.patch_node_properties(node, patch)
 
     def patch_node_properties(self, node, patch: "ParsedNodePatch"):
@@ -721,7 +651,6 @@
                             node_name=patch.name,
                         )
                     )
->>>>>>> 417fc2a7
 
 
 # TestablePatchParser = seeds, snapshots
@@ -777,11 +706,7 @@
                 # If this is the latest version, it's allowed to define itself in a model file name that doesn't have a suffix
                 if versioned_model_unique_id is None and unparsed_version.v == latest_version:
                     versioned_model_unique_id = self.manifest.ref_lookup.get_unique_id(
-<<<<<<< HEAD
-                        block.name, None, None
-=======
                         block.name, target.package_name, None
->>>>>>> 417fc2a7
                     )
 
                 if versioned_model_unique_id is None:
@@ -860,28 +785,14 @@
                 )
                 # Node patched before config because config patching depends on model name,
                 # which may have been updated in the version patch
-<<<<<<< HEAD
-                versioned_model_node.patch(versioned_model_patch)
-                # TODO: We want to do all the actual patching either in the above node.patch() call
-                # or here, but it will require some thought to the details. For now the patching is
-                # awkwardly split.
-                self.patch_constraints(
-                    versioned_model_node, unparsed_version.constraints or target.constraints
-                )
-=======
                 # versioned_model_node.patch(versioned_model_patch)
                 self.patch_node_properties(versioned_model_node, versioned_model_patch)
 
->>>>>>> 417fc2a7
                 # Includes alias recomputation
                 self.patch_node_config(versioned_model_node, versioned_model_patch)
 
                 # Need to reapply this here, in the case that 'contract: {enforced: true}' was during config-setting
                 versioned_model_node.build_contract_checksum()
-<<<<<<< HEAD
-
-=======
->>>>>>> 417fc2a7
                 source_file.append_patch(
                     versioned_model_patch.yaml_key, versioned_model_node.unique_id
                 )
