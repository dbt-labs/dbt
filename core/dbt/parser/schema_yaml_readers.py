--- conflicted
+++ resolved
@@ -638,14 +638,11 @@
         fqn = self.schema_parser.get_fqn_prefix(path)
         fqn.append(unparsed.name)
 
-<<<<<<< HEAD
-        # Also validates
-=======
         entities = self._get_entities(unparsed.entities)
         measures = self._get_measures(unparsed.measures)
         dimensions = self._get_dimensions(unparsed.dimensions)
 
->>>>>>> b414ef2c
+        # Also validates
         config = self._generate_semantic_model_config(
             target=unparsed,
             fqn=fqn,
@@ -653,8 +650,6 @@
             rendered=True,
         )
 
-<<<<<<< HEAD
-=======
         # Combine configs according to the behavior documented here https://docs.getdbt.com/reference/configs-and-properties#combining-configs
         elements: Sequence[Union[Dimension, Entity, Measure]] = [
             *dimensions,
@@ -670,7 +665,6 @@
 
         config = config.finalize_and_validate()
 
->>>>>>> b414ef2c
         unrendered_config = self._generate_semantic_model_config(
             target=unparsed,
             fqn=fqn,
