--- conflicted
+++ resolved
@@ -152,19 +152,10 @@
                 NodeType.Seed,
                 NodeType.Snapshot,
             ):
-<<<<<<< HEAD
-                input_name = original_input_node.name
                 input_node = ModelNode(
                     **common_fields,
-                    package_name=original_input_node.package_name,
-                    unique_id=f"model.{original_input_node.package_name}.{input_name}",
-                    name=input_name,
-                    path=original_input_node.path or f"{input_name}.sql",
                     defer_relation=original_input_node.defer_relation,
                 )
-=======
-                input_node = ModelNode(**common_fields)
->>>>>>> 2d336553
                 if (
                     original_input_node.resource_type == NodeType.Model
                     and original_input_node.version
