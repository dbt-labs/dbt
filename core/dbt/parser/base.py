--- conflicted
+++ resolved
@@ -108,15 +108,11 @@
         self.component = component
 
     def __call__(self, parsed_node: Any, override: Optional[str]) -> None:
-<<<<<<< HEAD
-        new_value = self.updater(override, parsed_node)
-=======
         if parsed_node.package_name in self.package_updaters:
             new_value = self.package_updaters[parsed_node.package_name](override, parsed_node)
         else:
             new_value = self.default_updater(override, parsed_node)
 
->>>>>>> 417fc2a7
         if isinstance(new_value, str):
             new_value = new_value.strip()
         setattr(parsed_node, self.component, new_value)
