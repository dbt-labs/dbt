--- conflicted
+++ resolved
@@ -711,10 +711,6 @@
     # Take a "section" of the schema file yaml dictionary from saved and new schema files
     # and determine which parts have changed
     def get_diff_for(self, key, saved_yaml_dict, new_yaml_dict):
-<<<<<<< HEAD
-=======
-        dict_name = "model" if key == "unit_tests" else "name"
->>>>>>> 02a3dc5b
         if key in saved_yaml_dict or key in new_yaml_dict:
             saved_elements = saved_yaml_dict[key] if key in saved_yaml_dict else []
             new_elements = new_yaml_dict[key] if key in new_yaml_dict else []
@@ -757,10 +753,6 @@
     # flag indicates that we're processing a schema file, so if a matching
     # patch has already been scheduled, replace it.
     def merge_patch(self, schema_file, key, patch, new_patch=False):
-<<<<<<< HEAD
-=======
-        elem_name = "model" if key == "unit_tests" else "name"
->>>>>>> 02a3dc5b
         if schema_file.pp_dict is None:
             schema_file.pp_dict = {}
         pp_dict = schema_file.pp_dict
