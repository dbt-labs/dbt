--- conflicted
+++ resolved
@@ -691,19 +691,10 @@
         # set refs and sources on the node object
         refs: List[RefArgs] = []
         for ref in statically_parsed["refs"]:
-<<<<<<< HEAD
-            if len(ref) == 1:
-                package, name = None, ref[0]
-            else:
-                package, name = ref
-
-            refs.append(RefArgs(package=package, name=name))
-=======
             name = ref.get("name")
             package = ref.get("package")
             version = ref.get("version")
             refs.append(RefArgs(name, package, version))
->>>>>>> 417fc2a7
 
         node.refs += refs
         node.sources += statically_parsed["sources"]
