from copy import deepcopy
from dbt.context.context_config import ContextConfig
from dbt.contracts.graph.nodes import ModelNode, RefArgs
from dbt.events.base_types import EventLevel
from dbt.events.types import Note
from dbt.events.functions import fire_event_if_test
from dbt.flags import get_flags
from dbt.node_types import NodeType, ModelLanguage
from dbt.parser.base import SimpleSQLParser
from dbt.parser.search import FileBlock
from dbt.clients.jinja import get_rendered
import dbt.tracking as tracking
from dbt import utils
from dbt_extractor import ExtractionError, py_extract_from_source  # type: ignore
from functools import reduce
from itertools import chain
import random
from typing import Any, Dict, Iterator, List, Optional, Tuple, Union

# New for Python models :p
import ast
from dbt.dataclass_schema import ValidationError
from dbt.exceptions import (
    ModelConfigError,
    ParsingError,
    PythonLiteralEvalError,
    PythonParsingError,
    UndefinedMacroError,
)

dbt_function_key_words = set(["ref", "source", "config", "get"])
dbt_function_full_names = set(["dbt.ref", "dbt.source", "dbt.config", "dbt.config.get"])


class PythonValidationVisitor(ast.NodeVisitor):
    def __init__(self):
        super().__init__()
        self.dbt_errors = []
        self.num_model_def = 0

    def visit_FunctionDef(self, node: ast.FunctionDef) -> None:
        if node.name == "model":
            self.num_model_def += 1
            if node.args.args and not node.args.args[0].arg == "dbt":
                self.dbt_errors.append("'dbt' not provided for model as the first argument")
            if len(node.args.args) != 2:
                self.dbt_errors.append(
                    "model function should have two args, `dbt` and a session to current warehouse"
                )
            # check we have a return and only one
            if not isinstance(node.body[-1], ast.Return) or isinstance(
                node.body[-1].value, ast.Tuple
            ):
                self.dbt_errors.append(
                    "In current version, model function should return only one dataframe object"
                )

    def check_error(self, node):
        if self.num_model_def != 1:
            raise ParsingError(
                f"dbt allows exactly one model defined per python file, found {self.num_model_def}",
                node=node,
            )

        if len(self.dbt_errors) != 0:
            raise ParsingError("\n".join(self.dbt_errors), node=node)


class PythonParseVisitor(ast.NodeVisitor):
    def __init__(self, dbt_node):
        super().__init__()

        self.dbt_node = dbt_node
        self.dbt_function_calls = []
        self.packages = []

    @classmethod
    def _flatten_attr(cls, node):
        if isinstance(node, ast.Attribute):
            return str(cls._flatten_attr(node.value)) + "." + node.attr
        elif isinstance(node, ast.Name):
            return str(node.id)
        else:
            pass

    def _safe_eval(self, node):
        try:
            return ast.literal_eval(node)
        except (SyntaxError, ValueError, TypeError, MemoryError, RecursionError) as exc:
            raise PythonLiteralEvalError(exc, node=self.dbt_node) from exc

    def _get_call_literals(self, node):
        # List of literals
        arg_literals = []
        kwarg_literals = {}

        # TODO : Make sure this throws (and that we catch it)
        # for non-literal inputs
        for arg in node.args:
            rendered = self._safe_eval(arg)
            arg_literals.append(rendered)

        for keyword in node.keywords:
            key = keyword.arg
            rendered = self._safe_eval(keyword.value)
            kwarg_literals[key] = rendered

        return arg_literals, kwarg_literals

    def visit_Call(self, node: ast.Call) -> None:
        # check weather the current call could be a dbt function call
        if isinstance(node.func, ast.Attribute) and node.func.attr in dbt_function_key_words:
            func_name = self._flatten_attr(node.func)
            # check weather the current call really is a dbt function call
            if func_name in dbt_function_full_names:
                # drop the dot-dbt prefix
                func_name = func_name.split(".")[-1]
                args, kwargs = self._get_call_literals(node)
                self.dbt_function_calls.append((func_name, args, kwargs))

        # no matter what happened above, we should keep visiting the rest of the tree
        # visit args and kwargs to see if there's call in it
        for obj in node.args + [kwarg.value for kwarg in node.keywords]:
            if isinstance(obj, ast.Call):
                self.visit_Call(obj)
            # support dbt.ref in list args, kwargs
            elif isinstance(obj, ast.List) or isinstance(obj, ast.Tuple):
                for el in obj.elts:
                    if isinstance(el, ast.Call):
                        self.visit_Call(el)
            # support dbt.ref in dict args, kwargs
            elif isinstance(obj, ast.Dict):
                for value in obj.values:
                    if isinstance(value, ast.Call):
                        self.visit_Call(value)
        # visit node.func.value if we are at an call attr
        if isinstance(node.func, ast.Attribute):
            self.attribute_helper(node.func)

    def attribute_helper(self, node: ast.Attribute) -> None:
        while isinstance(node, ast.Attribute):
            node = node.value  # type: ignore
        if isinstance(node, ast.Call):
            self.visit_Call(node)

    def visit_Import(self, node: ast.Import) -> None:
        for n in node.names:
            self.packages.append(n.name.split(".")[0])

    def visit_ImportFrom(self, node: ast.ImportFrom) -> None:
        if node.module:
            self.packages.append(node.module.split(".")[0])


def verify_python_model_code(node):
    # TODO: add a test for this
    try:
        rendered_python = get_rendered(
            node.raw_code,
            {},
            node,
        )
        if rendered_python != node.raw_code:
            raise ParsingError("")
    except (UndefinedMacroError, ParsingError):
        raise ParsingError("No jinja in python model code is allowed", node=node)


class ModelParser(SimpleSQLParser[ModelNode]):
    def parse_from_dict(self, dct, validate=True) -> ModelNode:
        if validate:
            ModelNode.validate(dct)
        return ModelNode.from_dict(dct)

    @property
    def resource_type(self) -> NodeType:
        return NodeType.Model

    @classmethod
    def get_compiled_path(cls, block: FileBlock):
        return block.path.relative_path

    def parse_python_model(self, node, config, context):
        config_keys_used = []
        config_keys_defaults = []

        try:
            tree = ast.parse(node.raw_code, filename=node.original_file_path)
        except SyntaxError as exc:
            raise PythonParsingError(exc, node=node) from exc

        # Only parse if AST tree has instructions in body
        if tree.body:
            # We are doing a validator and a parser because visit_FunctionDef in parser
            # would actually make the parser not doing the visit_Calls any more
            dbt_validator = PythonValidationVisitor()
            dbt_validator.visit(tree)
            dbt_validator.check_error(node)

            dbt_parser = PythonParseVisitor(node)
            dbt_parser.visit(tree)

            for (func, args, kwargs) in dbt_parser.dbt_function_calls:
                if func == "get":
                    num_args = len(args)
                    if num_args == 0:
                        raise ParsingError(
                            "dbt.config.get() requires at least one argument",
                            node=node,
                        )
                    if num_args > 2:
                        raise ParsingError(
                            f"dbt.config.get() takes at most 2 arguments ({num_args} given)",
                            node=node,
                        )
                    key = args[0]
                    default_value = args[1] if num_args == 2 else None
                    config_keys_used.append(key)
                    config_keys_defaults.append(default_value)
                    continue

                context[func](*args, **kwargs)

        if config_keys_used:
            # this is being used in macro build_config_dict
            context["config"](
                config_keys_used=config_keys_used,
                config_keys_defaults=config_keys_defaults,
            )

    def render_update(self, node: ModelNode, config: ContextConfig) -> None:
        self.manifest._parsing_info.static_analysis_path_count += 1
        flags = get_flags()
        if node.language == ModelLanguage.python:
            try:
                verify_python_model_code(node)
                context = self._context_for(node, config)
                self.parse_python_model(node, config, context)
                self.update_parsed_node_config(node, config, context=context)

            except ValidationError as exc:
                # we got a ValidationError - probably bad types in config()
                raise ModelConfigError(exc, node=node) from exc
            return

        elif not flags.STATIC_PARSER:
            # jinja rendering
            super().render_update(node, config)
            fire_event_if_test(
                lambda: Note(
                    msg=f"1605: jinja rendering because of STATIC_PARSER flag. file: {node.path}"
                ),
                EventLevel.DEBUG,
            )
            return

        # only sample for experimental parser correctness on normal runs,
        # not when the experimental parser flag is on.
        exp_sample: bool = False
        # sampling the stable static parser against jinja is significantly
        # more expensive and therefore done far less frequently.
        stable_sample: bool = False
        # there are two samples above, and it is perfectly fine if both happen
        # at the same time. If that happens, the experimental parser, stable
        # parser, and jinja rendering will run on the same model file and
        # send back codes for experimental v stable, and stable v jinja.
        if not flags.USE_EXPERIMENTAL_PARSER:
            # `True` roughly 1/5000 times this function is called
            # sample = random.randint(1, 5001) == 5000
            stable_sample = random.randint(1, 5001) == 5000
            # sampling the experimental parser is explicitly disabled here, but use the following
            # commented code to sample a fraction of the time when new
            # experimental features are added.
            # `True` roughly 1/100 times this function is called
            # exp_sample = random.randint(1, 101) == 100

        # top-level declaration of variables
        statically_parsed: Optional[Union[str, Dict[str, List[Any]]]] = None
        experimental_sample: Optional[Union[str, Dict[str, List[Any]]]] = None
        exp_sample_node: Optional[ModelNode] = None
        exp_sample_config: Optional[ContextConfig] = None
        jinja_sample_node: Optional[ModelNode] = None
        jinja_sample_config: Optional[ContextConfig] = None
        result: List[str] = []

        # sample the experimental parser only during a normal run
        if exp_sample and not flags.USE_EXPERIMENTAL_PARSER:
            fire_event_if_test(
                lambda: Note(msg=f"1610: conducting experimental parser sample on {node.path}"),
                EventLevel.DEBUG,
            )
            experimental_sample = self.run_experimental_parser(node)
            # if the experimental parser succeeded, make a full copy of model parser
            # and populate _everything_ into it so it can be compared apples-to-apples
            # with a fully jinja-rendered project. This is necessary because the experimental
            # parser will likely add features that the existing static parser will fail on
            # so comparing those directly would give us bad results. The comparison will be
            # conducted after this model has been fully rendered either by the static parser
            # or by full jinja rendering
            if isinstance(experimental_sample, dict):
                model_parser_copy = self.partial_deepcopy()
                exp_sample_node = deepcopy(node)
                exp_sample_config = deepcopy(config)
                model_parser_copy.populate(exp_sample_node, exp_sample_config, experimental_sample)
        # use the experimental parser exclusively if the flag is on
        if flags.USE_EXPERIMENTAL_PARSER:
            statically_parsed = self.run_experimental_parser(node)
        # run the stable static parser unless it is explicitly turned off
        else:
            statically_parsed = self.run_static_parser(node)

        # if the static parser succeeded, extract some data in easy-to-compare formats
        if isinstance(statically_parsed, dict):
            # only sample jinja for the purpose of comparing with the stable static parser
            # if we know we don't need to fall back to jinja (i.e. - nothing to compare
            # with jinja v jinja).
            # This means we skip sampling for 40% of the 1/5000 samples. We could run the
            # sampling rng here, but the effect would be the same since we would only roll
            # it 40% of the time. So I've opted to keep all the rng code colocated above.
            if stable_sample and not flags.USE_EXPERIMENTAL_PARSER:
                fire_event_if_test(
                    lambda: Note(
                        msg=f"1611: conducting full jinja rendering sample on {node.path}"
                    ),
                    EventLevel.DEBUG,
                )
                # if this will _never_ mutate anything `self` we could avoid these deep copies,
                # but we can't really guarantee that going forward.
                model_parser_copy = self.partial_deepcopy()
                jinja_sample_node = deepcopy(node)
                jinja_sample_config = deepcopy(config)
                # rendering mutates the node and the config
                super(ModelParser, model_parser_copy).render_update(
                    jinja_sample_node, jinja_sample_config
                )

            # update the unrendered config with values from the static parser.
            # values from yaml files are in there already
            self.populate(node, config, statically_parsed)

            # if we took a jinja sample, compare now that the base node has been populated
            if jinja_sample_node is not None and jinja_sample_config is not None:
                result = _get_stable_sample_result(
                    jinja_sample_node, jinja_sample_config, node, config
                )

            # if we took an experimental sample, compare now that the base node has been populated
            if exp_sample_node is not None and exp_sample_config is not None:
                result = _get_exp_sample_result(
                    exp_sample_node,
                    exp_sample_config,
                    node,
                    config,
                )

            self.manifest._parsing_info.static_analysis_parsed_path_count += 1
        # if the static parser didn't succeed, fall back to jinja
        else:
            # jinja rendering
            super().render_update(node, config)
            # only for test purposes
            fire_event_if_test(
                lambda: Note(msg=f"1602: parser fallback to jinja rendering on {node.path}"),
                EventLevel.DEBUG,
            )

            # if sampling, add the correct messages for tracking
            if exp_sample and isinstance(experimental_sample, str):
                if experimental_sample == "cannot_parse":
                    result += ["01_experimental_parser_cannot_parse"]
                elif experimental_sample == "has_banned_macro":
                    result += ["08_has_banned_macro"]
            elif stable_sample and isinstance(statically_parsed, str):
                if statically_parsed == "cannot_parse":
                    result += ["81_stable_parser_cannot_parse"]
                elif statically_parsed == "has_banned_macro":
                    result += ["88_has_banned_macro"]

        # only send the tracking event if there is at least one result code
        if result:
            # fire a tracking event. this fires one event for every sample
            # so that we have data on a per file basis. Not only can we expect
            # no false positives or misses, we can expect the number model
            # files parseable by the experimental parser to match our internal
            # testing.
            if tracking.active_user is not None:  # None in some tests
                tracking.track_experimental_parser_sample(
                    {
                        "project_id": self.root_project.hashed_name(),
                        "file_id": utils.get_hash(node),
                        "status": result,
                    }
                )

    def run_static_parser(self, node: ModelNode) -> Optional[Union[str, Dict[str, List[Any]]]]:
        # if any banned macros have been overridden by the user, we cannot use the static parser.
        if self._has_banned_macro(node):
            # this log line is used for integration testing. If you change
            # the code at the beginning of the line change the tests in
            # test/integration/072_experimental_parser_tests/test_all_experimental_parser.py
            fire_event_if_test(
                lambda: Note(
                    msg=f"1601: detected macro override of ref/source/config in the scope of {node.path}"
                ),
                EventLevel.DEBUG,
            )
            return "has_banned_macro"

        # run the stable static parser and return the results
        try:
            statically_parsed = py_extract_from_source(node.raw_code)
            fire_event_if_test(
                lambda: Note(msg=f"1699: static parser successfully parsed {node.path}"),
                EventLevel.DEBUG,
            )
            return _shift_sources(statically_parsed)
        # if we want information on what features are barring the static
        # parser from reading model files, this is where we would add that
        # since that information is stored in the `ExtractionError`.
        except ExtractionError:
            fire_event_if_test(
                lambda: Note(msg=f"1603: static parser failed on {node.path}"),
                EventLevel.DEBUG,
            )
            return "cannot_parse"

    def run_experimental_parser(
        self, node: ModelNode
    ) -> Optional[Union[str, Dict[str, List[Any]]]]:
        # if any banned macros have been overridden by the user, we cannot use the static parser.
        if self._has_banned_macro(node):
            # this log line is used for integration testing. If you change
            # the code at the beginning of the line change the tests in
            # test/integration/072_experimental_parser_tests/test_all_experimental_parser.py
            fire_event_if_test(
                lambda: Note(
                    msg=f"1601: detected macro override of ref/source/config in the scope of {node.path}"
                ),
                EventLevel.DEBUG,
            )
            return "has_banned_macro"

        # run the experimental parser and return the results
        try:
            # for now, this line calls the stable static parser since there are no
            # experimental features. Change `py_extract_from_source` to the new
            # experimental call when we add additional features.
            experimentally_parsed = py_extract_from_source(node.raw_code)
            fire_event_if_test(
                lambda: Note(msg=f"1698: experimental parser successfully parsed {node.path}"),
                EventLevel.DEBUG,
            )
            return _shift_sources(experimentally_parsed)
        # if we want information on what features are barring the experimental
        # parser from reading model files, this is where we would add that
        # since that information is stored in the `ExtractionError`.
        except ExtractionError:
            fire_event_if_test(
                lambda: Note(msg=f"1604: experimental parser failed on {node.path}"),
                EventLevel.DEBUG,
            )
            return "cannot_parse"

    # checks for banned macros
    def _has_banned_macro(self, node: ModelNode) -> bool:
        # first check if there is a banned macro defined in scope for this model file
        root_project_name = self.root_project.project_name
        project_name = node.package_name
        banned_macros = ["ref", "source", "config"]

        all_banned_macro_keys: Iterator[str] = chain.from_iterable(
            map(
                lambda name: [f"macro.{project_name}.{name}", f"macro.{root_project_name}.{name}"],
                banned_macros,
            )
        )

        return reduce(
            lambda z, key: z or (key in self.manifest.macros), all_banned_macro_keys, False
        )

    # this method updates the model node rendered and unrendered config as well
    # as the node object. Used to populate these values when circumventing jinja
    # rendering like the static parser.
    def populate(self, node: ModelNode, config: ContextConfig, statically_parsed: Dict[str, Any]):
        # manually fit configs in
        config._config_call_dict = _get_config_call_dict(statically_parsed)

        # if there are hooks present this, it WILL render jinja. Will need to change
        # when the experimental parser supports hooks
        self.update_parsed_node_config(node, config)

        # update the unrendered config with values from the file.
        # values from yaml files are in there already
        node.unrendered_config.update(dict(statically_parsed["configs"]))

        # set refs and sources on the node object
        refs: List[RefArgs] = []
        for ref in statically_parsed["refs"]:
            if len(ref) == 1:
                package, name = None, ref[0]
            else:
<<<<<<< HEAD
                package, name = ref[0], ref[1]
=======
                package, name = ref
>>>>>>> f1dddaa6

            refs.append(RefArgs(package=package, name=name))

        node.refs += refs
        node.sources += statically_parsed["sources"]

        # configs don't need to be merged into the node because they
        # are read from config._config_call_dict

    # the manifest is often huge so this method avoids deepcopying it
    def partial_deepcopy(self):
        return ModelParser(deepcopy(self.project), self.manifest, deepcopy(self.root_project))


# pure function. safe to use elsewhere, but unlikely to be useful outside this file.
def _get_config_call_dict(static_parser_result: Dict[str, Any]) -> Dict[str, Any]:
    config_call_dict: Dict[str, Any] = {}

    for c in static_parser_result["configs"]:
        ContextConfig._add_config_call(config_call_dict, {c[0]: c[1]})

    return config_call_dict


# TODO if we format sources in the extractor to match this type, we won't need this function.
def _shift_sources(static_parser_result: Dict[str, List[Any]]) -> Dict[str, List[Any]]:
    shifted_result = deepcopy(static_parser_result)
    source_calls = []

    for s in static_parser_result["sources"]:
        source_calls.append([s[0], s[1]])
    shifted_result["sources"] = source_calls

    return shifted_result


# returns a list of string codes to be sent as a tracking event
def _get_exp_sample_result(
    sample_node: ModelNode,
    sample_config: ContextConfig,
    node: ModelNode,
    config: ContextConfig,
) -> List[str]:
    result: List[Tuple[int, str]] = _get_sample_result(sample_node, sample_config, node, config)

    def process(codemsg):
        code, msg = codemsg
        return f"0{code}_experimental_{msg}"

    return list(map(process, result))


# returns a list of string codes to be sent as a tracking event
def _get_stable_sample_result(
    sample_node: ModelNode,
    sample_config: ContextConfig,
    node: ModelNode,
    config: ContextConfig,
) -> List[str]:
    result: List[Tuple[int, str]] = _get_sample_result(sample_node, sample_config, node, config)

    def process(codemsg):
        code, msg = codemsg
        return f"8{code}_stable_{msg}"

    return list(map(process, result))


# returns a list of string codes that need a single digit prefix to be prepended
# before being sent as a tracking event
def _get_sample_result(
    sample_node: ModelNode,
    sample_config: ContextConfig,
    node: ModelNode,
    config: ContextConfig,
) -> List[Tuple[int, str]]:
    result: List[Tuple[int, str]] = []
    # look for false positive configs
    for k in sample_config._config_call_dict.keys():
        if k not in config._config_call_dict.keys():
            result += [(2, "false_positive_config_value")]
            break

    # look for missed configs
    for k in config._config_call_dict.keys():
        if k not in sample_config._config_call_dict.keys():
            result += [(3, "missed_config_value")]
            break

    # look for false positive sources
    for s in sample_node.sources:
        if s not in node.sources:
            result += [(4, "false_positive_source_value")]
            break

    # look for missed sources
    for s in node.sources:
        if s not in sample_node.sources:
            result += [(5, "missed_source_value")]
            break

    # look for false positive refs
    for r in sample_node.refs:
        if r not in node.refs:
            result += [(6, "false_positive_ref_value")]
            break

    # look for missed refs
    for r in node.refs:
        if r not in sample_node.refs:
            result += [(7, "missed_ref_value")]
            break

    # if there are no errors, return a success value
    if not result:
        result = [(0, "exact_match")]

    return result<|MERGE_RESOLUTION|>--- conflicted
+++ resolved
@@ -500,11 +500,7 @@
             if len(ref) == 1:
                 package, name = None, ref[0]
             else:
-<<<<<<< HEAD
-                package, name = ref[0], ref[1]
-=======
                 package, name = ref
->>>>>>> f1dddaa6
 
             refs.append(RefArgs(package=package, name=name))
 
