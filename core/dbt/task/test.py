import threading
<<<<<<< HEAD
from typing import Dict, Any
=======
from typing import Dict, Any, Set, Union
>>>>>>> 8c55e744

from .compile import CompileRunner
from .run import RunTask
from .printer import print_start_line, print_test_result_line

from dbt.contracts.graph.compiled import (
    CompiledDataTestNode,
    CompiledSchemaTestNode,
    CompiledTestNode,
)
from dbt.contracts.graph.manifest import Manifest
from dbt.contracts.results import RunResult, TestStatus
from dbt.context.providers import generate_runtime_model
from dbt.clients.jinja import MacroGenerator
from dbt.exceptions import (
    InternalException,
    missing_materialization
)
from dbt.graph import (
    ResourceTypeSelector,
    SelectionSpec,
    parse_test_selectors,
)
from dbt.node_types import NodeType, RunHookType
from dbt import flags


class TestRunner(CompileRunner):
    def describe_node(self):
        node_name = self.node.name
        return "test {}".format(node_name)

    def print_result_line(self, result):
        schema_name = self.node.schema
        print_test_result_line(result, schema_name, self.node_index,
                               self.num_nodes)

    def print_start_line(self):
        description = self.describe_node()
        print_start_line(description, self.node_index, self.num_nodes)

    def before_execute(self):
        self.print_start_line()

    def execute_test(
        self,
        test: Union[CompiledDataTestNode, CompiledSchemaTestNode],
        manifest: Manifest
    ) -> int:
        context = generate_runtime_model(
            test, self.config, manifest
        )

        materialization_macro = manifest.find_materialization_macro_by_name(
            self.config.project_name,
            test.get_materialization(),
            self.adapter.type()
        )

        if materialization_macro is None:
            missing_materialization(test, self.adapter.type())

        if 'config' not in context:
            raise InternalException(
                'Invalid materialization context generated, missing config: {}'
                .format(context)
            )

        # generate materialization macro
        # simple `select(*)` of the compiled test node
        macro_func = MacroGenerator(materialization_macro, context)
        # execute materialization macro
        macro_func()
        # load results from context
        # could eventually be returned directly by materialization
        result = context['load_result']('main')
        table = result['table']
        num_rows = len(table.rows)
        if num_rows != 1:
            num_cols = len(table.columns)
            # since we just wrapped our query in `select count(*)`, we are in
            # big trouble!
            raise InternalException(
                f"dbt internally failed to execute {test.unique_id}: "
                f"Returned {num_rows} rows and {num_cols} cols, but expected "
                f"1 row and 1 column"
            )
        return int(table[0][0])

    def execute(self, test: CompiledTestNode, manifest: Manifest):
        failed_rows = self.execute_test(test, manifest)

        severity = test.config.severity.upper()
        thread_id = threading.current_thread().name
        status = None
        if failed_rows == 0:
            status = TestStatus.Pass
        elif severity == 'ERROR' or flags.WARN_ERROR:
            status = TestStatus.Fail
        else:
            status = TestStatus.Warn

        return RunResult(
            node=test,
            status=status,
            timing=[],
            thread_id=thread_id,
            execution_time=0,
            message=int(failed_rows),
            adapter_response={}
        )

    def after_execute(self, result):
        self.print_result_line(result)


class TestSelector(ResourceTypeSelector):
    def __init__(self, graph, manifest, previous_state):
        super().__init__(
            graph=graph,
            manifest=manifest,
            previous_state=previous_state,
            resource_types=[NodeType.Test],
        )


class TestTask(RunTask):
    """
    Testing:
        Read schema files + custom data tests and validate that
        constraints are satisfied.
    """

    def raise_on_first_error(self):
        return False

    def safe_run_hooks(
        self, adapter, hook_type: RunHookType, extra_context: Dict[str, Any]
    ) -> None:
        # Don't execute on-run-* hooks for tests
        pass

    def get_selection_spec(self) -> SelectionSpec:
        base_spec = super().get_selection_spec()
        return parse_test_selectors(
            data=self.args.data,
            schema=self.args.schema,
            base=base_spec
        )

    def get_node_selector(self) -> TestSelector:
        if self.manifest is None or self.graph is None:
            raise InternalException(
                'manifest and graph must be set to get perform node selection'
            )
        return TestSelector(
            graph=self.graph,
            manifest=self.manifest,
            previous_state=self.previous_state,
        )

    def get_runner_type(self):
        return TestRunner<|MERGE_RESOLUTION|>--- conflicted
+++ resolved
@@ -1,9 +1,5 @@
 import threading
-<<<<<<< HEAD
-from typing import Dict, Any
-=======
 from typing import Dict, Any, Set, Union
->>>>>>> 8c55e744
 
 from .compile import CompileRunner
 from .run import RunTask
