import threading

<<<<<<< HEAD
from dbt.contracts.results import RunStatus, RunResult
from dbt.events.base_types import EventLevel
from dbt.events.functions import fire_event
from dbt.events.types import CompiledNode, Note, ParseInlineNodeError
from dbt.exceptions import (
=======
from dbt.contracts.graph.manifest import WritableManifest
from dbt.artifacts.run import RunStatus, RunResult
from dbt.common.events.base_types import EventLevel
from dbt.common.events.functions import fire_event
from dbt.common.events.types import Note
from dbt.events.types import ParseInlineNodeError, CompiledNode
from dbt.common.exceptions import (
>>>>>>> a1f78a8f
    CompilationError,
    DbtInternalError,
    DbtBaseException as DbtException,
)

from dbt.graph import ResourceTypeSelector
from dbt.node_types import NodeType
from dbt.parser.manifest import process_node
from dbt.parser.sql import SqlBlockParser
from dbt.task.base import BaseRunner
from dbt.task.runnable import GraphRunnableTask


class CompileRunner(BaseRunner):
    def before_execute(self):
        pass

    def after_execute(self, result):
        pass

    def execute(self, compiled_node, manifest):
        return RunResult(
            node=compiled_node,
            status=RunStatus.Success,
            timing=[],
            thread_id=threading.current_thread().name,
            execution_time=0,
            message=None,
            adapter_response={},
            failures=None,
        )

    def compile(self, manifest):
        return self.compiler.compile_node(self.node, manifest, {})


class CompileTask(GraphRunnableTask):
    # We add a new inline node to the manifest during initialization
    # it should be removed before the task is complete
    _inline_node_id = None

    def raise_on_first_error(self):
        return True

    def get_node_selector(self) -> ResourceTypeSelector:
        if getattr(self.args, "inline", None):
            resource_types = [NodeType.SqlOperation]
        else:
            resource_types = NodeType.executable()

        if self.manifest is None or self.graph is None:
            raise DbtInternalError("manifest and graph must be set to get perform node selection")
        return ResourceTypeSelector(
            graph=self.graph,
            manifest=self.manifest,
            previous_state=self.previous_state,
            resource_types=resource_types,
        )

    def get_runner_type(self, _):
        return CompileRunner

    def task_end_messages(self, results):
        is_inline = bool(getattr(self.args, "inline", None))
        output_format = getattr(self.args, "output", "text")

        if is_inline:
            matched_results = [result for result in results if result.node.name == "inline_query"]
        elif self.selection_arg:
            matched_results = []
            for result in results:
                if result.node.name in self.selection_arg[0]:
                    matched_results.append(result)
                else:
                    fire_event(
                        Note(msg=f"Excluded node '{result.node.name}' from results"),
                        EventLevel.DEBUG,
                    )
        # No selector passed, compiling all nodes
        else:
            matched_results = []

        for result in matched_results:
            fire_event(
                CompiledNode(
                    node_name=result.node.name,
                    compiled=result.node.compiled_code,
                    is_inline=is_inline,
                    output_format=output_format,
                    unique_id=result.node.unique_id,
                )
            )

    def _runtime_initialize(self):
        if getattr(self.args, "inline", None):
            try:
                block_parser = SqlBlockParser(
                    project=self.config, manifest=self.manifest, root_project=self.config
                )
                sql_node = block_parser.parse_remote(self.args.inline, "inline_query")
                process_node(self.config, self.manifest, sql_node)
                # keep track of the node added to the manifest
                self._inline_node_id = sql_node.unique_id
            except CompilationError as exc:
                fire_event(
                    ParseInlineNodeError(
                        exc=str(exc.msg),
                        node_info={
                            "node_path": "sql/inline_query",
                            "node_name": "inline_query",
                            "unique_id": "sqloperation.test.inline_query",
                            "node_status": "failed",
                        },
                    )
                )
                raise DbtException("Error parsing inline query")
        super()._runtime_initialize()

    def after_run(self, adapter, results):
        # remove inline node from manifest
        if self._inline_node_id:
            self.manifest.nodes.pop(self._inline_node_id)
            self._inline_node_id = None
        super().after_run(adapter, results)

    def _handle_result(self, result):
        super()._handle_result(result)

        if (
            result.node.is_ephemeral_model
            and type(self) is CompileTask
            and (self.args.select or getattr(self.args, "inline", None))
        ):
            self.node_results.append(result)<|MERGE_RESOLUTION|>--- conflicted
+++ resolved
@@ -1,20 +1,11 @@
 import threading
 
-<<<<<<< HEAD
-from dbt.contracts.results import RunStatus, RunResult
-from dbt.events.base_types import EventLevel
-from dbt.events.functions import fire_event
-from dbt.events.types import CompiledNode, Note, ParseInlineNodeError
-from dbt.exceptions import (
-=======
-from dbt.contracts.graph.manifest import WritableManifest
 from dbt.artifacts.run import RunStatus, RunResult
 from dbt.common.events.base_types import EventLevel
 from dbt.common.events.functions import fire_event
 from dbt.common.events.types import Note
 from dbt.events.types import ParseInlineNodeError, CompiledNode
 from dbt.common.exceptions import (
->>>>>>> a1f78a8f
     CompilationError,
     DbtInternalError,
     DbtBaseException as DbtException,
