--- conflicted
+++ resolved
@@ -7,11 +7,8 @@
 from dbt.context.providers import generate_runtime_model_context
 from dbt.contracts.graph.nodes import SeedNode
 from dbt.events.types import ShowNode
-<<<<<<< HEAD
 from dbt.flags import get_flags
-=======
 from dbt.task.base import ConfiguredTask
->>>>>>> bdf28d7e
 from dbt.task.compile import CompileRunner, CompileTask
 from dbt.task.seed import SeedRunner
 from dbt_common.events.base_types import EventLevel
@@ -114,14 +111,10 @@
                 quiet=get_flags().QUIET,
             )
 
-<<<<<<< HEAD
             # No formatting, still get to stdout when --quiet is used
             fire_event(PrintEvent(msg=show_node_event.message()))
 
-    def _handle_result(self, result):
-=======
     def _handle_result(self, result) -> None:
->>>>>>> bdf28d7e
         super()._handle_result(result)
 
         if (
