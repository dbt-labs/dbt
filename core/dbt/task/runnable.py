import os
import time
from abc import abstractmethod
from concurrent.futures import as_completed
from datetime import datetime
from multiprocessing.dummy import Pool as ThreadPool
from pathlib import Path
from typing import AbstractSet, Optional, Dict, List, Set, Tuple, Iterable

from dbt_common.context import get_invocation_context, _INVOCATION_CONTEXT_VAR
import dbt_common.utils.formatting

import dbt.exceptions
import dbt.tracking
import dbt.utils
from dbt.adapters.base import BaseRelation
from dbt.adapters.factory import get_adapter
<<<<<<< HEAD
=======
from dbt.cli.flags import Flags
from dbt.config.runtime import RuntimeConfig
from dbt.contracts.graph.manifest import Manifest
>>>>>>> 2d336553
from dbt.contracts.graph.nodes import ResultNode
from dbt.artifacts.schemas.results import NodeStatus, RunningStatus, RunStatus, BaseResult
from dbt.artifacts.schemas.run import RunExecutionResult, RunResult
from dbt.contracts.state import PreviousState
from dbt_common.events.contextvars import log_contextvars, task_contextvars
from dbt_common.events.functions import fire_event, warn_or_error
from dbt_common.events.types import Formatting
from dbt.events.types import (
    LogCancelLine,
    DefaultSelector,
    NodeStart,
    NodeFinished,
    QueryCancelationUnsupported,
    ConcurrencyLine,
    EndRunResult,
    NothingToDo,
    GenericExceptionOnRun,
)
from dbt.exceptions import (
    DbtInternalError,
    DbtRuntimeError,
    FailFastError,
)
from dbt_common.exceptions import NotImplementedError
from dbt.flags import get_flags
from dbt.graph import GraphQueue, NodeSelector, SelectionSpec, parse_difference, UniqueId
from dbt.logger import (
    DbtProcessState,
    TextOnly,
    UniqueID,
    TimestampNamed,
    DbtModelState,
    ModelMetadata,
    NodeCount,
)
from dbt.parser.manifest import write_manifest
from dbt.task.base import ConfiguredTask, BaseRunner
from .printer import (
    print_run_result_error,
    print_run_end_messages,
)

RESULT_FILE_NAME = "run_results.json"
RUNNING_STATE = DbtProcessState("running")


class GraphRunnableTask(ConfiguredTask):
    MARK_DEPENDENT_ERRORS_STATUSES = [NodeStatus.Error]

    def __init__(self, args: Flags, config: RuntimeConfig, manifest: Manifest) -> None:
        super().__init__(args, config, manifest)
        self.config = config
        self._flattened_nodes: Optional[List[ResultNode]] = None
        self._raise_next_tick: Optional[DbtRuntimeError] = None
        self._skipped_children: Dict[str, Optional[RunResult]] = {}
        self.job_queue: Optional[GraphQueue] = None
        self.node_results: List[BaseResult] = []
        self.num_nodes: int = 0
        # TODO: if --defer is enabled, we have already loaded the "previous state" artifacts into memory
        # can we check to see, and reuse them if so?
        self.previous_state: Optional[PreviousState] = None
        self.run_count: int = 0
        self.started_at: float = 0

        if self.args.state:
            self.previous_state = PreviousState(
                state_path=self.args.state,
                target_path=Path(self.config.target_path),
                project_root=Path(self.config.project_root),
            )

    def index_offset(self, value: int) -> int:
        return value

    @property
    def selection_arg(self):
        return self.args.select

    @property
    def exclusion_arg(self):
        return self.args.exclude

    def get_selection_spec(self) -> SelectionSpec:
        default_selector_name = self.config.get_default_selector_name()
        # TODO:  The "eager" string below needs to be replaced with programatic access
        #  to the default value for the indirect selection parameter in
        # dbt.cli.params.indirect_selection
        #
        # Doing that is actually a little tricky, so I'm punting it to a new ticket GH #6397
        indirect_selection = getattr(self.args, "INDIRECT_SELECTION", "eager")

        if self.args.selector:
            # use pre-defined selector (--selector)
            spec = self.config.get_selector(self.args.selector)
        elif not (self.selection_arg or self.exclusion_arg) and default_selector_name:
            # use pre-defined selector (--selector) with default: true
            fire_event(DefaultSelector(name=default_selector_name))
            spec = self.config.get_selector(default_selector_name)
        else:
            # This is what's used with no default selector and no selection
            # use --select and --exclude args
            spec = parse_difference(self.selection_arg, self.exclusion_arg, indirect_selection)
        # mypy complains because the return values of get_selector and parse_difference
        # are different
        return spec  # type: ignore

    @abstractmethod
    def get_node_selector(self) -> NodeSelector:
        raise NotImplementedError(f"get_node_selector not implemented for task {type(self)}")

    def get_graph_queue(self) -> GraphQueue:
        selector = self.get_node_selector()
        # Following uses self.selection_arg and self.exclusion_arg
        spec = self.get_selection_spec()
        return selector.get_graph_queue(spec)

    def _runtime_initialize(self):
        self.compile_manifest()
        if self.manifest is None or self.graph is None:
            raise DbtInternalError("_runtime_initialize never loaded the graph!")

        self.job_queue = self.get_graph_queue()

        # we use this a couple of times. order does not matter.
        self._flattened_nodes = []
        for uid in self.job_queue.get_selected_nodes():
            if uid in self.manifest.nodes:
                self._flattened_nodes.append(self.manifest.nodes[uid])
            elif uid in self.manifest.sources:
                self._flattened_nodes.append(self.manifest.sources[uid])
            elif uid in self.manifest.saved_queries:
                self._flattened_nodes.append(self.manifest.saved_queries[uid])
            elif uid in self.manifest.unit_tests:
                self._flattened_nodes.append(self.manifest.unit_tests[uid])
            else:
                raise DbtInternalError(
                    f"Node selection returned {uid}, expected a node, a source, or a unit test"
                )

        self.num_nodes = len([n for n in self._flattened_nodes if not n.is_ephemeral_model])

    def raise_on_first_error(self):
        return False

    def get_runner_type(self, node):
        raise NotImplementedError("Not Implemented")

    def result_path(self):
        return os.path.join(self.config.project_target_path, RESULT_FILE_NAME)

    def get_runner(self, node) -> BaseRunner:
        adapter = get_adapter(self.config)
        run_count: int = 0
        num_nodes: int = 0

        if node.is_ephemeral_model:
            run_count = 0
            num_nodes = 0
        else:
            self.run_count += 1
            run_count = self.run_count
            num_nodes = self.num_nodes

        cls = self.get_runner_type(node)
        return cls(self.config, adapter, node, run_count, num_nodes)

    def call_runner(self, runner: BaseRunner) -> RunResult:
        uid_context = UniqueID(runner.node.unique_id)
        with RUNNING_STATE, uid_context, log_contextvars(node_info=runner.node.node_info):
            startctx = TimestampNamed("node_started_at")
            index = self.index_offset(runner.node_index)
            runner.node.update_event_status(
                started_at=datetime.utcnow().isoformat(), node_status=RunningStatus.Started
            )
            extended_metadata = ModelMetadata(runner.node, index)

            with startctx, extended_metadata:
                fire_event(
                    NodeStart(
                        node_info=runner.node.node_info,
                    )
                )
            status: Dict[str, str] = {}
            result = None
            thread_exception = None
            try:
                result = runner.run_with_hooks(self.manifest)
            except Exception as e:
                thread_exception = e
            finally:
                finishctx = TimestampNamed("finished_at")
                with finishctx, DbtModelState(status):
                    if result is not None:
                        fire_event(
                            NodeFinished(
                                node_info=runner.node.node_info,
                                run_result=result.to_msg_dict(),
                            )
                        )
                    else:
                        msg = f"Exception on worker thread. {thread_exception}"

                        fire_event(
                            GenericExceptionOnRun(
                                unique_id=runner.node.unique_id,
                                exc=str(thread_exception),
                                node_info=runner.node.node_info,
                            )
                        )

                        result = RunResult(
                            status=RunStatus.Error,  # type: ignore
                            timing=[],
                            thread_id="",
                            execution_time=0.0,
                            adapter_response={},
                            message=msg,
                            failures=None,
                            node=runner.node,
                        )

            # `_event_status` dict is only used for logging.  Make sure
            # it gets deleted when we're done with it
            runner.node.clear_event_status()

        fail_fast = get_flags().FAIL_FAST

        if result.status in (NodeStatus.Error, NodeStatus.Fail) and fail_fast:
            self._raise_next_tick = FailFastError(
                msg="Failing early due to test failure or runtime error",
                result=result,
                node=getattr(result, "node", None),
            )
        elif result.status == NodeStatus.Error and self.raise_on_first_error():
            # if we raise inside a thread, it'll just get silently swallowed.
            # stash the error message we want here, and it will check the
            # next 'tick' - should be soon since our thread is about to finish!
            self._raise_next_tick = DbtRuntimeError(result.message)

        return result

    def _submit(self, pool, args, callback):
        """If the caller has passed the magic 'single-threaded' flag, call the
        function directly instead of pool.apply_async. The single-threaded flag
         is intended for gathering more useful performance information about
        what happens beneath `call_runner`, since python's default profiling
        tools ignore child threads.

        This does still go through the callback path for result collection.
        """
        if self.config.args.single_threaded:
            callback(self.call_runner(*args))
        else:
            pool.apply_async(self.call_runner, args=args, callback=callback)

    def _raise_set_error(self):
        if self._raise_next_tick is not None:
            raise self._raise_next_tick

    def run_queue(self, pool):
        """Given a pool, submit jobs from the queue to the pool."""
        if self.job_queue is None:
            raise DbtInternalError("Got to run_queue with no job queue set")

        def callback(result):
            """Note: mark_done, at a minimum, must happen here or dbt will
            deadlock during ephemeral result error handling!
            """
            self._handle_result(result)

            if self.job_queue is None:
                raise DbtInternalError("Got to run_queue callback with no job queue set")
            self.job_queue.mark_done(result.node.unique_id)

        while not self.job_queue.empty():
            self.handle_job_queue(pool, callback)

        # block on completion
        if get_flags().FAIL_FAST:
            # checkout for an errors after task completion in case of
            # fast failure
            while self.job_queue.wait_until_something_was_done():
                self._raise_set_error()
        else:
            # wait until every task will be complete
            self.job_queue.join()

        # if an error got set during join(), raise it.
        self._raise_set_error()

        return

    # The build command overrides this
    def handle_job_queue(self, pool, callback):
        node = self.job_queue.get()
        self._raise_set_error()
        runner = self.get_runner(node)
        # we finally know what we're running! Make sure we haven't decided
        # to skip it due to upstream failures
        if runner.node.unique_id in self._skipped_children:
            cause = self._skipped_children.pop(runner.node.unique_id)
            runner.do_skip(cause=cause)
        args = [runner]
        self._submit(pool, args, callback)

    def _handle_result(self, result: RunResult):
        """Mark the result as completed, insert the `CompileResultNode` into
        the manifest, and mark any descendants (potentially with a 'cause' if
        the result was an ephemeral model) as skipped.
        """
        is_ephemeral = result.node.is_ephemeral_model
        if not is_ephemeral:
            self.node_results.append(result)

        node = result.node

        if self.manifest is None:
            raise DbtInternalError("manifest was None in _handle_result")

        # If result.status == NodeStatus.Error, plus Fail for build command
        if result.status in self.MARK_DEPENDENT_ERRORS_STATUSES:
            if is_ephemeral:
                cause = result
            else:
                cause = None
            self._mark_dependent_errors(node.unique_id, result, cause)

    def _cancel_connections(self, pool):
        """Given a pool, cancel all adapter connections and wait until all
        runners gentle terminates.
        """
        pool.close()
        pool.terminate()

        adapter = get_adapter(self.config)

        if not adapter.is_cancelable():
            fire_event(QueryCancelationUnsupported(type=adapter.type()))
        else:
            with adapter.connection_named("master"):
                for conn_name in adapter.cancel_open_connections():
                    if self.manifest is not None:
                        node = self.manifest.nodes.get(conn_name)
                        if node is not None and node.is_ephemeral_model:
                            continue
                    # if we don't have a manifest/don't have a node, print
                    # anyway.
                    fire_event(LogCancelLine(conn_name=conn_name))

        pool.join()

    def execute_nodes(self):
        num_threads = self.config.threads
        target_name = self.config.target_name

        # following line can be removed when legacy logger is removed
        with NodeCount(self.num_nodes):
            fire_event(
                ConcurrencyLine(
                    num_threads=num_threads, target_name=target_name, node_count=self.num_nodes
                )
            )
        with TextOnly():
            fire_event(Formatting(""))

        pool = ThreadPool(num_threads, self._pool_thread_initializer, [get_invocation_context()])
        try:
            self.run_queue(pool)
        except FailFastError as failure:
            self._cancel_connections(pool)

            executed_node_ids = [r.node.unique_id for r in self.node_results]

            for r in self._flattened_nodes:
                if r.unique_id not in executed_node_ids:
                    self.node_results.append(
                        RunResult.from_node(r, RunStatus.Skipped, "Skipping due to fail_fast")
                    )

            print_run_result_error(failure.result)
            # ensure information about all nodes is propagated to run results when failing fast
            return self.node_results
        except (KeyboardInterrupt, SystemExit):
            run_result = self.get_result(
                results=self.node_results,
                elapsed_time=time.time() - self.started_at,
                generated_at=datetime.utcnow(),
            )

            if self.args.write_json and hasattr(run_result, "write"):
                run_result.write(self.result_path())

            self._cancel_connections(pool)
            print_run_end_messages(self.node_results, keyboard_interrupt=True)

            raise

        pool.close()
        pool.join()

        return self.node_results

    @staticmethod
    def _pool_thread_initializer(invocation_context):
        _INVOCATION_CONTEXT_VAR.set(invocation_context)

    def _mark_dependent_errors(
        self, node_id: str, result: RunResult, cause: Optional[RunResult]
    ) -> None:
        if self.graph is None:
            raise DbtInternalError("graph is None in _mark_dependent_errors")
        for dep_node_id in self.graph.get_dependent_nodes(UniqueId(node_id)):
            self._skipped_children[dep_node_id] = cause

    def populate_adapter_cache(
        self, adapter, required_schemas: Optional[Set[BaseRelation]] = None
    ):
        if not self.args.populate_cache:
            return

        if self.manifest is None:
            raise DbtInternalError("manifest was None in populate_adapter_cache")

        start_populate_cache = time.perf_counter()
        # the cache only cares about executable nodes
        cachable_nodes = [
            node
            for node in self.manifest.nodes.values()
            if (node.is_relational and not node.is_ephemeral_model and not node.is_external_node)
        ]

        if get_flags().CACHE_SELECTED_ONLY is True:
            adapter.set_relations_cache(cachable_nodes, required_schemas=required_schemas)
        else:
            adapter.set_relations_cache(cachable_nodes)
        cache_populate_time = time.perf_counter() - start_populate_cache
        if dbt.tracking.active_user is not None:
            dbt.tracking.track_runnable_timing(
                {"adapter_cache_construction_elapsed": cache_populate_time}
            )

    def before_run(self, adapter, selected_uids: AbstractSet[str]):
        with adapter.connection_named("master"):
            self.populate_adapter_cache(adapter)

    def after_run(self, adapter, results):
        pass

    def print_results_line(self, node_results, elapsed):
        pass

    def execute_with_hooks(self, selected_uids: AbstractSet[str]):
        adapter = get_adapter(self.config)
        self.started_at = time.time()
        try:
            self.before_run(adapter, selected_uids)
            res = self.execute_nodes()
            self.after_run(adapter, res)
        finally:
            adapter.cleanup_connections()
            elapsed = time.time() - self.started_at
            self.print_results_line(self.node_results, elapsed)
            result = self.get_result(
                results=self.node_results, elapsed_time=elapsed, generated_at=datetime.utcnow()
            )

        return result

    def run(self):
        """
        Run dbt for the query, based on the graph.
        """
        # We set up a context manager here with "task_contextvars" because we
        # need the project_root in runtime_initialize.
        with task_contextvars(project_root=self.config.project_root):
            self._runtime_initialize()

            if self._flattened_nodes is None:
                raise DbtInternalError(
                    "after _runtime_initialize, _flattened_nodes was still None"
                )

            if len(self._flattened_nodes) == 0:
                with TextOnly():
                    fire_event(Formatting(""))
                warn_or_error(NothingToDo())
                result = self.get_result(
                    results=[],
                    generated_at=datetime.utcnow(),
                    elapsed_time=0.0,
                )
            else:
                with TextOnly():
                    fire_event(Formatting(""))
                selected_uids = frozenset(n.unique_id for n in self._flattened_nodes)
                result = self.execute_with_hooks(selected_uids)

        # We have other result types here too, including FreshnessResult
        if isinstance(result, RunExecutionResult):
            result_msgs = [result.to_msg_dict() for result in result.results]
            fire_event(
                EndRunResult(
                    results=result_msgs,
                    generated_at=result.generated_at.strftime("%Y-%m-%dT%H:%M:%SZ"),
                    elapsed_time=result.elapsed_time,
                    success=GraphRunnableTask.interpret_results(result.results),
                )
            )

        if self.args.write_json:
            write_manifest(self.manifest, self.config.project_target_path)
            if hasattr(result, "write"):
                result.write(self.result_path())

        self.task_end_messages(result.results)
        return result

    @classmethod
    def interpret_results(cls, results):
        if results is None:
            return False

        failures = [
            r
            for r in results
            if r.status
            in (
                NodeStatus.RuntimeErr,
                NodeStatus.Error,
                NodeStatus.Fail,
                NodeStatus.Skipped,  # propogate error message causing skip
            )
        ]
        return len(failures) == 0

    def get_model_schemas(self, adapter, selected_uids: Iterable[str]) -> Set[BaseRelation]:
        if self.manifest is None:
            raise DbtInternalError("manifest was None in get_model_schemas")
        result: Set[BaseRelation] = set()

        for node in self.manifest.nodes.values():
            if node.unique_id not in selected_uids:
                continue
            if node.is_relational and not node.is_ephemeral:
                relation = adapter.Relation.create_from(self.config, node)
                result.add(relation.without_identifier())

        return result

    def create_schemas(self, adapter, required_schemas: Set[BaseRelation]):
        # we want the string form of the information schema database
        required_databases: Set[BaseRelation] = set()
        for required in required_schemas:
            db_only = required.include(database=True, schema=False, identifier=False)
            required_databases.add(db_only)

        existing_schemas_lowered: Set[Tuple[Optional[str], Optional[str]]]
        existing_schemas_lowered = set()

        def list_schemas(db_only: BaseRelation) -> List[Tuple[Optional[str], str]]:
            # the database can be None on some warehouses that don't support it
            database_quoted: Optional[str]
            db_lowercase = dbt_common.utils.formatting.lowercase(db_only.database)
            if db_only.database is None:
                database_quoted = None
            else:
                database_quoted = str(db_only)

            # we should never create a null schema, so just filter them out
            return [
                (db_lowercase, s.lower())
                for s in adapter.list_schemas(database_quoted)
                if s is not None
            ]

        def create_schema(relation: BaseRelation) -> None:
            db = relation.database or ""
            schema = relation.schema
            with adapter.connection_named(f"create_{db}_{schema}"):
                adapter.create_schema(relation)

        list_futures = []
        create_futures = []

        # TODO: following has a mypy issue because profile and project config
        # defines threads as int and HasThreadingConfig defines it as Optional[int]
        with dbt_common.utils.executor(self.config) as tpe:  # type: ignore
            for req in required_databases:
                if req.database is None:
                    name = "list_schemas"
                else:
                    name = f"list_{req.database}"
                fut = tpe.submit_connected(adapter, name, list_schemas, req)
                list_futures.append(fut)

            for ls_future in as_completed(list_futures):
                existing_schemas_lowered.update(ls_future.result())

            for info in required_schemas:
                if info.schema is None:
                    # we are not in the business of creating null schemas, so
                    # skip this
                    continue
                db: Optional[str] = info.database
                db_lower: Optional[str] = dbt_common.utils.formatting.lowercase(db)
                schema: str = info.schema

                db_schema = (db_lower, schema.lower())
                if db_schema not in existing_schemas_lowered:
                    existing_schemas_lowered.add(db_schema)
                    fut = tpe.submit_connected(
                        adapter, f'create_{info.database or ""}_{info.schema}', create_schema, info
                    )
                    create_futures.append(fut)

            for create_future in as_completed(create_futures):
                # trigger/re-raise any exceptions while creating schemas
                create_future.result()

    def get_result(self, results, elapsed_time, generated_at):
        return RunExecutionResult(
            results=results,
            elapsed_time=elapsed_time,
            generated_at=generated_at,
            args=dbt.utils.args_to_dict(self.args),
        )

    def task_end_messages(self, results):
<<<<<<< HEAD
        print_run_end_messages(results)
=======
        print_run_end_messages(results)

    def _get_previous_state(self) -> Optional[Manifest]:
        state = self.previous_defer_state or self.previous_state
        if not state:
            raise DbtRuntimeError(
                "--state or --defer-state are required for deferral, but neither was provided"
            )

        if not state.manifest:
            raise DbtRuntimeError(f'Could not find manifest in --state path: "{state.state_path}"')
        return state.manifest

    def _get_deferred_manifest(self) -> Optional[Manifest]:
        return self._get_previous_state() if self.args.defer else None
>>>>>>> 2d336553
<|MERGE_RESOLUTION|>--- conflicted
+++ resolved
@@ -15,12 +15,9 @@
 import dbt.utils
 from dbt.adapters.base import BaseRelation
 from dbt.adapters.factory import get_adapter
-<<<<<<< HEAD
-=======
 from dbt.cli.flags import Flags
 from dbt.config.runtime import RuntimeConfig
 from dbt.contracts.graph.manifest import Manifest
->>>>>>> 2d336553
 from dbt.contracts.graph.nodes import ResultNode
 from dbt.artifacts.schemas.results import NodeStatus, RunningStatus, RunStatus, BaseResult
 from dbt.artifacts.schemas.run import RunExecutionResult, RunResult
@@ -649,22 +646,4 @@
         )
 
     def task_end_messages(self, results):
-<<<<<<< HEAD
-        print_run_end_messages(results)
-=======
-        print_run_end_messages(results)
-
-    def _get_previous_state(self) -> Optional[Manifest]:
-        state = self.previous_defer_state or self.previous_state
-        if not state:
-            raise DbtRuntimeError(
-                "--state or --defer-state are required for deferral, but neither was provided"
-            )
-
-        if not state.manifest:
-            raise DbtRuntimeError(f'Could not find manifest in --state path: "{state.state_path}"')
-        return state.manifest
-
-    def _get_deferred_manifest(self) -> Optional[Manifest]:
-        return self._get_previous_state() if self.args.defer else None
->>>>>>> 2d336553
+        print_run_end_messages(results)