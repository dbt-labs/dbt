--- conflicted
+++ resolved
@@ -440,11 +440,7 @@
                 )
                 print_run_result_error(result=self.skip_cause, newline=False)
                 if self.skip_cause is None:  # mypy appeasement
-<<<<<<< HEAD
-                    raise InternalException(
-=======
                     raise DbtInternalError(
->>>>>>> 3aeab737
                         "Skip cause not set but skip was somehow caused by an ephemeral failure"
                     )
                 # set an error so dbt will exit with an error code
