from .run import ModelRunner, RunTask

<<<<<<< HEAD
from dbt.exceptions import InternalException
from dbt.events.functions import fire_event, info
=======
from dbt.exceptions import DbtInternalError
from dbt.events.functions import fire_event
from dbt.events.base_types import EventLevel
>>>>>>> 3aeab737
from dbt.events.types import LogSnapshotResult
from dbt.graph import ResourceTypeSelector
from dbt.node_types import NodeType
from dbt.contracts.results import NodeStatus


class SnapshotRunner(ModelRunner):
    def describe_node(self):
        return "snapshot {}".format(self.get_node_representation())

    def print_result_line(self, result):
        model = result.node
        cfg = model.config.to_dict(omit_none=True)
<<<<<<< HEAD
        level = "error" if result.status == NodeStatus.Error else "info"
        fire_event(
            LogSnapshotResult(
                info=info(level=level),
=======
        level = EventLevel.ERROR if result.status == NodeStatus.Error else EventLevel.INFO
        fire_event(
            LogSnapshotResult(
>>>>>>> 3aeab737
                status=result.status,
                description=self.get_node_representation(),
                cfg=cfg,
                index=self.node_index,
                total=self.num_nodes,
                execution_time=result.execution_time,
                node_info=model.node_info,
<<<<<<< HEAD
            )
=======
            ),
            level=level,
>>>>>>> 3aeab737
        )


class SnapshotTask(RunTask):
    def raise_on_first_error(self):
        return False

    def get_node_selector(self):
        if self.manifest is None or self.graph is None:
            raise DbtInternalError("manifest and graph must be set to get perform node selection")
        return ResourceTypeSelector(
            graph=self.graph,
            manifest=self.manifest,
            previous_state=self.previous_state,
            resource_types=[NodeType.Snapshot],
        )

    def get_runner_type(self, _):
        return SnapshotRunner<|MERGE_RESOLUTION|>--- conflicted
+++ resolved
@@ -1,13 +1,8 @@
 from .run import ModelRunner, RunTask
 
-<<<<<<< HEAD
-from dbt.exceptions import InternalException
-from dbt.events.functions import fire_event, info
-=======
 from dbt.exceptions import DbtInternalError
 from dbt.events.functions import fire_event
 from dbt.events.base_types import EventLevel
->>>>>>> 3aeab737
 from dbt.events.types import LogSnapshotResult
 from dbt.graph import ResourceTypeSelector
 from dbt.node_types import NodeType
@@ -21,16 +16,9 @@
     def print_result_line(self, result):
         model = result.node
         cfg = model.config.to_dict(omit_none=True)
-<<<<<<< HEAD
-        level = "error" if result.status == NodeStatus.Error else "info"
-        fire_event(
-            LogSnapshotResult(
-                info=info(level=level),
-=======
         level = EventLevel.ERROR if result.status == NodeStatus.Error else EventLevel.INFO
         fire_event(
             LogSnapshotResult(
->>>>>>> 3aeab737
                 status=result.status,
                 description=self.get_node_representation(),
                 cfg=cfg,
@@ -38,12 +26,8 @@
                 total=self.num_nodes,
                 execution_time=result.execution_time,
                 node_info=model.node_info,
-<<<<<<< HEAD
-            )
-=======
             ),
             level=level,
->>>>>>> 3aeab737
         )
 
 
