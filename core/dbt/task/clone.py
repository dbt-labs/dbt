--- conflicted
+++ resolved
@@ -4,10 +4,6 @@
 from dbt.adapters.base import BaseRelation
 from dbt.clients.jinja import MacroGenerator
 from dbt.context.providers import generate_runtime_model_context
-<<<<<<< HEAD
-=======
-from dbt.contracts.graph.manifest import Manifest
->>>>>>> 2d336553
 from dbt.artifacts.schemas.run import RunStatus, RunResult
 from dbt_common.dataclass_schema import dbtClassMixin
 from dbt_common.exceptions import DbtInternalError, CompilationError
@@ -97,14 +93,6 @@
     def raise_on_first_error(self):
         return False
 
-<<<<<<< HEAD
-=======
-    def _get_deferred_manifest(self) -> Optional[Manifest]:
-        # Unlike other commands, 'clone' always requires a state manifest
-        # Load previous state, regardless of whether --defer flag has been set
-        return self._get_previous_state()
-
->>>>>>> 2d336553
     def get_model_schemas(self, adapter, selected_uids: Iterable[str]) -> Set[BaseRelation]:
         if self.manifest is None:
             raise DbtInternalError("manifest was None in get_model_schemas")
