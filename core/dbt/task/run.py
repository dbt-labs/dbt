import functools
import threading
import time
from copy import deepcopy
from dataclasses import asdict, field
from datetime import datetime
from typing import AbstractSet, Any, Dict, Iterable, List, Optional, Set, Tuple, Type

from dbt import tracking, utils
from dbt.adapters.base import BaseAdapter, BaseRelation
from dbt.adapters.events.types import FinishedRunningStats
from dbt.adapters.exceptions import MissingMaterializationError
from dbt.artifacts.resources import Hook
from dbt.artifacts.schemas.batch_results import BatchResults, BatchType
from dbt.artifacts.schemas.results import (
    NodeStatus,
    RunningStatus,
    RunStatus,
    TimingInfo,
    collect_timing_info,
)
from dbt.artifacts.schemas.run import RunResult
from dbt.cli.flags import Flags
from dbt.clients.jinja import MacroGenerator
from dbt.config import RuntimeConfig
from dbt.context.providers import generate_runtime_model_context
from dbt.contracts.graph.manifest import Manifest
from dbt.contracts.graph.nodes import HookNode, ModelNode, ResultNode
from dbt.events.types import (
    LogHookEndLine,
    LogHookStartLine,
    LogModelResult,
    LogStartLine,
    RunningOperationCaughtError,
)
from dbt.exceptions import CompilationError, DbtInternalError, DbtRuntimeError
from dbt.graph import ResourceTypeSelector
from dbt.hooks import get_hook_dict
from dbt.materializations.incremental.microbatch import MicrobatchBuilder
from dbt.node_types import NodeType, RunHookType
from dbt.task import group_lookup
from dbt.task.base import BaseRunner
from dbt.task.compile import CompileRunner, CompileTask
from dbt.task.printer import get_counts, print_run_end_messages
from dbt_common.clients.jinja import MacroProtocol
from dbt_common.dataclass_schema import dbtClassMixin
from dbt_common.events.base_types import EventLevel
from dbt_common.events.contextvars import log_contextvars
from dbt_common.events.functions import fire_event, get_invocation_id
from dbt_common.events.types import Formatting
from dbt_common.exceptions import DbtValidationError


@functools.total_ordering
class BiggestName(str):
    def __lt__(self, other):
        return True

    def __eq__(self, other):
        return isinstance(other, self.__class__)


def _hook_list() -> List[HookNode]:
    return []


def get_hooks_by_tags(
    nodes: Iterable[ResultNode],
    match_tags: Set[str],
) -> List[HookNode]:
    matched_nodes = []
    for node in nodes:
        if not isinstance(node, HookNode):
            continue
        node_tags = node.tags
        if len(set(node_tags) & match_tags):
            matched_nodes.append(node)
    return matched_nodes


def get_hook(source, index):
    hook_dict = get_hook_dict(source)
    hook_dict.setdefault("index", index)
    Hook.validate(hook_dict)
    return Hook.from_dict(hook_dict)


def get_execution_status(sql: str, adapter: BaseAdapter) -> Tuple[RunStatus, str]:
    if not sql.strip():
        return RunStatus.Success, "OK"

    try:
        response, _ = adapter.execute(sql, auto_begin=False, fetch=False)
        status = RunStatus.Success
        message = response._message
    except (KeyboardInterrupt, SystemExit):
        raise
    except DbtRuntimeError as exc:
        status = RunStatus.Error
        message = exc.msg
    except Exception as exc:
        status = RunStatus.Error
        message = str(exc)

    return (status, message)


def _get_adapter_info(adapter, run_model_result) -> Dict[str, Any]:
    """Each adapter returns a dataclass with a flexible dictionary for
    adapter-specific fields. Only the non-'model_adapter_details' fields
    are guaranteed cross adapter."""
    return asdict(adapter.get_adapter_run_info(run_model_result.node.config)) if adapter else {}


def track_model_run(index, num_nodes, run_model_result, adapter=None):
    if tracking.active_user is None:
        raise DbtInternalError("cannot track model run with no active user")
    invocation_id = get_invocation_id()
    node = run_model_result.node
    has_group = True if hasattr(node, "group") and node.group else False
    if node.resource_type == NodeType.Model:
        access = node.access.value if node.access is not None else None
        contract_enforced = node.contract.enforced
        versioned = True if node.version else False
        incremental_strategy = node.config.incremental_strategy
    else:
        access = None
        contract_enforced = False
        versioned = False
        incremental_strategy = None

    tracking.track_model_run(
        {
            "invocation_id": invocation_id,
            "index": index,
            "total": num_nodes,
            "execution_time": run_model_result.execution_time,
            "run_status": str(run_model_result.status).upper(),
            "run_skipped": run_model_result.status == NodeStatus.Skipped,
            "run_error": run_model_result.status == NodeStatus.Error,
            "model_materialization": node.get_materialization(),
            "model_incremental_strategy": incremental_strategy,
            "model_id": utils.get_hash(node),
            "hashed_contents": utils.get_hashed_contents(node),
            "timing": [t.to_dict(omit_none=True) for t in run_model_result.timing],
            "language": str(node.language),
            "has_group": has_group,
            "contract_enforced": contract_enforced,
            "access": access,
            "versioned": versioned,
            "adapter_info": _get_adapter_info(adapter, run_model_result),
        }
    )


# make sure that we got an ok result back from a materialization
def _validate_materialization_relations_dict(inp: Dict[Any, Any], model) -> List[BaseRelation]:
    try:
        relations_value = inp["relations"]
    except KeyError:
        msg = (
            'Invalid return value from materialization, "relations" '
            "not found, got keys: {}".format(list(inp))
        )
        raise CompilationError(msg, node=model) from None

    if not isinstance(relations_value, list):
        msg = (
            'Invalid return value from materialization, "relations" '
            "not a list, got: {}".format(relations_value)
        )
        raise CompilationError(msg, node=model) from None

    relations: List[BaseRelation] = []
    for relation in relations_value:
        if not isinstance(relation, BaseRelation):
            msg = (
                "Invalid return value from materialization, "
                '"relations" contains non-Relation: {}'.format(relation)
            )
            raise CompilationError(msg, node=model)

        assert isinstance(relation, BaseRelation)
        relations.append(relation)
    return relations


class ModelRunner(CompileRunner):
    def get_node_representation(self):
        display_quote_policy = {"database": False, "schema": False, "identifier": False}
        relation = self.adapter.Relation.create_from(
            self.config, self.node, quote_policy=display_quote_policy
        )
        # exclude the database from output if it's the default
        if self.node.database == self.config.credentials.database:
            relation = relation.include(database=False)
        return str(relation)

    def describe_node(self) -> str:
        # TODO CL 'language' will be moved to node level when we change representation
        return f"{self.node.language} {self.node.get_materialization()} model {self.get_node_representation()}"

    def print_start_line(self):
        fire_event(
            LogStartLine(
                description=self.describe_node(),
                index=self.node_index,
                total=self.num_nodes,
                node_info=self.node.node_info,
            )
        )

    def print_result_line(self, result):
        description = self.describe_node()
        group = group_lookup.get(self.node.unique_id)
        if result.status == NodeStatus.Error:
            status = result.status
            level = EventLevel.ERROR
        else:
            status = result.message
            level = EventLevel.INFO
        fire_event(
            LogModelResult(
                description=description,
                status=status,
                index=self.node_index,
                total=self.num_nodes,
                execution_time=result.execution_time,
                node_info=self.node.node_info,
                group=group,
            ),
            level=level,
        )

    def before_execute(self) -> None:
        self.print_start_line()

    def after_execute(self, result) -> None:
        track_model_run(self.node_index, self.num_nodes, result, adapter=self.adapter)
        self.print_result_line(result)

    def _build_run_model_result(self, model, context, elapsed_time: float = 0.0):
        result = context["load_result"]("main")
        if not result:
            raise DbtRuntimeError("main is not being called during running model")
        adapter_response = {}
        if isinstance(result.response, dbtClassMixin):
            adapter_response = result.response.to_dict(omit_none=True)
        return RunResult(
            node=model,
            status=RunStatus.Success,
            timing=[],
            thread_id=threading.current_thread().name,
            execution_time=elapsed_time,
            message=str(result.response),
            adapter_response=adapter_response,
            failures=result.get("failures"),
            batch_results=None,
        )

    def _build_run_microbatch_model_result(self, model: ModelNode) -> RunResult:
        return RunResult(
            node=model,
            status=RunStatus.Success,
            timing=[],
            thread_id=threading.current_thread().name,
            # The execution_time here doesn't get propagated to logs because
            # `safe_run_hooks` handles the elapsed time at the node level
            execution_time=0,
            message="",
            adapter_response={},
            failures=0,
            batch_results=BatchResults(),
        )

    def _materialization_relations(self, result: Any, model) -> List[BaseRelation]:
        if isinstance(result, str):
            msg = (
                'The materialization ("{}") did not explicitly return a '
                "list of relations to add to the cache.".format(str(model.get_materialization()))
            )
            raise CompilationError(msg, node=model)

        if isinstance(result, dict):
            return _validate_materialization_relations_dict(result, model)

        msg = (
            "Invalid return value from materialization, expected a dict "
            'with key "relations", got: {}'.format(str(result))
        )
        raise CompilationError(msg, node=model)

    def _execute_model(
        self,
        hook_ctx: Any,
        context_config: Any,
        model: ModelNode,
        manifest: Manifest,
        context: Dict[str, Any],
        materialization_macro: MacroProtocol,
    ) -> RunResult:
        try:
            result = MacroGenerator(
                materialization_macro, context, stack=context["context_macro_stack"]
            )()
        finally:
            self.adapter.post_model_hook(context_config, hook_ctx)

        for relation in self._materialization_relations(result, model):
            self.adapter.cache_added(relation.incorporate(dbt_created=True))

        return self._build_run_model_result(model, context)

    def execute(self, model, manifest):
        context = generate_runtime_model_context(model, self.config, manifest)

        materialization_macro = manifest.find_materialization_macro_by_name(
            self.config.project_name, model.get_materialization(), self.adapter.type()
        )

        if materialization_macro is None:
            raise MissingMaterializationError(
                materialization=model.get_materialization(), adapter_type=self.adapter.type()
            )

        if "config" not in context:
            raise DbtInternalError(
                "Invalid materialization context generated, missing config: {}".format(context)
            )
        context_config = context["config"]

        mat_has_supported_langs = hasattr(materialization_macro, "supported_languages")
        model_lang_supported = model.language in materialization_macro.supported_languages
        if mat_has_supported_langs and not model_lang_supported:
            str_langs = [str(lang) for lang in materialization_macro.supported_languages]
            raise DbtValidationError(
                f'Materialization "{materialization_macro.name}" only supports languages {str_langs}; '
                f'got "{model.language}"'
            )

        hook_ctx = self.adapter.pre_model_hook(context_config)
<<<<<<< HEAD

        return self._execute_model(
            hook_ctx, context_config, model, manifest, context, materialization_macro
        )


class MicrobatchModelRunner(ModelRunner):
    batch_idx: Optional[int] = None
    batches: Dict[int, BatchType] = field(default_factory=dict)
    relation_exists: bool = False

    def set_batch_idx(self, batch_idx: int) -> None:
        self.batch_idx = batch_idx

    def set_relation_exists(self, relation_exists: bool) -> None:
        self.relation_exists = relation_exists

    def set_batches(self, batches: Dict[int, BatchType]) -> None:
        self.batches = batches

    def describe_node(self) -> str:
        return f"{self.node.language} microbatch model {self.get_node_representation()}"

    def describe_batch(self, batch_start: Optional[datetime]) -> str:
        # Only visualize date if batch_start year/month/day
        formatted_batch_start = MicrobatchBuilder.format_batch_start(
            batch_start, self.node.config.batch_size
        )
        import threading

        return f"batch {formatted_batch_start} of {self.get_node_representation()} on {threading.current_thread().name}"

    def print_batch_result_line(
        self,
        result: RunResult,
    ):
        if self.batch_idx is None:
            return

        batch_start = self.batches[self.batch_idx][0]
        description = self.describe_batch(batch_start)
        group = group_lookup.get(self.node.unique_id)
        if result.status == NodeStatus.Error:
            status = result.status
            level = EventLevel.ERROR
=======
        if (
            model.config.materialized == "incremental"
            and model.config.incremental_strategy == "microbatch"
            and manifest.use_microbatch_batches(project_name=self.config.project_name)
        ):
            return self._execute_microbatch_model(
                hook_ctx, context_config, model, manifest, context, materialization_macro
            )
>>>>>>> 89caa33f
        else:
            status = result.message
            level = EventLevel.INFO
        fire_event(
            LogModelResult(
                description=description,
                status=status,
                index=self.batch_idx + 1,
                total=len(self.batches),
                execution_time=result.execution_time,
                node_info=self.node.node_info,
                group=group,
            ),
            level=level,
        )

    def print_batch_start_line(self) -> None:
        if self.batch_idx is None:
            return

        batch_start = self.batches[self.batch_idx][0]
        if batch_start is None:
            return

        batch_description = self.describe_batch(batch_start)
        fire_event(
            LogStartLine(
                description=batch_description,
                index=self.batch_idx + 1,
                total=len(self.batches),
                node_info=self.node.node_info,
            )
        )

    def before_execute(self) -> None:
        if self.batch_idx is None:
            self.print_start_line()
        else:
            self.print_batch_start_line()

    def after_execute(self, result) -> None:
        if self.batch_idx is not None:
            self.print_batch_result_line(result)

    def merge_batch_results(self, result):
        num_successes = len(result.batch_results.successful)
        num_failures = len(result.batch_results.failed)
        if num_failures == 0:
            status = RunStatus.Success
            msg = "SUCCESS"
        elif num_successes == 0:
            status = RunStatus.Error
            msg = "ERROR"
        else:
            status = RunStatus.PartialSuccess
            msg = f"PARTIAL SUCCESS ({num_successes}/{num_successes + num_failures})"
        result.status = status
        result.message = msg

        result.batch_results.successful = sorted(result.batch_results.successful)
        result.batch_results.failed = sorted(result.batch_results.failed)

        # # If retrying, propagate previously successful batches into final result, even thoguh they were not run in this invocation
        if self.node.batch_info is not None:
            result.batch_results.successful += self.node.batch_info.successful

    def _build_succesful_run_batch_result(
        self,
        model: ModelNode,
        context: Dict[str, Any],
        batch: BatchType,
        elapsed_time: float = 0.0,
    ) -> RunResult:
        run_result = self._build_run_model_result(model, context, elapsed_time)
        run_result.batch_results = BatchResults(successful=[batch])
        return run_result

    def _build_failed_run_batch_result(
        self,
        model: ModelNode,
        batch: BatchType,
        elapsed_time: float = 0.0,
    ) -> RunResult:
        return RunResult(
            node=model,
            status=RunStatus.Error,
            timing=[],
            thread_id=threading.current_thread().name,
            execution_time=elapsed_time,
            message="ERROR",
            adapter_response={},
            failures=1,
            batch_results=BatchResults(failed=[batch]),
        )

    def _execute_microbatch_materialization(
        self,
        model: ModelNode,
        manifest: Manifest,
        context: Dict[str, Any],
        materialization_macro: MacroProtocol,
    ) -> RunResult:
        microbatch_builder = MicrobatchBuilder(
            model=model,
            is_incremental=self._is_incremental(model),
            event_time_start=getattr(self.config.args, "EVENT_TIME_START", None),
            event_time_end=getattr(self.config.args, "EVENT_TIME_END", None),
            default_end_time=self.config.invoked_at,
        )

        if self.batch_idx is None:
            # Note currently (9/30/2024) model.batch_info is only ever _not_ `None`
            # IFF `dbt retry` is being run and the microbatch model had batches which
            # failed on the run of the model (which is being retried)
            if model.batch_info is None:
                end = microbatch_builder.build_end_time()
                start = microbatch_builder.build_start_time(end)
                batches = microbatch_builder.build_batches(start, end)
            else:
                batches = model.batch_info.failed
                # If there is batch info, then don't run as full_refresh and do force is_incremental
                # not doing this risks blowing away the work that has already been done
                if self._has_relation(model=model):
                    self.relation_exists = True

            batch_result = self._build_run_microbatch_model_result(model)
            self.batches = {batch_idx: batches[batch_idx] for batch_idx in range(len(batches))}

        else:
            batch = self.batches[self.batch_idx]
            # call materialization_macro to get a batch-level run result
            start_time = time.perf_counter()
            try:
                # Set start/end in context prior to re-compiling
                model.config["__dbt_internal_microbatch_event_time_start"] = batch[0]
                model.config["__dbt_internal_microbatch_event_time_end"] = batch[1]

                # Recompile node to re-resolve refs with event time filters rendered, update context
                self.compiler.compile_node(
                    model,
                    manifest,
                    {},
                    split_suffix=MicrobatchBuilder.format_batch_start(
                        batch[0], model.config.batch_size
                    ),
                )
                # Update jinja context with batch context members
                batch_context = microbatch_builder.build_batch_context(
                    incremental_batch=self.relation_exists
                )
                context.update(batch_context)

                # Materialize batch and cache any materialized relations
                result = MacroGenerator(
                    materialization_macro, context, stack=context["context_macro_stack"]
                )()
                for relation in self._materialization_relations(result, model):
                    self.adapter.cache_added(relation.incorporate(dbt_created=True))

                # Build result of executed batch
                batch_run_result = self._build_succesful_run_batch_result(
                    model, context, batch, time.perf_counter() - start_time
                )
                batch_result = batch_run_result

                # At least one batch has been inserted successfully!
                # Can proceed incrementally + in parallel
                self.relation_exists = True

            except (KeyboardInterrupt, SystemExit):
                # reraise it for GraphRunnableTask.execute_nodes to handle
                raise
            except Exception as e:
                exception = e
                fire_event(RunningOperationCaughtError(exc=str(exception)))
                batch_run_result = self._build_failed_run_batch_result(
                    model, batch, time.perf_counter() - start_time
                )

            batch_result = batch_run_result

        return batch_result

    def _has_relation(self, model) -> bool:
        relation_info = self.adapter.Relation.create_from(self.config, model)
        relation = self.adapter.get_relation(
            relation_info.database, relation_info.schema, relation_info.name
        )
        return relation is not None

    def _is_incremental(self, model) -> bool:
        # TODO: Remove. This is a temporary method. We're working with adapters on
        # a strategy to ensure we can access the `is_incremental` logic without drift
        relation_info = self.adapter.Relation.create_from(self.config, model)
        relation = self.adapter.get_relation(
            relation_info.database, relation_info.schema, relation_info.name
        )
        if (
            relation is not None
            and relation.type == "table"
            and model.config.materialized == "incremental"
        ):
            if model.config.full_refresh is not None:
                return not model.config.full_refresh
            else:
                return not getattr(self.config.args, "FULL_REFRESH", False)
        else:
            return False

    def _execute_microbatch_model(
        self,
        hook_ctx: Any,
        context_config: Any,
        model: ModelNode,
        manifest: Manifest,
        context: Dict[str, Any],
        materialization_macro: MacroProtocol,
    ) -> RunResult:
        try:
            batch_result = self._execute_microbatch_materialization(
                model, manifest, context, materialization_macro
            )
        finally:
            self.adapter.post_model_hook(context_config, hook_ctx)

        return batch_result

    def _execute_model(
        self,
        hook_ctx: Any,
        context_config: Any,
        model: ModelNode,
        manifest: Manifest,
        context: Dict[str, Any],
        materialization_macro: MacroProtocol,
    ) -> RunResult:
        return self._execute_microbatch_model(
            hook_ctx, context_config, model, manifest, context, materialization_macro
        )


class RunTask(CompileTask):
    def __init__(
        self,
        args: Flags,
        config: RuntimeConfig,
        manifest: Manifest,
        batch_map: Optional[Dict[str, BatchResults]] = None,
    ) -> None:
        super().__init__(args, config, manifest)
        self.batch_map = batch_map

    def raise_on_first_error(self) -> bool:
        return False

    def get_hook_sql(self, adapter, hook, idx, num_hooks, extra_context) -> str:
        if self.manifest is None:
            raise DbtInternalError("compile_node called before manifest was loaded")

        compiled = self.compiler.compile_node(hook, self.manifest, extra_context)
        statement = compiled.compiled_code
        hook_index = hook.index or num_hooks
        hook_obj = get_hook(statement, index=hook_index)
        return hook_obj.sql or ""

    def handle_job_queue(self, pool, callback):
        node = self.job_queue.get()
        self._raise_set_error()
        runner = self.get_runner(node)
        # we finally know what we're running! Make sure we haven't decided
        # to skip it due to upstream failures
        if runner.node.unique_id in self._skipped_children:
            cause = self._skipped_children.pop(runner.node.unique_id)
            runner.do_skip(cause=cause)

        if isinstance(runner, MicrobatchModelRunner):
            # Initial run computes batch metadata
            result = self.call_runner(runner)

            def batch_callback(batch_result):
                nonlocal result
                nonlocal runner
                result.batch_results += batch_result.batch_results
                result.execution_time += batch_result.execution_time

                # All batches are complete!
                if len(runner.batches) == len(result.batch_results):
                    runner.merge_batch_results(result)
                    track_model_run(
                        runner.node_index, runner.num_nodes, result, adapter=runner.adapter
                    )
                    runner.print_result_line(result)
                    callback(result)

            batch_idx = 0
            # execute batches serially until a relation exists
            while not runner.relation_exists and batch_idx < len(runner.batches):
                runner.set_batch_idx(batch_idx)
                batch_callback(self.call_runner(runner))
                batch_idx += 1

            while batch_idx < len(runner.batches):
                batch_runner = MicrobatchModelRunner(
                    self.config, runner.adapter, deepcopy(node), self.run_count, self.num_nodes
                )
                batch_runner.set_batch_idx(batch_idx)
                batch_runner.set_relation_exists(runner.relation_exists)
                batch_runner.set_batches(runner.batches)
                self._submit(pool, [batch_runner], batch_callback)
                batch_idx += 1
        else:
            args = [runner]
            self._submit(pool, args, callback)

    def _hook_keyfunc(self, hook: HookNode) -> Tuple[str, Optional[int]]:
        package_name = hook.package_name
        if package_name == self.config.project_name:
            package_name = BiggestName("")
        return package_name, hook.index

    def get_hooks_by_type(self, hook_type: RunHookType) -> List[HookNode]:

        if self.manifest is None:
            raise DbtInternalError("self.manifest was None in get_hooks_by_type")

        nodes = self.manifest.nodes.values()
        # find all hooks defined in the manifest (could be multiple projects)
        hooks: List[HookNode] = get_hooks_by_tags(nodes, {hook_type})
        hooks.sort(key=self._hook_keyfunc)
        return hooks

    def safe_run_hooks(
        self, adapter: BaseAdapter, hook_type: RunHookType, extra_context: Dict[str, Any]
    ) -> RunStatus:
        ordered_hooks = self.get_hooks_by_type(hook_type)

        if hook_type == RunHookType.End and ordered_hooks:
            fire_event(Formatting(""))

        # on-run-* hooks should run outside a transaction. This happens because psycopg2 automatically begins a transaction when a connection is created.
        adapter.clear_transaction()
        if not ordered_hooks:
            return RunStatus.Success

        status = RunStatus.Success
        failed = False
        num_hooks = len(ordered_hooks)

        for idx, hook in enumerate(ordered_hooks, 1):
            with log_contextvars(node_info=hook.node_info):
                hook.index = idx
                hook_name = f"{hook.package_name}.{hook_type}.{hook.index - 1}"
                execution_time = 0.0
                timing: List[TimingInfo] = []
                failures = 1

                if not failed:
                    with collect_timing_info("compile", timing.append):
                        sql = self.get_hook_sql(
                            adapter, hook, hook.index, num_hooks, extra_context
                        )

                    started_at = timing[0].started_at or datetime.utcnow()
                    hook.update_event_status(
                        started_at=started_at.isoformat(), node_status=RunningStatus.Started
                    )

                    fire_event(
                        LogHookStartLine(
                            statement=hook_name,
                            index=hook.index,
                            total=num_hooks,
                            node_info=hook.node_info,
                        )
                    )

                    with collect_timing_info("execute", timing.append):
                        status, message = get_execution_status(sql, adapter)

                    finished_at = timing[1].completed_at or datetime.utcnow()
                    hook.update_event_status(finished_at=finished_at.isoformat())
                    execution_time = (finished_at - started_at).total_seconds()
                    failures = 0 if status == RunStatus.Success else 1

                    if status == RunStatus.Success:
                        message = f"{hook_name} passed"
                    else:
                        message = f"{hook_name} failed, error:\n {message}"
                        failed = True
                else:
                    status = RunStatus.Skipped
                    message = f"{hook_name} skipped"

                hook.update_event_status(node_status=status)

                self.node_results.append(
                    RunResult(
                        status=status,
                        thread_id="main",
                        timing=timing,
                        message=message,
                        adapter_response={},
                        execution_time=execution_time,
                        failures=failures,
                        node=hook,
                    )
                )

                fire_event(
                    LogHookEndLine(
                        statement=hook_name,
                        status=status,
                        index=hook.index,
                        total=num_hooks,
                        execution_time=execution_time,
                        node_info=hook.node_info,
                    )
                )

        if hook_type == RunHookType.Start and ordered_hooks:
            fire_event(Formatting(""))

        return status

    def print_results_line(self, results, execution_time) -> None:
        nodes = [r.node for r in results if hasattr(r, "node")]
        stat_line = get_counts(nodes)

        execution = ""

        if execution_time is not None:
            execution = utils.humanize_execution_time(execution_time=execution_time)

        fire_event(Formatting(""))
        fire_event(
            FinishedRunningStats(
                stat_line=stat_line, execution=execution, execution_time=execution_time
            )
        )

    def populate_microbatch_batches(self, selected_uids: AbstractSet[str]):
        if self.batch_map is not None and self.manifest is not None:
            for uid in selected_uids:
                if uid in self.batch_map:
                    node = self.manifest.ref_lookup.perform_lookup(uid, self.manifest)
                    if isinstance(node, ModelNode):
                        node.batch_info = self.batch_map[uid]

    def before_run(self, adapter: BaseAdapter, selected_uids: AbstractSet[str]) -> RunStatus:
        with adapter.connection_named("master"):
            self.defer_to_manifest()
            required_schemas = self.get_model_schemas(adapter, selected_uids)
            self.create_schemas(adapter, required_schemas)
            self.populate_adapter_cache(adapter, required_schemas)
            self.populate_microbatch_batches(selected_uids)
            group_lookup.init(self.manifest, selected_uids)
            run_hooks_status = self.safe_run_hooks(adapter, RunHookType.Start, {})
            return run_hooks_status

    def after_run(self, adapter, results) -> None:
        # in on-run-end hooks, provide the value 'database_schemas', which is a
        # list of unique (database, schema) pairs that successfully executed
        # models were in. For backwards compatibility, include the old
        # 'schemas', which did not include database information.

        database_schema_set: Set[Tuple[Optional[str], str]] = {
            (r.node.database, r.node.schema)
            for r in results
            if (hasattr(r, "node") and r.node.is_relational)
            and r.status not in (NodeStatus.Error, NodeStatus.Fail, NodeStatus.Skipped)
        }

        extras = {
            "schemas": list({s for _, s in database_schema_set}),
            "results": [
                r for r in results if r.thread_id != "main" or r.status == RunStatus.Error
            ],  # exclude that didn't fail to preserve backwards compatibility
            "database_schemas": list(database_schema_set),
        }

        try:
            with adapter.connection_named("master"):
                self.safe_run_hooks(adapter, RunHookType.End, extras)
        except (KeyboardInterrupt, SystemExit):
            run_result = self.get_result(
                results=self.node_results,
                elapsed_time=time.time() - self.started_at,
                generated_at=datetime.utcnow(),
            )

            if self.args.write_json and hasattr(run_result, "write"):
                run_result.write(self.result_path())

            print_run_end_messages(self.node_results, keyboard_interrupt=True)

            raise

    def get_node_selector(self) -> ResourceTypeSelector:
        if self.manifest is None or self.graph is None:
            raise DbtInternalError("manifest and graph must be set to get perform node selection")
        return ResourceTypeSelector(
            graph=self.graph,
            manifest=self.manifest,
            previous_state=self.previous_state,
            resource_types=[NodeType.Model],
        )

    def get_runner_type(self, node) -> Optional[Type[BaseRunner]]:
        if (
            os.environ.get("DBT_EXPERIMENTAL_MICROBATCH")
            and node.config.materialized == "incremental"
            and node.config.incremental_strategy == "microbatch"
        ):
            return MicrobatchModelRunner
        else:
            return ModelRunner

    def task_end_messages(self, results) -> None:
        if results:
            print_run_end_messages(results)<|MERGE_RESOLUTION|>--- conflicted
+++ resolved
@@ -339,7 +339,6 @@
             )
 
         hook_ctx = self.adapter.pre_model_hook(context_config)
-<<<<<<< HEAD
 
         return self._execute_model(
             hook_ctx, context_config, model, manifest, context, materialization_macro
@@ -385,16 +384,6 @@
         if result.status == NodeStatus.Error:
             status = result.status
             level = EventLevel.ERROR
-=======
-        if (
-            model.config.materialized == "incremental"
-            and model.config.incremental_strategy == "microbatch"
-            and manifest.use_microbatch_batches(project_name=self.config.project_name)
-        ):
-            return self._execute_microbatch_model(
-                hook_ctx, context_config, model, manifest, context, materialization_macro
-            )
->>>>>>> 89caa33f
         else:
             status = result.message
             level = EventLevel.INFO
@@ -903,10 +892,13 @@
         )
 
     def get_runner_type(self, node) -> Optional[Type[BaseRunner]]:
+        if self.manifest is None:
+            raise DbtInternalError("manifest must be set prior to calling get_runner_type")
+
         if (
-            os.environ.get("DBT_EXPERIMENTAL_MICROBATCH")
-            and node.config.materialized == "incremental"
+            node.config.materialized == "incremental"
             and node.config.incremental_strategy == "microbatch"
+            and self.manifest.use_microbatch_batches(project_name=self.config.project_name)
         ):
             return MicrobatchModelRunner
         else:
