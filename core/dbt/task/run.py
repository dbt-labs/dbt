--- conflicted
+++ resolved
@@ -14,11 +14,7 @@
 )
 from dbt.adapters.exceptions import MissingMaterializationError
 from dbt.artifacts.resources import Hook
-<<<<<<< HEAD
-from dbt.artifacts.resources.types import BatchSize
 from dbt.artifacts.schemas.batch_results import BatchResults, BatchType
-=======
->>>>>>> 730e40a8
 from dbt.artifacts.schemas.results import (
     BaseResult,
     NodeStatus,
