import functools
import threading
import time
from copy import deepcopy
from dataclasses import asdict
from datetime import datetime
from multiprocessing.pool import ThreadPool
from typing import AbstractSet, Any, Dict, Iterable, List, Optional, Set, Tuple, Type

from dbt import tracking, utils
from dbt.adapters.base import BaseAdapter, BaseRelation
from dbt.adapters.capability import Capability
from dbt.adapters.events.types import FinishedRunningStats
from dbt.adapters.exceptions import MissingMaterializationError
from dbt.artifacts.resources import Hook
from dbt.artifacts.schemas.batch_results import BatchResults, BatchType
from dbt.artifacts.schemas.results import (
    NodeStatus,
    RunningStatus,
    RunStatus,
    TimingInfo,
    collect_timing_info,
)
from dbt.artifacts.schemas.run import RunResult
from dbt.cli.flags import Flags
from dbt.clients.jinja import MacroGenerator
from dbt.config import RuntimeConfig
from dbt.context.providers import generate_runtime_model_context
from dbt.contracts.graph.manifest import Manifest
from dbt.contracts.graph.nodes import BatchContext, HookNode, ModelNode, ResultNode
from dbt.events.types import (
    GenericExceptionOnRun,
    LogBatchResult,
    LogHookEndLine,
    LogHookStartLine,
    LogModelResult,
    LogStartBatch,
    LogStartLine,
    MicrobatchExecutionDebug,
)
from dbt.exceptions import CompilationError, DbtInternalError, DbtRuntimeError
from dbt.graph import ResourceTypeSelector
from dbt.hooks import get_hook_dict
from dbt.materializations.incremental.microbatch import MicrobatchBuilder
from dbt.node_types import NodeType, RunHookType
from dbt.task import group_lookup
from dbt.task.base import BaseRunner
from dbt.task.compile import CompileRunner, CompileTask
from dbt.task.printer import get_counts, print_run_end_messages
from dbt_common.clients.jinja import MacroProtocol
from dbt_common.dataclass_schema import dbtClassMixin
from dbt_common.events.base_types import EventLevel
from dbt_common.events.contextvars import log_contextvars
from dbt_common.events.functions import fire_event, get_invocation_id
from dbt_common.events.types import Formatting
from dbt_common.exceptions import DbtValidationError


@functools.total_ordering
class BiggestName(str):
    def __lt__(self, other):
        return True

    def __eq__(self, other):
        return isinstance(other, self.__class__)


def _hook_list() -> List[HookNode]:
    return []


def get_hooks_by_tags(
    nodes: Iterable[ResultNode],
    match_tags: Set[str],
) -> List[HookNode]:
    matched_nodes = []
    for node in nodes:
        if not isinstance(node, HookNode):
            continue
        node_tags = node.tags
        if len(set(node_tags) & match_tags):
            matched_nodes.append(node)
    return matched_nodes


def get_hook(source, index):
    hook_dict = get_hook_dict(source)
    hook_dict.setdefault("index", index)
    Hook.validate(hook_dict)
    return Hook.from_dict(hook_dict)


def get_execution_status(sql: str, adapter: BaseAdapter) -> Tuple[RunStatus, str]:
    if not sql.strip():
        return RunStatus.Success, "OK"

    try:
        response, _ = adapter.execute(sql, auto_begin=False, fetch=False)
        status = RunStatus.Success
        message = response._message
    except (KeyboardInterrupt, SystemExit):
        raise
    except DbtRuntimeError as exc:
        status = RunStatus.Error
        message = exc.msg
    except Exception as exc:
        status = RunStatus.Error
        message = str(exc)

    return (status, message)


def _get_adapter_info(adapter, run_model_result) -> Dict[str, Any]:
    """Each adapter returns a dataclass with a flexible dictionary for
    adapter-specific fields. Only the non-'model_adapter_details' fields
    are guaranteed cross adapter."""
    return asdict(adapter.get_adapter_run_info(run_model_result.node.config)) if adapter else {}


def track_model_run(index, num_nodes, run_model_result, adapter=None):
    if tracking.active_user is None:
        raise DbtInternalError("cannot track model run with no active user")
    invocation_id = get_invocation_id()
    node = run_model_result.node
    has_group = True if hasattr(node, "group") and node.group else False
    if node.resource_type == NodeType.Model:
        access = node.access.value if node.access is not None else None
        contract_enforced = node.contract.enforced
        versioned = True if node.version else False
        incremental_strategy = node.config.incremental_strategy
    else:
        access = None
        contract_enforced = False
        versioned = False
        incremental_strategy = None

    tracking.track_model_run(
        {
            "invocation_id": invocation_id,
            "index": index,
            "total": num_nodes,
            "execution_time": run_model_result.execution_time,
            "run_status": str(run_model_result.status).upper(),
            "run_skipped": run_model_result.status == NodeStatus.Skipped,
            "run_error": run_model_result.status == NodeStatus.Error,
            "model_materialization": node.get_materialization(),
            "model_incremental_strategy": incremental_strategy,
            "model_id": utils.get_hash(node),
            "hashed_contents": utils.get_hashed_contents(node),
            "timing": [t.to_dict(omit_none=True) for t in run_model_result.timing],
            "language": str(node.language),
            "has_group": has_group,
            "contract_enforced": contract_enforced,
            "access": access,
            "versioned": versioned,
            "adapter_info": _get_adapter_info(adapter, run_model_result),
        }
    )


# make sure that we got an ok result back from a materialization
def _validate_materialization_relations_dict(inp: Dict[Any, Any], model) -> List[BaseRelation]:
    try:
        relations_value = inp["relations"]
    except KeyError:
        msg = (
            'Invalid return value from materialization, "relations" '
            "not found, got keys: {}".format(list(inp))
        )
        raise CompilationError(msg, node=model) from None

    if not isinstance(relations_value, list):
        msg = (
            'Invalid return value from materialization, "relations" '
            "not a list, got: {}".format(relations_value)
        )
        raise CompilationError(msg, node=model) from None

    relations: List[BaseRelation] = []
    for relation in relations_value:
        if not isinstance(relation, BaseRelation):
            msg = (
                "Invalid return value from materialization, "
                '"relations" contains non-Relation: {}'.format(relation)
            )
            raise CompilationError(msg, node=model)

        assert isinstance(relation, BaseRelation)
        relations.append(relation)
    return relations


class ModelRunner(CompileRunner):
    def get_node_representation(self):
        display_quote_policy = {"database": False, "schema": False, "identifier": False}
        relation = self.adapter.Relation.create_from(
            self.config, self.node, quote_policy=display_quote_policy
        )
        # exclude the database from output if it's the default
        if self.node.database == self.config.credentials.database:
            relation = relation.include(database=False)
        return str(relation)

    def describe_node(self) -> str:
        # TODO CL 'language' will be moved to node level when we change representation
        return f"{self.node.language} {self.node.get_materialization()} model {self.get_node_representation()}"

    def print_start_line(self):
        fire_event(
            LogStartLine(
                description=self.describe_node(),
                index=self.node_index,
                total=self.num_nodes,
                node_info=self.node.node_info,
            )
        )

    def print_result_line(self, result):
        description = self.describe_node()
        group = group_lookup.get(self.node.unique_id)
        if result.status == NodeStatus.Error:
            status = result.status
            level = EventLevel.ERROR
        else:
            status = result.message
            level = EventLevel.INFO
        fire_event(
            LogModelResult(
                description=description,
                status=status,
                index=self.node_index,
                total=self.num_nodes,
                execution_time=result.execution_time,
                node_info=self.node.node_info,
                group=group,
            ),
            level=level,
        )

    def before_execute(self) -> None:
        self.print_start_line()

    def after_execute(self, result) -> None:
        track_model_run(self.node_index, self.num_nodes, result, adapter=self.adapter)
        self.print_result_line(result)

    def _build_run_model_result(self, model, context, elapsed_time: float = 0.0):
        result = context["load_result"]("main")
        if not result:
            raise DbtRuntimeError("main is not being called during running model")
        adapter_response = {}
        if isinstance(result.response, dbtClassMixin):
            adapter_response = result.response.to_dict(omit_none=True)
        return RunResult(
            node=model,
            status=RunStatus.Success,
            timing=[],
            thread_id=threading.current_thread().name,
            execution_time=elapsed_time,
            message=str(result.response),
            adapter_response=adapter_response,
            failures=result.get("failures"),
            batch_results=None,
        )

    def _materialization_relations(self, result: Any, model) -> List[BaseRelation]:
        if isinstance(result, str):
            msg = (
                'The materialization ("{}") did not explicitly return a '
                "list of relations to add to the cache.".format(str(model.get_materialization()))
            )
            raise CompilationError(msg, node=model)

        if isinstance(result, dict):
            return _validate_materialization_relations_dict(result, model)

        msg = (
            "Invalid return value from materialization, expected a dict "
            'with key "relations", got: {}'.format(str(result))
        )
        raise CompilationError(msg, node=model)

    def _execute_model(
        self,
        hook_ctx: Any,
        context_config: Any,
        model: ModelNode,
        context: Dict[str, Any],
        materialization_macro: MacroProtocol,
    ) -> RunResult:
        try:
            result = MacroGenerator(
                materialization_macro, context, stack=context["context_macro_stack"]
            )()
        finally:
            self.adapter.post_model_hook(context_config, hook_ctx)

        for relation in self._materialization_relations(result, model):
            self.adapter.cache_added(relation.incorporate(dbt_created=True))

        return self._build_run_model_result(model, context)

    def execute(self, model, manifest):
        context = generate_runtime_model_context(model, self.config, manifest)

        materialization_macro = manifest.find_materialization_macro_by_name(
            self.config.project_name, model.get_materialization(), self.adapter.type()
        )

        if materialization_macro is None:
            raise MissingMaterializationError(
                materialization=model.get_materialization(), adapter_type=self.adapter.type()
            )

        if "config" not in context:
            raise DbtInternalError(
                "Invalid materialization context generated, missing config: {}".format(context)
            )
        context_config = context["config"]

        mat_has_supported_langs = hasattr(materialization_macro, "supported_languages")
        model_lang_supported = model.language in materialization_macro.supported_languages
        if mat_has_supported_langs and not model_lang_supported:
            str_langs = [str(lang) for lang in materialization_macro.supported_languages]
            raise DbtValidationError(
                f'Materialization "{materialization_macro.name}" only supports languages {str_langs}; '
                f'got "{model.language}"'
            )

        hook_ctx = self.adapter.pre_model_hook(context_config)

        return self._execute_model(hook_ctx, context_config, model, context, materialization_macro)


class MicrobatchModelRunner(ModelRunner):
    def __init__(self, config, adapter, node, node_index: int, num_nodes: int):
        super().__init__(config, adapter, node, node_index, num_nodes)

        self.batch_idx: Optional[int] = None
        self.batches: Dict[int, BatchType] = {}
        self.relation_exists: bool = False

    def compile(self, manifest: Manifest):
        if self.batch_idx is not None:
            batch = self.batches[self.batch_idx]

            # LEGACY: Set start/end in context prior to re-compiling (Will be removed for 1.10+)
            # TODO: REMOVE before 1.10 GA
            self.node.config["__dbt_internal_microbatch_event_time_start"] = batch[0]
            self.node.config["__dbt_internal_microbatch_event_time_end"] = batch[1]
            # Create batch context on model node prior to re-compiling
            self.node.batch = BatchContext(
                id=MicrobatchBuilder.batch_id(batch[0], self.node.config.batch_size),
                event_time_start=batch[0],
                event_time_end=batch[1],
            )
            # Recompile node to re-resolve refs with event time filters rendered, update context
            self.compiler.compile_node(
                self.node,
                manifest,
                {},
                split_suffix=MicrobatchBuilder.format_batch_start(
                    batch[0], self.node.config.batch_size
                ),
            )

        # Skips compilation for non-batch runs
        return self.node

    def set_batch_idx(self, batch_idx: int) -> None:
        self.batch_idx = batch_idx

    def set_relation_exists(self, relation_exists: bool) -> None:
        self.relation_exists = relation_exists

    def set_batches(self, batches: Dict[int, BatchType]) -> None:
        self.batches = batches

    @property
    def batch_start(self) -> Optional[datetime]:
        if self.batch_idx is None:
            return None
        else:
            return self.batches[self.batch_idx][0]

    def describe_node(self) -> str:
        return f"{self.node.language} microbatch model {self.get_node_representation()}"

    def describe_batch(self) -> str:
        if self.batch_idx is None:
            return ""

        # Only visualize date if batch_start year/month/day
        formatted_batch_start = MicrobatchBuilder.format_batch_start(
            self.batch_start, self.node.config.batch_size
        )
        return f"batch {formatted_batch_start} of {self.get_node_representation()}"

    def print_batch_result_line(
        self,
        result: RunResult,
    ):
        if self.batch_idx is None:
            return

        description = self.describe_batch()
        group = group_lookup.get(self.node.unique_id)
        if result.status == NodeStatus.Error:
            status = result.status
            level = EventLevel.ERROR
        elif result.status == NodeStatus.Skipped:
            status = result.status
            level = EventLevel.INFO
        else:
            status = result.message
            level = EventLevel.INFO
        fire_event(
            LogBatchResult(
                description=description,
                status=status,
                batch_index=self.batch_idx + 1,
                total_batches=len(self.batches),
                execution_time=result.execution_time,
                node_info=self.node.node_info,
                group=group,
            ),
            level=level,
        )

    def print_batch_start_line(self) -> None:
        if self.batch_idx is None:
            return

        batch_start = self.batches[self.batch_idx][0]
        if batch_start is None:
            return

        batch_description = self.describe_batch()
        fire_event(
            LogStartBatch(
                description=batch_description,
                batch_index=self.batch_idx + 1,
                total_batches=len(self.batches),
                node_info=self.node.node_info,
            )
        )

    def before_execute(self) -> None:
        if self.batch_idx is None:
            self.print_start_line()
        else:
            self.print_batch_start_line()

    def after_execute(self, result) -> None:
        if self.batch_idx is not None:
            self.print_batch_result_line(result)

    def merge_batch_results(self, result: RunResult, batch_results: List[RunResult]):
        """merge batch_results into result"""
        if result.batch_results is None:
            result.batch_results = BatchResults()

        for batch_result in batch_results:
            if batch_result.batch_results is not None:
                result.batch_results += batch_result.batch_results
            result.execution_time += batch_result.execution_time

        num_successes = len(result.batch_results.successful)
        num_failures = len(result.batch_results.failed)
        if num_failures == 0:
            status = RunStatus.Success
            msg = "SUCCESS"
        elif num_successes == 0:
            status = RunStatus.Error
            msg = "ERROR"
        else:
            status = RunStatus.PartialSuccess
            msg = f"PARTIAL SUCCESS ({num_successes}/{num_successes + num_failures})"
        result.status = status
        result.message = msg

        result.batch_results.successful = sorted(result.batch_results.successful)
        result.batch_results.failed = sorted(result.batch_results.failed)

        # # If retrying, propagate previously successful batches into final result, even thoguh they were not run in this invocation
        if self.node.previous_batch_results is not None:
            result.batch_results.successful += self.node.previous_batch_results.successful

    def on_skip(self):
        # If node.batch is None, then we're dealing with skipping of the entire node
        if self.batch_idx is None:
            return super().on_skip()
        else:
            result = RunResult(
                node=self.node,
                status=RunStatus.Skipped,
                timing=[],
                thread_id=threading.current_thread().name,
                execution_time=0.0,
                message="SKIPPED",
                adapter_response={},
                failures=1,
                batch_results=BatchResults(failed=[self.batches[self.batch_idx]]),
            )
            self.print_batch_result_line(result=result)
            return result

    def _build_succesful_run_batch_result(
        self,
        model: ModelNode,
        context: Dict[str, Any],
        batch: BatchType,
        elapsed_time: float = 0.0,
    ) -> RunResult:
        run_result = self._build_run_model_result(model, context, elapsed_time)
        run_result.batch_results = BatchResults(successful=[batch])
        return run_result

    def _build_failed_run_batch_result(
        self,
        model: ModelNode,
        batch: BatchType,
        elapsed_time: float = 0.0,
    ) -> RunResult:
        return RunResult(
            node=model,
            status=RunStatus.Error,
            timing=[],
            thread_id=threading.current_thread().name,
            execution_time=elapsed_time,
            message="ERROR",
            adapter_response={},
            failures=1,
            batch_results=BatchResults(failed=[batch]),
        )

    def _build_run_microbatch_model_result(self, model: ModelNode) -> RunResult:
        return RunResult(
            node=model,
            status=RunStatus.Success,
            timing=[],
            thread_id=threading.current_thread().name,
            # The execution_time here doesn't get propagated to logs because
            # `safe_run_hooks` handles the elapsed time at the node level
            execution_time=0,
            message="",
            adapter_response={},
            failures=0,
            batch_results=BatchResults(),
        )

    def _execute_microbatch_materialization(
        self,
        model: ModelNode,
        context: Dict[str, Any],
        materialization_macro: MacroProtocol,
    ) -> RunResult:
        microbatch_builder = MicrobatchBuilder(
            model=model,
            is_incremental=self._is_incremental(model),
            event_time_start=getattr(self.config.args, "EVENT_TIME_START", None),
            event_time_end=getattr(self.config.args, "EVENT_TIME_END", None),
            default_end_time=self.config.invoked_at,
        )

        if self.batch_idx is None:
            # Note currently (9/30/2024) model.previous_batch_results is only ever _not_ `None`
            # IFF `dbt retry` is being run and the microbatch model had batches which
            # failed on the run of the model (which is being retried)
            if model.previous_batch_results is None:
                end = microbatch_builder.build_end_time()
                start = microbatch_builder.build_start_time(end)
                batches = microbatch_builder.build_batches(start, end)
            else:
                batches = model.previous_batch_results.failed
                # If there is batch info, then don't run as full_refresh and do force is_incremental
                # not doing this risks blowing away the work that has already been done
                if self._has_relation(model=model):
                    self.relation_exists = True

            batch_result = self._build_run_microbatch_model_result(model)
            self.batches = {batch_idx: batches[batch_idx] for batch_idx in range(len(batches))}

        else:
            batch = self.batches[self.batch_idx]
            # call materialization_macro to get a batch-level run result
            start_time = time.perf_counter()
            try:
                # Update jinja context with batch context members
                jinja_context = microbatch_builder.build_jinja_context_for_batch(
                    incremental_batch=self.relation_exists
                )
                context.update(jinja_context)

                # Materialize batch and cache any materialized relations
                result = MacroGenerator(
                    materialization_macro, context, stack=context["context_macro_stack"]
                )()
                for relation in self._materialization_relations(result, model):
                    self.adapter.cache_added(relation.incorporate(dbt_created=True))

                # Build result of executed batch
                batch_run_result = self._build_succesful_run_batch_result(
                    model, context, batch, time.perf_counter() - start_time
                )
                batch_result = batch_run_result

                # At least one batch has been inserted successfully!
                # Can proceed incrementally + in parallel
                self.relation_exists = True

            except (KeyboardInterrupt, SystemExit):
                # reraise it for GraphRunnableTask.execute_nodes to handle
                raise
            except Exception as e:
                fire_event(
                    GenericExceptionOnRun(
                        unique_id=self.node.unique_id,
                        exc=f"Exception on worker thread. {str(e)}",
                        node_info=self.node.node_info,
                    )
                )
                batch_run_result = self._build_failed_run_batch_result(
                    model, batch, time.perf_counter() - start_time
                )

            batch_result = batch_run_result

        return batch_result

    def _has_relation(self, model) -> bool:
        relation_info = self.adapter.Relation.create_from(self.config, model)
        relation = self.adapter.get_relation(
            relation_info.database, relation_info.schema, relation_info.name
        )
        return relation is not None

    def should_run_in_parallel(self) -> bool:
        if not self.adapter.supports(Capability.MicrobatchConcurrency):
            run_in_parallel = False
        elif not self.relation_exists:
            # If the relation doesn't exist, we can't run in parallel
            run_in_parallel = False
        elif self.node.config.concurrent_batches is not None:
            # If the relation exists and the `concurrent_batches` config isn't None, use the config value
            run_in_parallel = self.node.config.concurrent_batches
        else:
            # If the relation exists, the `concurrent_batches` config is None, check if the model self references `this`.
            # If the model self references `this` then we assume the model batches _can't_ be run in parallel
            run_in_parallel = not self.node.has_this

        return run_in_parallel

    def _is_incremental(self, model) -> bool:
        # TODO: Remove. This is a temporary method. We're working with adapters on
        # a strategy to ensure we can access the `is_incremental` logic without drift
        relation_info = self.adapter.Relation.create_from(self.config, model)
        relation = self.adapter.get_relation(
            relation_info.database, relation_info.schema, relation_info.name
        )
        if (
            relation is not None
            and relation.type == "table"
            and model.config.materialized == "incremental"
        ):
            if model.config.full_refresh is not None:
                return not model.config.full_refresh
            else:
                return not getattr(self.config.args, "FULL_REFRESH", False)
        else:
            return False

    def _execute_model(
        self,
        hook_ctx: Any,
        context_config: Any,
        model: ModelNode,
        context: Dict[str, Any],
        materialization_macro: MacroProtocol,
    ) -> RunResult:
        try:
            batch_result = self._execute_microbatch_materialization(
                model, context, materialization_macro
            )
        finally:
            self.adapter.post_model_hook(context_config, hook_ctx)

        return batch_result


class RunTask(CompileTask):
    def __init__(
        self,
        args: Flags,
        config: RuntimeConfig,
        manifest: Manifest,
        batch_map: Optional[Dict[str, BatchResults]] = None,
    ) -> None:
        super().__init__(args, config, manifest)
        self.batch_map = batch_map

    def raise_on_first_error(self) -> bool:
        return False

    def get_hook_sql(self, adapter, hook, idx, num_hooks, extra_context) -> str:
        if self.manifest is None:
            raise DbtInternalError("compile_node called before manifest was loaded")

        compiled = self.compiler.compile_node(hook, self.manifest, extra_context)
        statement = compiled.compiled_code
        hook_index = hook.index or num_hooks
        hook_obj = get_hook(statement, index=hook_index)
        return hook_obj.sql or ""

    def handle_job_queue(self, pool, callback):
        node = self.job_queue.get()
        self._raise_set_error()
        runner = self.get_runner(node)
        # we finally know what we're running! Make sure we haven't decided
        # to skip it due to upstream failures
        if runner.node.unique_id in self._skipped_children:
            cause = self._skipped_children.pop(runner.node.unique_id)
            runner.do_skip(cause=cause)

        if isinstance(runner, MicrobatchModelRunner):
            callback(self.handle_microbatch_model(runner, pool))
        else:
            args = [runner]
            self._submit(pool, args, callback)

    def handle_microbatch_model(
        self,
        runner: MicrobatchModelRunner,
        pool: ThreadPool,
    ) -> RunResult:
        # Initial run computes batch metadata
        result = self.call_runner(runner)
        batches, node, relation_exists = runner.batches, runner.node, runner.relation_exists

        # Return early if model should be skipped, or there are no batches to execute
        if result.status == RunStatus.Skipped:
            return result
        elif len(runner.batches) == 0:
            return result

        batch_results: List[RunResult] = []
        batch_idx = 0
<<<<<<< HEAD
        while batch_idx < len(runner.batches):
            batch_runner = MicrobatchModelRunner(
                self.config, runner.adapter, deepcopy(runner.node), self.run_count, self.num_nodes
            )
            batch_runner.set_batch_idx(batch_idx)
            batch_runner.set_relation_exists(relation_exists)
            batch_runner.set_batches(runner.batches)

            if runner._should_run_in_parallel(relation_exists):
                fire_event(
                    MicrobatchExecutionDebug(
                        msg=f"{batch_runner.describe_batch()} is being run concurrently"
                    )
                )
                self._submit(pool, [batch_runner], batch_results.append)
            else:
                fire_event(
                    MicrobatchExecutionDebug(
                        msg=f"{batch_runner.describe_batch()} is being run sequentially"
                    )
                )
                batch_results.append(self.call_runner(batch_runner))
                relation_exists = batch_runner.relation_exists
=======
>>>>>>> 03fdb4c1

        # Run first batch not in parallel
        relation_exists = self._submit_batch(
            node=node,
            adapter=runner.adapter,
            relation_exists=relation_exists,
            batches=batches,
            batch_idx=batch_idx,
            batch_results=batch_results,
            pool=pool,
            force_sequential_run=True,
        )
        batch_idx += 1
        skip_batches = batch_results[0].status != RunStatus.Success

        # Run all batches except first and last batch, in parallel if possible
        while batch_idx < len(runner.batches) - 1:
            relation_exists = self._submit_batch(
                node=node,
                adapter=runner.adapter,
                relation_exists=relation_exists,
                batches=batches,
                batch_idx=batch_idx,
                batch_results=batch_results,
                pool=pool,
                skip=skip_batches,
            )
            batch_idx += 1

        # Wait until all submitted batches have completed
        while len(batch_results) != batch_idx:
            pass
        # Final batch runs once all others complete to ensure post_hook runs at the end
        self._submit_batch(
            node=node,
            adapter=runner.adapter,
            relation_exists=relation_exists,
            batches=batches,
            batch_idx=batch_idx,
            batch_results=batch_results,
            pool=pool,
            force_sequential_run=True,
            skip=skip_batches,
        )

        # Finalize run: merge results, track model run, and print final result line
        runner.merge_batch_results(result, batch_results)
        track_model_run(runner.node_index, runner.num_nodes, result, adapter=runner.adapter)
        runner.print_result_line(result)

        return result

    def _submit_batch(
        self,
        node: ModelNode,
        adapter: BaseAdapter,
        relation_exists: bool,
        batches: Dict[int, BatchType],
        batch_idx: int,
        batch_results: List[RunResult],
        pool: ThreadPool,
        force_sequential_run: bool = False,
        skip: bool = False,
    ):
        node_copy = deepcopy(node)
        # Only run pre_hook(s) for first batch
        if batch_idx != 0:
            node_copy.config.pre_hook = []

        # Only run post_hook(s) for last batch
        if batch_idx != len(batches) - 1:
            node_copy.config.post_hook = []

        # TODO: We should be doing self.get_runner, however doing so
        # currently causes the tracking of how many nodes there are to
        # increment when we don't want it to
        batch_runner = MicrobatchModelRunner(
            self.config, adapter, node_copy, self.run_count, self.num_nodes
        )
        batch_runner.set_batch_idx(batch_idx)
        batch_runner.set_relation_exists(relation_exists)
        batch_runner.set_batches(batches)

        if skip:
            batch_runner.do_skip()

        if not force_sequential_run and batch_runner.should_run_in_parallel():
            fire_event(
                MicrobatchExecutionDebug(
                    msg=f"{batch_runner.describe_batch} is being run concurrently"
                )
            )
            self._submit(pool, [batch_runner], batch_results.append)
        else:
            fire_event(
                MicrobatchExecutionDebug(
                    msg=f"{batch_runner.describe_batch} is being run sequentially"
                )
            )
            batch_results.append(self.call_runner(batch_runner))
            relation_exists = batch_runner.relation_exists

        return relation_exists

    def _hook_keyfunc(self, hook: HookNode) -> Tuple[str, Optional[int]]:
        package_name = hook.package_name
        if package_name == self.config.project_name:
            package_name = BiggestName("")
        return package_name, hook.index

    def get_hooks_by_type(self, hook_type: RunHookType) -> List[HookNode]:

        if self.manifest is None:
            raise DbtInternalError("self.manifest was None in get_hooks_by_type")

        nodes = self.manifest.nodes.values()
        # find all hooks defined in the manifest (could be multiple projects)
        hooks: List[HookNode] = get_hooks_by_tags(nodes, {hook_type})
        hooks.sort(key=self._hook_keyfunc)
        return hooks

    def safe_run_hooks(
        self, adapter: BaseAdapter, hook_type: RunHookType, extra_context: Dict[str, Any]
    ) -> RunStatus:
        ordered_hooks = self.get_hooks_by_type(hook_type)

        if hook_type == RunHookType.End and ordered_hooks:
            fire_event(Formatting(""))

        # on-run-* hooks should run outside a transaction. This happens because psycopg2 automatically begins a transaction when a connection is created.
        adapter.clear_transaction()
        if not ordered_hooks:
            return RunStatus.Success

        status = RunStatus.Success
        failed = False
        num_hooks = len(ordered_hooks)

        for idx, hook in enumerate(ordered_hooks, 1):
            with log_contextvars(node_info=hook.node_info):
                hook.index = idx
                hook_name = f"{hook.package_name}.{hook_type}.{hook.index - 1}"
                execution_time = 0.0
                timing: List[TimingInfo] = []
                failures = 1

                if not failed:
                    with collect_timing_info("compile", timing.append):
                        sql = self.get_hook_sql(
                            adapter, hook, hook.index, num_hooks, extra_context
                        )

                    started_at = timing[0].started_at or datetime.utcnow()
                    hook.update_event_status(
                        started_at=started_at.isoformat(), node_status=RunningStatus.Started
                    )

                    fire_event(
                        LogHookStartLine(
                            statement=hook_name,
                            index=hook.index,
                            total=num_hooks,
                            node_info=hook.node_info,
                        )
                    )

                    with collect_timing_info("execute", timing.append):
                        status, message = get_execution_status(sql, adapter)

                    finished_at = timing[1].completed_at or datetime.utcnow()
                    hook.update_event_status(finished_at=finished_at.isoformat())
                    execution_time = (finished_at - started_at).total_seconds()
                    failures = 0 if status == RunStatus.Success else 1

                    if status == RunStatus.Success:
                        message = f"{hook_name} passed"
                    else:
                        message = f"{hook_name} failed, error:\n {message}"
                        failed = True
                else:
                    status = RunStatus.Skipped
                    message = f"{hook_name} skipped"

                hook.update_event_status(node_status=status)

                self.node_results.append(
                    RunResult(
                        status=status,
                        thread_id="main",
                        timing=timing,
                        message=message,
                        adapter_response={},
                        execution_time=execution_time,
                        failures=failures,
                        node=hook,
                    )
                )

                fire_event(
                    LogHookEndLine(
                        statement=hook_name,
                        status=status,
                        index=hook.index,
                        total=num_hooks,
                        execution_time=execution_time,
                        node_info=hook.node_info,
                    )
                )

        if hook_type == RunHookType.Start and ordered_hooks:
            fire_event(Formatting(""))

        return status

    def print_results_line(self, results, execution_time) -> None:
        nodes = [r.node for r in results if hasattr(r, "node")]
        stat_line = get_counts(nodes)

        execution = ""

        if execution_time is not None:
            execution = utils.humanize_execution_time(execution_time=execution_time)

        fire_event(Formatting(""))
        fire_event(
            FinishedRunningStats(
                stat_line=stat_line, execution=execution, execution_time=execution_time
            )
        )

    def populate_microbatch_batches(self, selected_uids: AbstractSet[str]):
        if self.batch_map is not None and self.manifest is not None:
            for uid in selected_uids:
                if uid in self.batch_map:
                    node = self.manifest.ref_lookup.perform_lookup(uid, self.manifest)
                    if isinstance(node, ModelNode):
                        node.previous_batch_results = self.batch_map[uid]

    def before_run(self, adapter: BaseAdapter, selected_uids: AbstractSet[str]) -> RunStatus:
        with adapter.connection_named("master"):
            self.defer_to_manifest()
            required_schemas = self.get_model_schemas(adapter, selected_uids)
            self.create_schemas(adapter, required_schemas)
            self.populate_adapter_cache(adapter, required_schemas)
            self.populate_microbatch_batches(selected_uids)
            group_lookup.init(self.manifest, selected_uids)
            run_hooks_status = self.safe_run_hooks(adapter, RunHookType.Start, {})
            return run_hooks_status

    def after_run(self, adapter, results) -> None:
        # in on-run-end hooks, provide the value 'database_schemas', which is a
        # list of unique (database, schema) pairs that successfully executed
        # models were in. For backwards compatibility, include the old
        # 'schemas', which did not include database information.

        database_schema_set: Set[Tuple[Optional[str], str]] = {
            (r.node.database, r.node.schema)
            for r in results
            if (hasattr(r, "node") and r.node.is_relational)
            and r.status not in (NodeStatus.Error, NodeStatus.Fail, NodeStatus.Skipped)
        }

        extras = {
            "schemas": list({s for _, s in database_schema_set}),
            "results": [
                r for r in results if r.thread_id != "main" or r.status == RunStatus.Error
            ],  # exclude that didn't fail to preserve backwards compatibility
            "database_schemas": list(database_schema_set),
        }

        try:
            with adapter.connection_named("master"):
                self.safe_run_hooks(adapter, RunHookType.End, extras)
        except (KeyboardInterrupt, SystemExit, DbtRuntimeError):
            run_result = self.get_result(
                results=self.node_results,
                elapsed_time=time.time() - self.started_at,
                generated_at=datetime.utcnow(),
            )

            if self.args.write_json and hasattr(run_result, "write"):
                run_result.write(self.result_path())

            print_run_end_messages(self.node_results, keyboard_interrupt=True)

            raise

    def get_node_selector(self) -> ResourceTypeSelector:
        if self.manifest is None or self.graph is None:
            raise DbtInternalError("manifest and graph must be set to get perform node selection")
        return ResourceTypeSelector(
            graph=self.graph,
            manifest=self.manifest,
            previous_state=self.previous_state,
            resource_types=[NodeType.Model],
        )

    def get_runner_type(self, node) -> Optional[Type[BaseRunner]]:
        if self.manifest is None:
            raise DbtInternalError("manifest must be set prior to calling get_runner_type")

        if (
            node.config.materialized == "incremental"
            and node.config.incremental_strategy == "microbatch"
            and self.manifest.use_microbatch_batches(project_name=self.config.project_name)
        ):
            return MicrobatchModelRunner
        else:
            return ModelRunner

    def task_end_messages(self, results) -> None:
        if results:
            print_run_end_messages(results)<|MERGE_RESOLUTION|>--- conflicted
+++ resolved
@@ -745,32 +745,6 @@
 
         batch_results: List[RunResult] = []
         batch_idx = 0
-<<<<<<< HEAD
-        while batch_idx < len(runner.batches):
-            batch_runner = MicrobatchModelRunner(
-                self.config, runner.adapter, deepcopy(runner.node), self.run_count, self.num_nodes
-            )
-            batch_runner.set_batch_idx(batch_idx)
-            batch_runner.set_relation_exists(relation_exists)
-            batch_runner.set_batches(runner.batches)
-
-            if runner._should_run_in_parallel(relation_exists):
-                fire_event(
-                    MicrobatchExecutionDebug(
-                        msg=f"{batch_runner.describe_batch()} is being run concurrently"
-                    )
-                )
-                self._submit(pool, [batch_runner], batch_results.append)
-            else:
-                fire_event(
-                    MicrobatchExecutionDebug(
-                        msg=f"{batch_runner.describe_batch()} is being run sequentially"
-                    )
-                )
-                batch_results.append(self.call_runner(batch_runner))
-                relation_exists = batch_runner.relation_exists
-=======
->>>>>>> 03fdb4c1
 
         # Run first batch not in parallel
         relation_exists = self._submit_batch(
@@ -860,14 +834,14 @@
         if not force_sequential_run and batch_runner.should_run_in_parallel():
             fire_event(
                 MicrobatchExecutionDebug(
-                    msg=f"{batch_runner.describe_batch} is being run concurrently"
+                    msg=f"{batch_runner.describe_batch()} is being run concurrently"
                 )
             )
             self._submit(pool, [batch_runner], batch_results.append)
         else:
             fire_event(
                 MicrobatchExecutionDebug(
-                    msg=f"{batch_runner.describe_batch} is being run sequentially"
+                    msg=f"{batch_runner.describe_batch()} is being run sequentially"
                 )
             )
             batch_results.append(self.call_runner(batch_runner))
