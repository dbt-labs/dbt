import functools
import threading
import time
from typing import List, Dict, Any, Iterable, Set, Tuple, Optional, AbstractSet

from dbt.dataclass_schema import dbtClassMixin

from .compile import CompileRunner, CompileTask

from .printer import (
    print_run_end_messages,
    get_counts,
)
from datetime import datetime
from dbt import tracking
from dbt import utils
from dbt.adapters.base import BaseRelation
from dbt.clients.jinja import MacroGenerator
from dbt.context.providers import generate_runtime_model_context
from dbt.contracts.graph.compiled import CompileResultNode
from dbt.contracts.graph.model_config import Hook
from dbt.contracts.graph.parsed import ParsedHookNode
from dbt.contracts.results import NodeStatus, RunResult, RunStatus, RunningStatus, BaseResult
from dbt.exceptions import (
    CompilationException,
    InternalException,
    RuntimeException,
    ValidationException,
    missing_materialization,
)
from dbt.events.functions import fire_event, get_invocation_id, info
from dbt.events.types import (
    DatabaseErrorRunningHook,
    EmptyLine,
    HooksRunning,
    HookFinished,
    LogModelResult,
    LogStartLine,
    LogHookEndLine,
    LogHookStartLine,
)
from dbt.logger import (
    TextOnly,
    HookMetadata,
    UniqueID,
    TimestampNamed,
    DbtModelState,
)
from dbt.graph import ResourceTypeSelector
from dbt.hooks import get_hook_dict
from dbt.node_types import NodeType, RunHookType


class Timer:
    def __init__(self):
        self.start = None
        self.end = None

    @property
    def elapsed(self):
        if self.start is None or self.end is None:
            return None
        return self.end - self.start

    def __enter__(self):
        self.start = time.time()
        return self

    def __exit__(self, exc_type, exc_value, exc_tracebck):
        self.end = time.time()


@functools.total_ordering
class BiggestName(str):
    def __lt__(self, other):
        return True

    def __eq__(self, other):
        return isinstance(other, self.__class__)


def _hook_list() -> List[ParsedHookNode]:
    return []


def get_hooks_by_tags(
    nodes: Iterable[CompileResultNode],
    match_tags: Set[str],
) -> List[ParsedHookNode]:
    matched_nodes = []
    for node in nodes:
        if not isinstance(node, ParsedHookNode):
            continue
        node_tags = node.tags
        if len(set(node_tags) & match_tags):
            matched_nodes.append(node)
    return matched_nodes


def get_hook(source, index):
    hook_dict = get_hook_dict(source)
    hook_dict.setdefault("index", index)
    Hook.validate(hook_dict)
    return Hook.from_dict(hook_dict)


def track_model_run(index, num_nodes, run_model_result):
    if tracking.active_user is None:
        raise InternalException("cannot track model run with no active user")
    invocation_id = get_invocation_id()
    tracking.track_model_run(
        {
            "invocation_id": invocation_id,
            "index": index,
            "total": num_nodes,
            "execution_time": run_model_result.execution_time,
            "run_status": str(run_model_result.status).upper(),
            "run_skipped": run_model_result.status == NodeStatus.Skipped,
            "run_error": run_model_result.status == NodeStatus.Error,
            "model_materialization": run_model_result.node.get_materialization(),
            "model_id": utils.get_hash(run_model_result.node),
            "hashed_contents": utils.get_hashed_contents(run_model_result.node),
            "timing": [t.to_dict(omit_none=True) for t in run_model_result.timing],
            "language": str(run_model_result.node.language),
        }
    )


# make sure that we got an ok result back from a materialization
def _validate_materialization_relations_dict(inp: Dict[Any, Any], model) -> List[BaseRelation]:
    try:
        relations_value = inp["relations"]
    except KeyError:
        msg = (
            'Invalid return value from materialization, "relations" '
            "not found, got keys: {}".format(list(inp))
        )
        raise CompilationException(msg, node=model) from None

    if not isinstance(relations_value, list):
        msg = (
            'Invalid return value from materialization, "relations" '
            "not a list, got: {}".format(relations_value)
        )
        raise CompilationException(msg, node=model) from None

    relations: List[BaseRelation] = []
    for relation in relations_value:
        if not isinstance(relation, BaseRelation):
            msg = (
                "Invalid return value from materialization, "
                '"relations" contains non-Relation: {}'.format(relation)
            )
            raise CompilationException(msg, node=model)

        assert isinstance(relation, BaseRelation)
        relations.append(relation)
    return relations


class ModelRunner(CompileRunner):
    def get_node_representation(self):
        display_quote_policy = {"database": False, "schema": False, "identifier": False}
        relation = self.adapter.Relation.create_from(
            self.config, self.node, quote_policy=display_quote_policy
        )
        # exclude the database from output if it's the default
        if self.node.database == self.config.credentials.database:
            relation = relation.include(database=False)
        return str(relation)

    def describe_node(self):
        # TODO CL 'language' will be moved to node level when we change representation
        return f"{self.node.language} {self.node.get_materialization()} model {self.get_node_representation()}"

    def print_start_line(self):
        fire_event(
            LogStartLine(
                description=self.describe_node(),
                index=self.node_index,
                total=self.num_nodes,
                node_info=self.node.node_info,
            )
        )

    def print_result_line(self, result):
        description = self.describe_node()
        if result.status == NodeStatus.Error:
            status = result.status
            level = "error"
        else:
            status = result.message
            level = "info"
        fire_event(
            LogModelResult(
                description=description,
                status=status,
                index=self.node_index,
                total=self.num_nodes,
                execution_time=result.execution_time,
                node_info=self.node.node_info,
                info=info(level=level),
            )
        )

    def before_execute(self):
        self.print_start_line()

    def after_execute(self, result):
        track_model_run(self.node_index, self.num_nodes, result)
        self.print_result_line(result)

    def _build_run_model_result(self, model, context):
        result = context["load_result"]("main")
        if not result:
            raise RuntimeException("main is not being called during running model")
        adapter_response = {}
        if isinstance(result.response, dbtClassMixin):
            adapter_response = result.response.to_dict(omit_none=True)
        return RunResult(
            node=model,
            status=RunStatus.Success,
            timing=[],
            thread_id=threading.current_thread().name,
            execution_time=0,
            message=str(result.response),
            adapter_response=adapter_response,
            failures=result.get("failures"),
        )

    def _materialization_relations(self, result: Any, model) -> List[BaseRelation]:
        if isinstance(result, str):
            msg = (
                'The materialization ("{}") did not explicitly return a '
                "list of relations to add to the cache.".format(str(model.get_materialization()))
            )
            raise CompilationException(msg, node=model)

        if isinstance(result, dict):
            return _validate_materialization_relations_dict(result, model)

        msg = (
            "Invalid return value from materialization, expected a dict "
            'with key "relations", got: {}'.format(str(result))
        )
        raise CompilationException(msg, node=model)

    def execute(self, model, manifest):
        context = generate_runtime_model_context(model, self.config, manifest)

        materialization_macro = manifest.find_materialization_macro_by_name(
            self.config.project_name, model.get_materialization(), self.adapter.type()
        )

        if materialization_macro is None:
            missing_materialization(model, self.adapter.type())

        if "config" not in context:
            raise InternalException(
                "Invalid materialization context generated, missing config: {}".format(context)
            )
        context_config = context["config"]

        mat_has_supported_langs = hasattr(materialization_macro, "supported_languages")
        model_lang_supported = model.language in materialization_macro.supported_languages
        if mat_has_supported_langs and not model_lang_supported:
            str_langs = [str(lang) for lang in materialization_macro.supported_languages]
            raise ValidationException(
                f'Materialization "{materialization_macro.name}" only supports languages {str_langs}; '
                f'got "{model.language}"'
            )

        hook_ctx = self.adapter.pre_model_hook(context_config)
        try:
            result = MacroGenerator(
                materialization_macro, context, stack=context["context_macro_stack"]
            )()
        finally:
            self.adapter.post_model_hook(context_config, hook_ctx)

        for relation in self._materialization_relations(result, model):
            self.adapter.cache_added(relation.incorporate(dbt_created=True))

        return self._build_run_model_result(model, context)


class RunTask(CompileTask):
    def __init__(self, args, config):
        super().__init__(args, config)
        self.ran_hooks = []
        self._total_executed = 0

    def index_offset(self, value: int) -> int:
        return self._total_executed + value

    def raise_on_first_error(self):
        return False

    def get_hook_sql(self, adapter, hook, idx, num_hooks, extra_context):
        compiler = adapter.get_compiler()
        compiled = compiler.compile_node(hook, self.manifest, extra_context)
        statement = compiled.compiled_code
        hook_index = hook.index or num_hooks
        hook_obj = get_hook(statement, index=hook_index)
        return hook_obj.sql or ""

    def _hook_keyfunc(self, hook: ParsedHookNode) -> Tuple[str, Optional[int]]:
        package_name = hook.package_name
        if package_name == self.config.project_name:
            package_name = BiggestName("")
        return package_name, hook.index

    def get_hooks_by_type(self, hook_type: RunHookType) -> List[ParsedHookNode]:

        if self.manifest is None:
            raise InternalException("self.manifest was None in get_hooks_by_type")

        nodes = self.manifest.nodes.values()
        # find all hooks defined in the manifest (could be multiple projects)
        hooks: List[ParsedHookNode] = get_hooks_by_tags(nodes, {hook_type})
        hooks.sort(key=self._hook_keyfunc)
        return hooks

    def run_hooks(self, adapter, hook_type: RunHookType, extra_context):
        ordered_hooks = self.get_hooks_by_type(hook_type)

        # on-run-* hooks should run outside of a transaction. This happens
        # b/c psycopg2 automatically begins a transaction when a connection
        # is created.
        adapter.clear_transaction()
        if not ordered_hooks:
            return
        num_hooks = len(ordered_hooks)

        with TextOnly():
            fire_event(EmptyLine())
        fire_event(HooksRunning(num_hooks=num_hooks, hook_type=hook_type))

        startctx = TimestampNamed("node_started_at")
        finishctx = TimestampNamed("node_finished_at")

        for idx, hook in enumerate(ordered_hooks, start=1):
            hook._event_status["started_at"] = datetime.utcnow().isoformat()
            hook._event_status["node_status"] = RunningStatus.Started
            sql = self.get_hook_sql(adapter, hook, idx, num_hooks, extra_context)

            hook_text = "{}.{}.{}".format(hook.package_name, hook_type, hook.index)
            hook_meta_ctx = HookMetadata(hook, self.index_offset(idx))
            with UniqueID(hook.unique_id):
                with hook_meta_ctx, startctx:
                    fire_event(
                        LogHookStartLine(
                            statement=hook_text,
                            index=idx,
                            total=num_hooks,
                            node_info=hook.node_info,
                        )
                    )

                with Timer() as timer:
                    if len(sql.strip()) > 0:
                        response, _ = adapter.execute(sql, auto_begin=False, fetch=False)
                        status = response._message
                    else:
                        status = "OK"

                self.ran_hooks.append(hook)
                hook._event_status["finished_at"] = datetime.utcnow().isoformat()
                with finishctx, DbtModelState({"node_status": "passed"}):
                    hook._event_status["node_status"] = RunStatus.Success
                    fire_event(
                        LogHookEndLine(
                            statement=hook_text,
                            status=status,
                            index=idx,
                            total=num_hooks,
                            execution_time=timer.elapsed,
                            node_info=hook.node_info,
                        )
                    )
            # `_event_status` dict is only used for logging.  Make sure
            # it gets deleted when we're done with it
            del hook._event_status["started_at"]
            del hook._event_status["finished_at"]
            del hook._event_status["node_status"]

        self._total_executed += len(ordered_hooks)

        with TextOnly():
            fire_event(EmptyLine())

    def safe_run_hooks(
        self, adapter, hook_type: RunHookType, extra_context: Dict[str, Any]
    ) -> None:
        try:
            self.run_hooks(adapter, hook_type, extra_context)
<<<<<<< HEAD
        except RuntimeException as exc:
            fire_event(DatabaseErrorRunning(hook_type=hook_type.value))
            self.node_results.append(
                BaseResult(
                    status=RunStatus.Error,
                    thread_id="main",
                    timing=[],
                    message=f"{hook_type.value} failed, error:\n {exc.msg}",
                    adapter_response=exc.msg,
                    execution_time=0,
                    failures=1,
                )
            )
=======
        except RuntimeException:
            fire_event(DatabaseErrorRunningHook(hook_type=hook_type.value))
            raise
>>>>>>> 6c76137d

    def print_results_line(self, results, execution_time):
        nodes = [r.node for r in results if hasattr(r, "node")] + self.ran_hooks
        stat_line = get_counts(nodes)

        execution = ""

        if execution_time is not None:
            execution = utils.humanize_execution_time(execution_time=execution_time)

        with TextOnly():
            fire_event(EmptyLine())
        fire_event(
            HookFinished(stat_line=stat_line, execution=execution, execution_time=execution_time)
        )

    def before_run(self, adapter, selected_uids: AbstractSet[str]):
        with adapter.connection_named("master"):
            required_schemas = self.get_model_schemas(adapter, selected_uids)
            self.create_schemas(adapter, required_schemas)
            self.populate_adapter_cache(adapter, required_schemas)
            self.defer_to_manifest(adapter, selected_uids)
            self.safe_run_hooks(adapter, RunHookType.Start, {})

    def after_run(self, adapter, results):
        # in on-run-end hooks, provide the value 'database_schemas', which is a
        # list of unique (database, schema) pairs that successfully executed
        # models were in. For backwards compatibility, include the old
        # 'schemas', which did not include database information.

        database_schema_set: Set[Tuple[Optional[str], str]] = {
            (r.node.database, r.node.schema)
            for r in results
            if r.node.is_relational
            and r.status not in (NodeStatus.Error, NodeStatus.Fail, NodeStatus.Skipped)
        }

        self._total_executed += len(results)

        extras = {
            "schemas": list({s for _, s in database_schema_set}),
            "results": results,
            "database_schemas": list(database_schema_set),
        }
        with adapter.connection_named("master"):
            self.safe_run_hooks(adapter, RunHookType.End, extras)

    def get_node_selector(self) -> ResourceTypeSelector:
        if self.manifest is None or self.graph is None:
            raise InternalException("manifest and graph must be set to get perform node selection")
        return ResourceTypeSelector(
            graph=self.graph,
            manifest=self.manifest,
            previous_state=self.previous_state,
            resource_types=[NodeType.Model],
        )

    def get_runner_type(self, _):
        return ModelRunner

    def task_end_messages(self, results):
        if results:
            print_run_end_messages(results)<|MERGE_RESOLUTION|>--- conflicted
+++ resolved
@@ -394,9 +394,8 @@
     ) -> None:
         try:
             self.run_hooks(adapter, hook_type, extra_context)
-<<<<<<< HEAD
         except RuntimeException as exc:
-            fire_event(DatabaseErrorRunning(hook_type=hook_type.value))
+            fire_event(DatabaseErrorRunningHook(hook_type=hook_type.value))
             self.node_results.append(
                 BaseResult(
                     status=RunStatus.Error,
@@ -408,11 +407,6 @@
                     failures=1,
                 )
             )
-=======
-        except RuntimeException:
-            fire_event(DatabaseErrorRunningHook(hook_type=hook_type.value))
-            raise
->>>>>>> 6c76137d
 
     def print_results_line(self, results, execution_time):
         nodes = [r.node for r in results if hasattr(r, "node")] + self.ran_hooks
