--- conflicted
+++ resolved
@@ -9,12 +9,8 @@
 from dbt.events.functions import setup_event_logger
 from dbt.profiler import profiler
 from dbt.tracking import initialize_from_flags, track_run
-<<<<<<< HEAD
 from dbt.config.runtime import load_project, load_profile
-=======
-from dbt.config.runtime import load_project
 from dbt.task.deps import DepsTask
->>>>>>> 44b457c1
 
 
 def cli_runner():
