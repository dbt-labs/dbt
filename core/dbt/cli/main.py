--- conflicted
+++ resolved
@@ -63,16 +63,6 @@
     # Get primatives
     flags = Flags()
 
-<<<<<<< HEAD
-    # Version info
-    if flags.VERSION:
-        click.echo(f"`version` called\n ctx.params: {pf(ctx.params)}")
-        return
-    else:
-        del ctx.params["version"]
-
-=======
->>>>>>> ce1aaec3
     # Logging
     # N.B. Legacy logger is not supported
     setup_event_logger(
@@ -93,8 +83,6 @@
     # Adapter management
     ctx.with_resource(adapter_management())
 
-<<<<<<< HEAD
-=======
     # Version info
     if flags.VERSION:
         click.echo(f"`version` called\n ctx.params: {pf(ctx.params)}")
@@ -114,7 +102,6 @@
     ctx.obj["profile"] = profile
     ctx.obj["project"] = project
 
->>>>>>> ce1aaec3
 
 # dbt build
 @cli.command("build")
