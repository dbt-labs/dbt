import inspect  # This is temporary for RAT-ing
from copy import copy
from pprint import pformat as pf  # This is temporary for RAT-ing

import click
from dbt.adapters.factory import adapter_management
from dbt.cli import params as p
from dbt.cli.flags import Flags
from dbt.config import RuntimeConfig
from dbt.config.runtime import load_project, load_profile
from dbt.events.functions import setup_event_logger
from dbt.profiler import profiler
<<<<<<< HEAD
from dbt.tracking import initialize_from_flags, track_run
from dbt.config.runtime import load_project

from dbt.task.clean import CleanTask
=======
>>>>>>> 1809852a
from dbt.task.deps import DepsTask
from dbt.task.run import RunTask
from dbt.tracking import initialize_from_flags, track_run


def cli_runner():
    # Alias "list" to "ls"
    ls = copy(cli.commands["list"])
    ls.hidden = True
    cli.add_command(ls, "ls")

    # Run the cli
    cli()


# dbt
@click.group(
    context_settings={"help_option_names": ["-h", "--help"]},
    invoke_without_command=True,
    no_args_is_help=True,
    epilog="Specify one of these sub-commands and you can find more help from there.",
)
@click.pass_context
@p.anonymous_usage_stats
@p.cache_selected_only
@p.debug
@p.enable_legacy_logger
@p.event_buffer_size
@p.fail_fast
@p.log_cache_events
@p.log_format
@p.log_path
@p.macro_debugging
@p.partial_parse
@p.print
@p.printer_width
@p.quiet
@p.record_timing_info
@p.single_threaded
@p.static_parser
@p.use_colors
@p.use_experimental_parser
@p.version
@p.version_check
@p.warn_error
@p.write_json
def cli(ctx, **kwargs):
    """An ELT tool for managing your SQL transformations and data models.
    For more documentation on these commands, visit: docs.getdbt.com
    """
    # Get primatives
    flags = Flags()

    # Logging
    # N.B. Legacy logger is not supported
    setup_event_logger(
        flags.LOG_PATH,
        flags.LOG_FORMAT,
        flags.USE_COLORS,
        flags.DEBUG,
    )

    # Tracking
    initialize_from_flags(flags.ANONYMOUS_USAGE_STATS, flags.PROFILES_DIR)
    ctx.with_resource(track_run(run_command=ctx.invoked_subcommand))

    # Profiling
    if flags.RECORD_TIMING_INFO:
        ctx.with_resource(profiler(enable=True, outfile=flags.RECORD_TIMING_INFO))

    # Adapter management
    ctx.with_resource(adapter_management())

    # Version info
    if flags.VERSION:
        click.echo(f"`version` called\n ctx.params: {pf(ctx.params)}")
        return

    # Profile
    profile = load_profile(
        flags.PROJECT_DIR, flags.VARS, flags.PROFILE, flags.TARGET, flags.THREADS
    )

    # Project
    project = load_project(flags.PROJECT_DIR, flags.VERSION_CHECK, profile, flags.VARS)

    # Context for downstream commands
    ctx.obj = {}
    ctx.obj["flags"] = flags
    ctx.obj["profile"] = profile
    ctx.obj["project"] = project


# dbt build
@cli.command("build")
@click.pass_context
@p.defer
@p.exclude
@p.fail_fast
@p.full_refresh
@p.indirect_selection
@p.profile
@p.profiles_dir
@p.project_dir
@p.select
@p.selector
@p.show
@p.state
@p.store_failures
@p.target
@p.target_path
@p.threads
@p.vars
@p.version_check
def build(ctx, **kwargs):
    """Run all Seeds, Models, Snapshots, and tests in DAG order"""
    flags = Flags()
    click.echo(f"`{inspect.stack()[0][3]}` called\n flags: {flags}")


# dbt clean
@cli.command("clean")
@click.pass_context
@p.profile
@p.profiles_dir
@p.project_dir
@p.target
@p.vars
def clean(ctx, **kwargs):
    """Delete all folders in the clean-targets list (usually the dbt_packages and target directories.)"""
    flags = Flags()
    project = ctx.obj["project"]

    task = CleanTask(flags, project)

    results = task.run()
    success = task.interpret_results(results)
    return results, success


# dbt docs
@cli.group()
@click.pass_context
def docs(ctx, **kwargs):
    """Generate or serve the documentation website for your project"""


# dbt docs generate
@docs.command("generate")
@click.pass_context
@p.compile_docs
@p.defer
@p.exclude
@p.profile
@p.profiles_dir
@p.project_dir
@p.select
@p.selector
@p.state
@p.target
@p.target_path
@p.threads
@p.vars
@p.version_check
def docs_generate(ctx, **kwargs):
    """Generate the documentation website for your project"""
    flags = Flags()
    click.echo(f"`{inspect.stack()[0][3]}` called\n flags: {flags}")


# dbt docs serve
@docs.command("serve")
@click.pass_context
@p.browser
@p.port
@p.profile
@p.profiles_dir
@p.project_dir
@p.target
@p.vars
def docs_serve(ctx, **kwargs):
    """Serve the documentation website for your project"""
    flags = Flags()
    click.echo(f"`{inspect.stack()[0][3]}` called\n flags: {flags}")


# dbt compile
@cli.command("compile")
@click.pass_context
@p.defer
@p.exclude
@p.full_refresh
@p.parse_only
@p.profile
@p.profiles_dir
@p.project_dir
@p.select
@p.selector
@p.state
@p.target
@p.target_path
@p.threads
@p.vars
@p.version_check
def compile(ctx, **kwargs):
    """Generates executable SQL from source, model, test, and analysis files. Compiled SQL files are written to the target/ directory."""
    flags = Flags()
    click.echo(f"`{inspect.stack()[0][3]}` called\n flags: {flags}")


# dbt debug
@cli.command("debug")
@click.pass_context
@p.config_dir
@p.profile
@p.profiles_dir
@p.project_dir
@p.target
@p.vars
@p.version_check
def debug(ctx, **kwargs):
    """Show some helpful information about dbt for debugging. Not to be confused with the --debug option which increases verbosity."""
    flags = Flags()
    click.echo(f"`{inspect.stack()[0][3]}` called\n flags: {flags}")


# dbt deps
@cli.command("deps")
@click.pass_context
@p.profile
@p.profiles_dir
@p.project_dir
@p.target
@p.vars
def deps(ctx, **kwargs):
    """Pull the most recent version of the dependencies listed in packages.yml"""
    flags = Flags()
    project = ctx.obj["project"]

    task = DepsTask.from_project(project, flags.VARS)

    results = task.run()
    success = task.interpret_results(results)
    return results, success


# dbt init
@cli.command("init")
@click.pass_context
@p.profile
@p.profiles_dir
@p.project_dir
@p.skip_profile_setup
@p.target
@p.vars
def init(ctx, **kwargs):
    """Initialize a new DBT project."""
    flags = Flags()
    click.echo(f"`{inspect.stack()[0][3]}` called\n flags: {flags}")


# dbt list
@cli.command("list")
@click.pass_context
@p.exclude
@p.indirect_selection
@p.output
@p.output_keys
@p.profile
@p.profiles_dir
@p.project_dir
@p.resource_type
@p.select
@p.selector
@p.state
@p.target
@p.vars
def list(ctx, **kwargs):
    """List the resources in your project"""
    flags = Flags()
    click.echo(f"`{inspect.stack()[0][3]}` called\n flags: {flags}")


# dbt parse
@cli.command("parse")
@click.pass_context
@p.compile_parse
@p.profile
@p.profiles_dir
@p.project_dir
@p.target
@p.target_path
@p.threads
@p.vars
@p.version_check
@p.write_manifest
def parse(ctx, **kwargs):
    """Parses the project and provides information on performance"""
    flags = Flags()
    click.echo(f"`{inspect.stack()[0][3]}` called\n flags: {flags}")


# dbt run
@cli.command("run")
@click.pass_context
@p.defer
@p.exclude
@p.fail_fast
@p.full_refresh
@p.profile
@p.profiles_dir
@p.project_dir
@p.select
@p.selector
@p.state
@p.target
@p.target_path
@p.threads
@p.vars
@p.version_check
def run(ctx, **kwargs):
    """Compile SQL and execute against the current target database."""

    config = RuntimeConfig.from_parts(ctx.obj["project"], ctx.obj["profile"], ctx.obj["flags"])
    task = RunTask(ctx.obj["flags"], config)

    results = task.run()
    success = task.interpret_results(results)
    return results, success


# dbt run operation
@cli.command("run-operation")
@click.pass_context
@p.args
@p.profile
@p.profiles_dir
@p.project_dir
@p.target
@p.vars
def run_operation(ctx, **kwargs):
    """Run the named macro with any supplied arguments."""
    flags = Flags()
    click.echo(f"`{inspect.stack()[0][3]}` called\n flags: {flags}")


# dbt seed
@cli.command("seed")
@click.pass_context
@p.exclude
@p.full_refresh
@p.profile
@p.profiles_dir
@p.project_dir
@p.select
@p.selector
@p.show
@p.state
@p.target
@p.target_path
@p.threads
@p.vars
@p.version_check
def seed(ctx, **kwargs):
    """Load data from csv files into your data warehouse."""
    flags = Flags()
    click.echo(f"`{inspect.stack()[0][3]}` called\n flags: {flags}")


# dbt snapshot
@cli.command("snapshot")
@click.pass_context
@p.defer
@p.exclude
@p.profile
@p.profiles_dir
@p.project_dir
@p.select
@p.selector
@p.state
@p.target
@p.threads
@p.vars
def snapshot(ctx, **kwargs):
    """Execute snapshots defined in your project"""
    flags = Flags()
    click.echo(f"`{inspect.stack()[0][3]}` called\n flags: {flags}")


# dbt source
@cli.group()
@click.pass_context
def source(ctx, **kwargs):
    """Manage your project's sources"""


# dbt source freshness
@source.command("freshness")
@click.pass_context
@p.exclude
@p.output_path  # TODO: Is this ok to re-use?  We have three different output params, how much can we consolidate?
@p.profile
@p.profiles_dir
@p.project_dir
@p.select
@p.selector
@p.state
@p.target
@p.threads
@p.vars
def freshness(ctx, **kwargs):
    """Snapshots the current freshness of the project's sources"""
    flags = Flags()
    click.echo(f"`{inspect.stack()[0][3]}` called\n flags: {flags}")


# dbt test
@cli.command("test")
@click.pass_context
@p.defer
@p.exclude
@p.fail_fast
@p.indirect_selection
@p.profile
@p.profiles_dir
@p.project_dir
@p.select
@p.selector
@p.state
@p.store_failures
@p.target
@p.target_path
@p.threads
@p.vars
@p.version_check
def test(ctx, **kwargs):
    """Runs tests on data in deployed models. Run this after `dbt run`"""
    flags = Flags()
    click.echo(f"`{inspect.stack()[0][3]}` called\n flags: {flags}")


# Support running as a module
if __name__ == "__main__":
    cli_runner()<|MERGE_RESOLUTION|>--- conflicted
+++ resolved
@@ -10,16 +10,11 @@
 from dbt.config.runtime import load_project, load_profile
 from dbt.events.functions import setup_event_logger
 from dbt.profiler import profiler
-<<<<<<< HEAD
 from dbt.tracking import initialize_from_flags, track_run
-from dbt.config.runtime import load_project
 
 from dbt.task.clean import CleanTask
-=======
->>>>>>> 1809852a
 from dbt.task.deps import DepsTask
 from dbt.task.run import RunTask
-from dbt.tracking import initialize_from_flags, track_run
 
 
 def cli_runner():
