# TODO  Move this to /core/dbt/flags.py when we're ready to break things
import os
import sys
from dataclasses import dataclass
from importlib import import_module
from multiprocessing import get_context
from pprint import pformat as pf
from typing import Set, List

from click import Context, get_current_context, BadOptionUsage
from click.core import ParameterSource

from dbt.config.profile import read_user_config
from dbt.contracts.project import UserConfig
from dbt.helper_types import WarnErrorOptions
<<<<<<< HEAD
=======
from dbt.config.project import PartialProject
from dbt.exceptions import DbtProjectError
>>>>>>> d0b5d752

if os.name != "nt":
    # https://bugs.python.org/issue41567
    import multiprocessing.popen_spawn_posix  # type: ignore  # noqa: F401

# TODO anything that has a default in params should be removed here?
# Or maybe only the ones that's in the root click group
FLAGS_DEFAULTS = {
    "INDIRECT_SELECTION": "eager",
    "TARGET_PATH": None,
    # cli args without user_config or env var option
    "FULL_REFRESH": False,
    "STRICT_MODE": False,
    "STORE_FAILURES": False,
}


# For backwards compatability, some params are defined across multiple levels,
# Top-level value should take precedence.
# e.g. dbt --target-path test2 run --target-path test2
EXPECTED_DUPLICATE_PARAMS = [
    "full_refresh",
    "target_path",
    "version_check",
    "fail_fast",
    "indirect_selection",
    "store_failures",
]


def convert_config(config_name, config_value):
    # This function should take care of converting the values from config and original
    # set_from_args to the correct type
    ret = config_value
    if config_name.lower() == "warn_error_options":
        ret = WarnErrorOptions(
            include=config_value.get("include", []), exclude=config_value.get("exclude", [])
        )
    return ret


@dataclass(frozen=True)
class Flags:
    def __init__(self, ctx: Context = None, user_config: UserConfig = None) -> None:

        # set the default flags
        for key, value in FLAGS_DEFAULTS.items():
            object.__setattr__(self, key, value)

        if ctx is None:
            ctx = get_current_context()

        def assign_params(ctx, params_assigned_from_default):
            """Recursively adds all click params to flag object"""
            for param_name, param_value in ctx.params.items():
                # TODO: this is to avoid duplicate params being defined in two places (version_check in run and cli)
                # However this is a bit of a hack and we should find a better way to do this

                # N.B. You have to use the base MRO method (object.__setattr__) to set attributes
                # when using frozen dataclasses.
                # https://docs.python.org/3/library/dataclasses.html#frozen-instances
                if hasattr(self, param_name.upper()):
                    if param_name not in EXPECTED_DUPLICATE_PARAMS:
                        raise Exception(
                            f"Duplicate flag names found in click command: {param_name}"
                        )
                    else:
                        # Expected duplicate param from multi-level click command (ex: dbt --full_refresh run --full_refresh)
                        # Overwrite user-configured param with value from parent context
                        if ctx.get_parameter_source(param_name) != ParameterSource.DEFAULT:
                            object.__setattr__(self, param_name.upper(), param_value)
                else:
                    object.__setattr__(self, param_name.upper(), param_value)
                    if ctx.get_parameter_source(param_name) == ParameterSource.DEFAULT:
                        params_assigned_from_default.add(param_name)

            if ctx.parent:
                assign_params(ctx.parent, params_assigned_from_default)

        params_assigned_from_default = set()  # type: Set[str]
        assign_params(ctx, params_assigned_from_default)

        # Get the invoked command flags
        invoked_subcommand_name = (
            ctx.invoked_subcommand if hasattr(ctx, "invoked_subcommand") else None
        )
        if invoked_subcommand_name is not None:
            invoked_subcommand = getattr(import_module("dbt.cli.main"), invoked_subcommand_name)
            invoked_subcommand.allow_extra_args = True
            invoked_subcommand.ignore_unknown_options = True
            invoked_subcommand_ctx = invoked_subcommand.make_context(None, sys.argv)
            assign_params(invoked_subcommand_ctx, params_assigned_from_default)

        if not user_config:
            profiles_dir = getattr(self, "PROFILES_DIR", None)
            user_config = read_user_config(profiles_dir) if profiles_dir else None

        # Overwrite default assignments with user config if available
        if user_config:
            param_assigned_from_default_copy = params_assigned_from_default.copy()
            for param_assigned_from_default in params_assigned_from_default:
                user_config_param_value = getattr(user_config, param_assigned_from_default, None)
                if user_config_param_value is not None:
                    object.__setattr__(
                        self,
                        param_assigned_from_default.upper(),
                        convert_config(param_assigned_from_default, user_config_param_value),
                    )
                    param_assigned_from_default_copy.remove(param_assigned_from_default)
            params_assigned_from_default = param_assigned_from_default_copy

        # Hard coded flags
        object.__setattr__(self, "WHICH", invoked_subcommand_name or ctx.info_name)
        object.__setattr__(self, "MP_CONTEXT", get_context("spawn"))

        # Default LOG_PATH from PROJECT_DIR, if available.
        if getattr(self, "LOG_PATH", None) is None:
            log_path = "logs"
            project_dir = getattr(self, "PROJECT_DIR", None)
            # If available, set LOG_PATH from log-path in dbt_project.yml
            # Known limitations:
            #  1. Using PartialProject here, so no jinja rendering of log-path.
            #  2. Programmatic invocations of the cli via dbtRunner may pass a Project object directly,
            #     which is not being used here to extract log-path.
            if project_dir:
                try:
                    partial = PartialProject.from_project_root(
                        project_dir, verify_version=getattr(self, "VERSION_CHECK", True)
                    )
                    log_path = str(partial.project_dict.get("log-path", log_path))
                except DbtProjectError:
                    pass

            object.__setattr__(self, "LOG_PATH", log_path)

        # Support console DO NOT TRACK initiave
        object.__setattr__(
            self,
            "ANONYMOUS_USAGE_STATS",
            False
            if os.getenv("DO_NOT_TRACK", "").lower() in ("1", "t", "true", "y", "yes")
            else True,
        )
        # Check mutual exclusivity once all flags are set
        self._assert_mutually_exclusive(
            params_assigned_from_default, ["WARN_ERROR", "WARN_ERROR_OPTIONS"]
        )

        # Support lower cased access for legacy code
        params = set(
            x for x in dir(self) if not callable(getattr(self, x)) and not x.startswith("__")
        )
        for param in params:
            object.__setattr__(self, param.lower(), getattr(self, param))

    def __str__(self) -> str:
        return str(pf(self.__dict__))

    def _assert_mutually_exclusive(
        self, params_assigned_from_default: Set[str], group: List[str]
    ) -> None:
        """
        Ensure no elements from group are simultaneously provided by a user, as inferred from params_assigned_from_default.
        Raises click.UsageError if any two elements from group are simultaneously provided by a user.
        """
        set_flag = None
        for flag in group:
            flag_set_by_user = flag.lower() not in params_assigned_from_default
            if flag_set_by_user and set_flag:
                raise BadOptionUsage(
                    flag.lower(), f"{flag.lower()}: not allowed with argument {set_flag.lower()}"
                )
            elif flag_set_by_user:
                set_flag = flag<|MERGE_RESOLUTION|>--- conflicted
+++ resolved
@@ -13,11 +13,8 @@
 from dbt.config.profile import read_user_config
 from dbt.contracts.project import UserConfig
 from dbt.helper_types import WarnErrorOptions
-<<<<<<< HEAD
-=======
 from dbt.config.project import PartialProject
 from dbt.exceptions import DbtProjectError
->>>>>>> d0b5d752
 
 if os.name != "nt":
     # https://bugs.python.org/issue41567
