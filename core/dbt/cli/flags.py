--- conflicted
+++ resolved
@@ -2,11 +2,7 @@
 import sys
 from dataclasses import dataclass
 from importlib import import_module
-<<<<<<< HEAD
-from multiprocessing import get_context
 from pathlib import Path
-=======
->>>>>>> 77632122
 from pprint import pformat as pf
 from typing import Any, Callable, Dict, List, Optional, Set, Union
 
@@ -15,18 +11,12 @@
 from dbt.cli.exceptions import DbtUsageException
 from dbt.cli.resolvers import default_log_path, default_project_dir
 from dbt.cli.types import Command as CliCommand
-<<<<<<< HEAD
 from dbt.config.project import read_project_flags
 from dbt.contracts.project import ProjectFlags
-from dbt.exceptions import DbtInternalError
-=======
 from dbt.common import ui
 from dbt.common.events import functions
 from dbt.common.exceptions import DbtInternalError
 from dbt.common.clients import jinja
-from dbt.config.profile import read_user_config
-from dbt.contracts.project import UserConfig
->>>>>>> 77632122
 from dbt.deprecations import renamed_env_var
 from dbt.common.helper_types import WarnErrorOptions
 
