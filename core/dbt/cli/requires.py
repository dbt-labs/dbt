import time
from functools import update_wrapper

from click import Context
from google.protobuf.timestamp_pb2 import Timestamp

from dbt.adapters.factory import adapter_management, register_adapter
from dbt.cli.flags import Flags
from dbt.config import RuntimeConfig
from dbt.config.runtime import load_project, load_profile, UnsetProfile
from dbt.events.functions import setup_event_logger, fire_event, LOG_VERSION
from dbt.events.types import (
    CommandCompleted,
    MainReportVersion,
    MainReportArgs,
    MainTrackingUserState,
)
from dbt.events.helpers import get_json_string_utcnow
from dbt.exceptions import DbtProjectError
from dbt.flags import set_flags, get_flag_dict
from dbt.parser.manifest import ManifestLoader, write_manifest
from dbt.profiler import profiler
from dbt.tracking import active_user, initialize_from_flags, track_run
from dbt.utils import cast_dict_to_dict_of_strings
<<<<<<< HEAD
from dbt.version import installed as installed_version
=======

from click import Context
from functools import update_wrapper
import time
>>>>>>> f5738702


def preflight(func):
    def wrapper(*args, **kwargs):
        ctx = args[0]
        assert isinstance(ctx, Context)
        ctx.obj = ctx.obj or {}

        # Flags
        flags = Flags(ctx)
        ctx.obj["flags"] = flags
        set_flags(flags)

        # Tracking
        initialize_from_flags(flags.SEND_ANONYMOUS_USAGE_STATS, flags.PROFILES_DIR)
        ctx.with_resource(track_run(run_command=flags.WHICH))

        # Logging
        # N.B. Legacy logger is not supported
        callabcks = ctx.obj.get("callbacks", [])
        setup_event_logger(flags=flags, callbacks=callabcks)

        # Now that we have our logger, fire away!
        fire_event(MainReportVersion(version=str(installed_version), log_version=LOG_VERSION))
        flags_dict_str = cast_dict_to_dict_of_strings(get_flag_dict())
        fire_event(MainReportArgs(args=flags_dict_str))

        # Deprecation warnings
        flags.fire_deprecations()

        if active_user is not None:  # mypy appeasement, always true
            fire_event(MainTrackingUserState(user_state=active_user.state()))

        # Profiling
        if flags.RECORD_TIMING_INFO:
            ctx.with_resource(profiler(enable=True, outfile=flags.RECORD_TIMING_INFO))

        # Adapter management
        ctx.with_resource(adapter_management())

        start_func = time.perf_counter()

        try:
            (results, success) = func(*args, **kwargs)

            fire_event(
                CommandCompleted(
                    command=ctx.command_path,
                    success=success,
<<<<<<< HEAD
                    completed_at=Timestamp().GetCurrentTime(),
=======
                    completed_at=get_json_string_utcnow(),
>>>>>>> f5738702
                    elapsed=time.perf_counter() - start_func,
                )
            )
        # Bare except because we really do want to catch ALL exceptions,
        # i.e. we want to fire this event in ALL cases.
        except:  # noqa
            fire_event(
                CommandCompleted(
                    command=ctx.command_path,
                    success=False,
<<<<<<< HEAD
                    completed_at=Timestamp().GetCurrentTime(),
=======
                    completed_at=get_json_string_utcnow(),
>>>>>>> f5738702
                    elapsed=time.perf_counter() - start_func,
                )
            )
            raise

        return (results, success)

    return update_wrapper(wrapper, func)


# TODO: UnsetProfile is necessary for deps and clean to load a project.
# This decorator and its usage can be removed once https://github.com/dbt-labs/dbt-core/issues/6257 is closed.
def unset_profile(func):
    def wrapper(*args, **kwargs):
        ctx = args[0]
        assert isinstance(ctx, Context)

        if ctx.obj.get("profile") is None:
            profile = UnsetProfile()
            ctx.obj["profile"] = profile

        return func(*args, **kwargs)

    return update_wrapper(wrapper, func)


def profile(func):
    def wrapper(*args, **kwargs):
        ctx = args[0]
        assert isinstance(ctx, Context)

        if ctx.obj.get("profile") is None:
            flags = ctx.obj["flags"]
            # TODO: Generalize safe access to flags.THREADS:
            # https://github.com/dbt-labs/dbt-core/issues/6259
            threads = getattr(flags, "THREADS", None)
            profile = load_profile(
                flags.PROJECT_DIR, flags.VARS, flags.PROFILE, flags.TARGET, threads
            )
            ctx.obj["profile"] = profile

        return func(*args, **kwargs)

    return update_wrapper(wrapper, func)


def project(func):
    def wrapper(*args, **kwargs):
        ctx = args[0]
        assert isinstance(ctx, Context)

        if ctx.obj.get("project") is None:
            # TODO: Decouple target from profile, and remove the need for profile here:
            # https://github.com/dbt-labs/dbt-core/issues/6257
            if not ctx.obj.get("profile"):
                raise DbtProjectError("profile required for project")

            flags = ctx.obj["flags"]
            project = load_project(
                flags.PROJECT_DIR, flags.VERSION_CHECK, ctx.obj["profile"], flags.VARS
            )
            ctx.obj["project"] = project

        return func(*args, **kwargs)

    return update_wrapper(wrapper, func)


def runtime_config(func):
    """A decorator used by click command functions for generating a runtime
    config given a profile and project.
    """

    def wrapper(*args, **kwargs):
        ctx = args[0]
        assert isinstance(ctx, Context)

        req_strs = ["profile", "project"]
        reqs = [ctx.obj.get(req_str) for req_str in req_strs]

        if None in reqs:
            raise DbtProjectError("profile and project required for runtime_config")

        ctx.obj["runtime_config"] = RuntimeConfig.from_parts(
            ctx.obj["project"],
            ctx.obj["profile"],
            ctx.obj["flags"],
        )

        return func(*args, **kwargs)

    return update_wrapper(wrapper, func)


def manifest(*args0, write=True, write_perf_info=False):
    """A decorator used by click command functions for generating a manifest
    given a profile, project, and runtime config. This also registers the adaper
    from the runtime config and conditionally writes the manifest to disc.
    """

    def outer_wrapper(func):
        def wrapper(*args, **kwargs):
            ctx = args[0]
            assert isinstance(ctx, Context)

            req_strs = ["profile", "project", "runtime_config"]
            reqs = [ctx.obj.get(dep) for dep in req_strs]

            if None in reqs:
                raise DbtProjectError("profile, project, and runtime_config required for manifest")

            runtime_config = ctx.obj["runtime_config"]
            register_adapter(runtime_config)

            # a manifest has already been set on the context, so don't overwrite it
            if ctx.obj.get("manifest") is None:
                manifest = ManifestLoader.get_full_manifest(
                    runtime_config, write_perf_info=write_perf_info
                )

                ctx.obj["manifest"] = manifest
                if write and ctx.obj["flags"].write_json:
                    write_manifest(manifest, ctx.obj["runtime_config"].target_path)

            return func(*args, **kwargs)

        return update_wrapper(wrapper, func)

    # if there are no args, the decorator was used without params @decorator
    # otherwise, the decorator was called with params @decorator(arg)
    if len(args0) == 0:
        return outer_wrapper
    return outer_wrapper(args0[0])<|MERGE_RESOLUTION|>--- conflicted
+++ resolved
@@ -22,14 +22,11 @@
 from dbt.profiler import profiler
 from dbt.tracking import active_user, initialize_from_flags, track_run
 from dbt.utils import cast_dict_to_dict_of_strings
-<<<<<<< HEAD
 from dbt.version import installed as installed_version
-=======
 
 from click import Context
 from functools import update_wrapper
 import time
->>>>>>> f5738702
 
 
 def preflight(func):
@@ -79,11 +76,7 @@
                 CommandCompleted(
                     command=ctx.command_path,
                     success=success,
-<<<<<<< HEAD
                     completed_at=Timestamp().GetCurrentTime(),
-=======
-                    completed_at=get_json_string_utcnow(),
->>>>>>> f5738702
                     elapsed=time.perf_counter() - start_func,
                 )
             )
@@ -94,11 +87,7 @@
                 CommandCompleted(
                     command=ctx.command_path,
                     success=False,
-<<<<<<< HEAD
                     completed_at=Timestamp().GetCurrentTime(),
-=======
-                    completed_at=get_json_string_utcnow(),
->>>>>>> f5738702
                     elapsed=time.perf_counter() - start_func,
                 )
             )
