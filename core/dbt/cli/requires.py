import dbt.tracking
from dbt.version import installed as installed_version
from dbt.adapters.factory import adapter_management, register_adapter
from dbt.flags import set_flags, get_flag_dict
from dbt.cli.exceptions import (
    ExceptionExit,
    ResultExit,
)
from dbt.cli.flags import Flags
from dbt.config import RuntimeConfig
from dbt.config.runtime import load_project, load_profile, UnsetProfile
<<<<<<< HEAD
from dbt.events.base_types import EventLevel
from dbt.events.functions import fire_event, LOG_VERSION, set_invocation_id, setup_event_logger
from dbt.events.types import (
=======
from dbt.common.events.functions import (
    fire_event,
    LOG_VERSION,
    set_invocation_id,
    setup_event_logger,
)
from dbt.common.events.types import (
>>>>>>> 29f734df
    CommandCompleted,
    MainReportVersion,
    MainReportArgs,
    MainTrackingUserState,
    ResourceReport,
)
from dbt.common.events.helpers import get_json_string_utcnow
from dbt.common.events.types import MainEncounteredError, MainStackTrace
from dbt.exceptions import Exception as DbtException, DbtProjectError, FailFastError
from dbt.parser.manifest import ManifestLoader, write_manifest
from dbt.profiler import profiler
from dbt.tracking import active_user, initialize_from_flags, track_run
from dbt.utils import cast_dict_to_dict_of_strings
from dbt.plugins import set_up_plugin_manager, get_plugin_manager

from click import Context
from functools import update_wrapper
import importlib.util
import time
import traceback


def preflight(func):
    def wrapper(*args, **kwargs):
        ctx = args[0]
        assert isinstance(ctx, Context)
        ctx.obj = ctx.obj or {}

        # Flags
        flags = Flags(ctx)
        ctx.obj["flags"] = flags
        set_flags(flags)

        # Logging
        callbacks = ctx.obj.get("callbacks", [])
        set_invocation_id()
        setup_event_logger(flags=flags, callbacks=callbacks)

        # Tracking
        initialize_from_flags(flags.SEND_ANONYMOUS_USAGE_STATS, flags.PROFILES_DIR)
        ctx.with_resource(track_run(run_command=flags.WHICH))

        # Now that we have our logger, fire away!
        fire_event(MainReportVersion(version=str(installed_version), log_version=LOG_VERSION))
        flags_dict_str = cast_dict_to_dict_of_strings(get_flag_dict())
        fire_event(MainReportArgs(args=flags_dict_str))

        # Deprecation warnings
        flags.fire_deprecations()

        if active_user is not None:  # mypy appeasement, always true
            fire_event(MainTrackingUserState(user_state=active_user.state()))

        # Profiling
        if flags.RECORD_TIMING_INFO:
            ctx.with_resource(profiler(enable=True, outfile=flags.RECORD_TIMING_INFO))

        # Adapter management
        ctx.with_resource(adapter_management())

        return func(*args, **kwargs)

    return update_wrapper(wrapper, func)


def postflight(func):
    """The decorator that handles all exception handling for the click commands.
    This decorator must be used before any other decorators that may throw an exception."""

    def wrapper(*args, **kwargs):
        ctx = args[0]
        start_func = time.perf_counter()
        success = False

        try:
            result, success = func(*args, **kwargs)
        except FailFastError as e:
            fire_event(MainEncounteredError(exc=str(e)))
            raise ResultExit(e.result)
        except DbtException as e:
            fire_event(MainEncounteredError(exc=str(e)))
            raise ExceptionExit(e)
        except BaseException as e:
            fire_event(MainEncounteredError(exc=str(e)))
            fire_event(MainStackTrace(stack_trace=traceback.format_exc()))
            raise ExceptionExit(e)
        finally:
            # Fire ResourceReport, but only on systems which support the resource
            # module. (Skip it on Windows).
            if importlib.util.find_spec("resource") is not None:
                import resource

                rusage = resource.getrusage(resource.RUSAGE_SELF)
                fire_event(
                    ResourceReport(
                        command_name=ctx.command.name,
                        command_success=success,
                        command_wall_clock_time=time.perf_counter() - start_func,
                        process_user_time=rusage.ru_utime,
                        process_kernel_time=rusage.ru_stime,
                        process_mem_max_rss=rusage.ru_maxrss,
                        process_in_blocks=rusage.ru_inblock,
                        process_out_blocks=rusage.ru_oublock,
                    ),
                    EventLevel.INFO
                    if "flags" in ctx.obj and ctx.obj["flags"].SHOW_RESOURCE_REPORT
                    else None,
                )

            fire_event(
                CommandCompleted(
                    command=ctx.command_path,
                    success=success,
                    completed_at=get_json_string_utcnow(),
                    elapsed=time.perf_counter() - start_func,
                )
            )

        if not success:
            raise ResultExit(result)

        return (result, success)

    return update_wrapper(wrapper, func)


# TODO: UnsetProfile is necessary for deps and clean to load a project.
# This decorator and its usage can be removed once https://github.com/dbt-labs/dbt-core/issues/6257 is closed.
def unset_profile(func):
    def wrapper(*args, **kwargs):
        ctx = args[0]
        assert isinstance(ctx, Context)

        profile = UnsetProfile()
        ctx.obj["profile"] = profile

        return func(*args, **kwargs)

    return update_wrapper(wrapper, func)


def profile(func):
    def wrapper(*args, **kwargs):
        ctx = args[0]
        assert isinstance(ctx, Context)

        flags = ctx.obj["flags"]
        # TODO: Generalize safe access to flags.THREADS:
        # https://github.com/dbt-labs/dbt-core/issues/6259
        threads = getattr(flags, "THREADS", None)
        profile = load_profile(flags.PROJECT_DIR, flags.VARS, flags.PROFILE, flags.TARGET, threads)
        ctx.obj["profile"] = profile

        return func(*args, **kwargs)

    return update_wrapper(wrapper, func)


def project(func):
    def wrapper(*args, **kwargs):
        ctx = args[0]
        assert isinstance(ctx, Context)

        # TODO: Decouple target from profile, and remove the need for profile here:
        # https://github.com/dbt-labs/dbt-core/issues/6257
        if not ctx.obj.get("profile"):
            raise DbtProjectError("profile required for project")

        flags = ctx.obj["flags"]
        project = load_project(
            flags.PROJECT_DIR, flags.VERSION_CHECK, ctx.obj["profile"], flags.VARS
        )
        ctx.obj["project"] = project

        # Plugins
        set_up_plugin_manager(project_name=project.project_name)

        if dbt.tracking.active_user is not None:
            project_id = None if project is None else project.hashed_name()

            dbt.tracking.track_project_id({"project_id": project_id})

        return func(*args, **kwargs)

    return update_wrapper(wrapper, func)


def runtime_config(func):
    """A decorator used by click command functions for generating a runtime
    config given a profile and project.
    """

    def wrapper(*args, **kwargs):
        ctx = args[0]
        assert isinstance(ctx, Context)

        req_strs = ["profile", "project"]
        reqs = [ctx.obj.get(req_str) for req_str in req_strs]

        if None in reqs:
            raise DbtProjectError("profile and project required for runtime_config")

        config = RuntimeConfig.from_parts(
            ctx.obj["project"],
            ctx.obj["profile"],
            ctx.obj["flags"],
        )

        ctx.obj["runtime_config"] = config

        if dbt.tracking.active_user is not None:
            adapter_type = (
                getattr(config.credentials, "type", None)
                if hasattr(config, "credentials")
                else None
            )
            adapter_unique_id = (
                config.credentials.hashed_unique_field()
                if hasattr(config, "credentials")
                else None
            )

            dbt.tracking.track_adapter_info(
                {
                    "adapter_type": adapter_type,
                    "adapter_unique_id": adapter_unique_id,
                }
            )

        return func(*args, **kwargs)

    return update_wrapper(wrapper, func)


def manifest(*args0, write=True, write_perf_info=False):
    """A decorator used by click command functions for generating a manifest
    given a profile, project, and runtime config. This also registers the adapter
    from the runtime config and conditionally writes the manifest to disk.
    """

    def outer_wrapper(func):
        def wrapper(*args, **kwargs):
            ctx = args[0]
            assert isinstance(ctx, Context)

            req_strs = ["profile", "project", "runtime_config"]
            reqs = [ctx.obj.get(dep) for dep in req_strs]

            if None in reqs:
                raise DbtProjectError("profile, project, and runtime_config required for manifest")

            runtime_config = ctx.obj["runtime_config"]
            register_adapter(runtime_config)

            # a manifest has already been set on the context, so don't overwrite it
            if ctx.obj.get("manifest") is None:
                manifest = ManifestLoader.get_full_manifest(
                    runtime_config,
                    write_perf_info=write_perf_info,
                )

                ctx.obj["manifest"] = manifest
                if write and ctx.obj["flags"].write_json:
                    write_manifest(manifest, runtime_config.project_target_path)
                    pm = get_plugin_manager(runtime_config.project_name)
                    plugin_artifacts = pm.get_manifest_artifacts(manifest)
                    for path, plugin_artifact in plugin_artifacts.items():
                        plugin_artifact.write(path)

            return func(*args, **kwargs)

        return update_wrapper(wrapper, func)

    # if there are no args, the decorator was used without params @decorator
    # otherwise, the decorator was called with params @decorator(arg)
    if len(args0) == 0:
        return outer_wrapper
    return outer_wrapper(args0[0])<|MERGE_RESOLUTION|>--- conflicted
+++ resolved
@@ -9,11 +9,6 @@
 from dbt.cli.flags import Flags
 from dbt.config import RuntimeConfig
 from dbt.config.runtime import load_project, load_profile, UnsetProfile
-<<<<<<< HEAD
-from dbt.events.base_types import EventLevel
-from dbt.events.functions import fire_event, LOG_VERSION, set_invocation_id, setup_event_logger
-from dbt.events.types import (
-=======
 from dbt.common.events.functions import (
     fire_event,
     LOG_VERSION,
@@ -21,12 +16,10 @@
     setup_event_logger,
 )
 from dbt.common.events.types import (
->>>>>>> 29f734df
     CommandCompleted,
     MainReportVersion,
     MainReportArgs,
     MainTrackingUserState,
-    ResourceReport,
 )
 from dbt.common.events.helpers import get_json_string_utcnow
 from dbt.common.events.types import MainEncounteredError, MainStackTrace
@@ -39,7 +32,6 @@
 
 from click import Context
 from functools import update_wrapper
-import importlib.util
 import time
 import traceback
 
@@ -109,28 +101,6 @@
             fire_event(MainStackTrace(stack_trace=traceback.format_exc()))
             raise ExceptionExit(e)
         finally:
-            # Fire ResourceReport, but only on systems which support the resource
-            # module. (Skip it on Windows).
-            if importlib.util.find_spec("resource") is not None:
-                import resource
-
-                rusage = resource.getrusage(resource.RUSAGE_SELF)
-                fire_event(
-                    ResourceReport(
-                        command_name=ctx.command.name,
-                        command_success=success,
-                        command_wall_clock_time=time.perf_counter() - start_func,
-                        process_user_time=rusage.ru_utime,
-                        process_kernel_time=rusage.ru_stime,
-                        process_mem_max_rss=rusage.ru_maxrss,
-                        process_in_blocks=rusage.ru_inblock,
-                        process_out_blocks=rusage.ru_oublock,
-                    ),
-                    EventLevel.INFO
-                    if "flags" in ctx.obj and ctx.obj["flags"].SHOW_RESOURCE_REPORT
-                    else None,
-                )
-
             fire_event(
                 CommandCompleted(
                     command=ctx.command_path,
