--- conflicted
+++ resolved
@@ -466,8 +466,6 @@
         file_okay=False,
         readable=True,
         resolve_path=False,
-<<<<<<< HEAD
-=======
         path_type=Path,
     ),
 )
@@ -481,7 +479,6 @@
         file_okay=False,
         readable=True,
         resolve_path=False,
->>>>>>> 417fc2a7
         path_type=Path,
     ),
 )
