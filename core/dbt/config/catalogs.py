import os
from dataclasses import dataclass
from typing import Any, Dict, List, Optional

<<<<<<< HEAD
from dbt.adapters.base.catalog import CatalogIntegrationType
from dbt.adapters.relation_configs.formats import TableFormat
=======
from dbt.artifacts.resources import Catalog, CatalogIntegration, Catalogs
>>>>>>> 2871e8d8
from dbt.clients.yaml_helper import load_yaml_text
from dbt.config.renderer import SecretRenderer
from dbt_common.clients.system import load_file_contents
from dbt_common.exceptions import CompilationError, DbtValidationError


<<<<<<< HEAD
@dataclass
class CatalogIntegration(dbtClassMixin):
    name: str
    external_volume: str
    table_format: TableFormat
    catalog_type: CatalogIntegrationType


# satisfies dbt.adapters.protocol.CatalogIntegrationConfigProtocol
=======
# satisfies dbt.adapters.protocol.CatalogIntegrationConfig
>>>>>>> 2871e8d8
@dataclass
class AdapterCatalogIntegration:
    catalog_name: str
    integration_name: str
    table_format: str
    catalog_type: str
    external_volume: Optional[str]
    namespace: Optional[str]
    adapter_properties: Optional[Dict]

    @classmethod
    def from_catalog_integration(
        cls, catalog: Catalog, catalog_integration: CatalogIntegration
    ) -> "AdapterCatalogIntegration":
        return cls(
            catalog_name=catalog.name,
            integration_name=catalog_integration.name,
            table_format=catalog_integration.table_format,
            catalog_type=str(catalog_integration.catalog_type),
            external_volume=catalog_integration.external_volume,
            namespace=None,  # namespaces on write_integrations are not yet supported
            adapter_configs={},  # configs on write_integrations not yet supported
        )


@dataclass
class CatalogLoader:
    @classmethod
    def load(
        cls, raw_catalog: Dict[str, Any], renderer: SecretRenderer, default_profile_name: str
    ) -> Catalog:
        try:
            rendered_catalog = renderer.render_data(raw_catalog)
        except CompilationError:
            # TODO: better error
            raise

        Catalog.validate(rendered_catalog)

        write_integrations = []
        for raw_write_integration in rendered_catalog.get("write_integrations", []):
            CatalogIntegration.validate(raw_write_integration)
            write_integrations.append(CatalogIntegration.from_dict(raw_write_integration))

        # Validate + set default active_write_integration if unset
        active_write_integration = rendered_catalog.get("active_write_integration")
        valid_write_integration_names = [integration.name for integration in write_integrations]
        if (
            active_write_integration
            and active_write_integration not in valid_write_integration_names
        ):
            raise DbtValidationError(
                f"Catalog '{rendered_catalog['name']}' must specify a 'active_write_integration' from its set of defined 'write_integrations': {valid_write_integration_names}. Got: '{active_write_integration}'."
            )
        elif len(write_integrations) > 1 and not active_write_integration:
            raise DbtValidationError(
                f"Catalog '{rendered_catalog['name']}' must specify an 'active_write_integration' when multiple 'write_integrations' are provided."
            )
        elif not active_write_integration and len(write_integrations) == 1:
            active_write_integration = write_integrations[0].name

        return Catalog(
            name=raw_catalog["name"],
            active_write_integration=active_write_integration,
            write_integrations=write_integrations,
        )


class CatalogsLoader:
    @classmethod
    def load(cls, catalog_dir: str, profile: str, cli_vars: Dict[str, Any]) -> Catalogs:
        catalogs = []

        raw_catalogs = cls._read_catalogs(catalog_dir)

        catalogs_renderer = SecretRenderer(cli_vars)
        for raw_catalog in raw_catalogs.get("catalogs", []):
            catalog = CatalogLoader.load(raw_catalog, catalogs_renderer, profile)
            catalogs.append(catalog)

        return Catalogs(catalogs=catalogs)

    @staticmethod
    def get_active_adapter_write_catalog_integrations(
        catalogs: Catalogs,
    ) -> List[AdapterCatalogIntegration]:
        adapter_catalog_integrations: List[AdapterCatalogIntegration] = []

        for catalog in catalogs.catalogs:
            active_write_integration = next(
                filter(
                    lambda c: c.name == catalog.active_write_integration,
                    catalog.write_integrations,
<<<<<<< HEAD
                )
            )[0]

            adapter_catalog_integrations.append(
                AdapterCatalogIntegration(
                    catalog_name=catalog.name,
                    integration_name=catalog.active_write_integration,
                    table_format=active_write_integration.table_format,
                    catalog_type=active_write_integration.catalog_type,
                    external_volume=active_write_integration.external_volume,
                    namespace=None,  # namespaces on write_integrations are not yet supported
                    adapter_properties={},  # configs on write_integrations not yet supported
                )
=======
                ),
                None,
>>>>>>> 2871e8d8
            )

            if active_write_integration is not None:
                adapter_catalog_integrations.append(
                    AdapterCatalogIntegration.from_catalog_integration(
                        catalog, active_write_integration
                    )
                )

        return adapter_catalog_integrations

    @classmethod
    def _read_catalogs(cls, catalog_dir: str) -> Dict[str, Any]:
        path = os.path.join(catalog_dir, "catalogs.yml")

        if os.path.isfile(path):
            try:
                contents = load_file_contents(path, strip=False)
                yaml_content = load_yaml_text(contents)
                if not yaml_content:
                    # msg = f"The catalogs.yml file at {path} is empty"
                    # TODO: better error
                    raise ValueError
                    # raise DbtProfileError(INVALID_PROFILE_MESSAGE.format(error_string=msg))
                return yaml_content
            # TODO: better error
            except DbtValidationError:
                # msg = INVALID_PROFILE_MESSAGE.format(error_string=e)
                # raise DbtValidationError(msg) from e
                raise

        return {}<|MERGE_RESOLUTION|>--- conflicted
+++ resolved
@@ -2,31 +2,14 @@
 from dataclasses import dataclass
 from typing import Any, Dict, List, Optional
 
-<<<<<<< HEAD
-from dbt.adapters.base.catalog import CatalogIntegrationType
-from dbt.adapters.relation_configs.formats import TableFormat
-=======
 from dbt.artifacts.resources import Catalog, CatalogIntegration, Catalogs
->>>>>>> 2871e8d8
 from dbt.clients.yaml_helper import load_yaml_text
 from dbt.config.renderer import SecretRenderer
 from dbt_common.clients.system import load_file_contents
 from dbt_common.exceptions import CompilationError, DbtValidationError
 
 
-<<<<<<< HEAD
-@dataclass
-class CatalogIntegration(dbtClassMixin):
-    name: str
-    external_volume: str
-    table_format: TableFormat
-    catalog_type: CatalogIntegrationType
-
-
-# satisfies dbt.adapters.protocol.CatalogIntegrationConfigProtocol
-=======
 # satisfies dbt.adapters.protocol.CatalogIntegrationConfig
->>>>>>> 2871e8d8
 @dataclass
 class AdapterCatalogIntegration:
     catalog_name: str
@@ -48,7 +31,7 @@
             catalog_type=str(catalog_integration.catalog_type),
             external_volume=catalog_integration.external_volume,
             namespace=None,  # namespaces on write_integrations are not yet supported
-            adapter_configs={},  # configs on write_integrations not yet supported
+            adapter_properties={},  # configs on write_integrations not yet supported
         )
 
 
@@ -120,24 +103,8 @@
                 filter(
                     lambda c: c.name == catalog.active_write_integration,
                     catalog.write_integrations,
-<<<<<<< HEAD
-                )
-            )[0]
-
-            adapter_catalog_integrations.append(
-                AdapterCatalogIntegration(
-                    catalog_name=catalog.name,
-                    integration_name=catalog.active_write_integration,
-                    table_format=active_write_integration.table_format,
-                    catalog_type=active_write_integration.catalog_type,
-                    external_volume=active_write_integration.external_volume,
-                    namespace=None,  # namespaces on write_integrations are not yet supported
-                    adapter_properties={},  # configs on write_integrations not yet supported
-                )
-=======
                 ),
                 None,
->>>>>>> 2871e8d8
             )
 
             if active_write_integration is not None:
