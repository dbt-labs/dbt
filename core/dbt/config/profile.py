--- conflicted
+++ resolved
@@ -7,13 +7,8 @@
 from dbt.flags import get_flags
 from dbt.common.clients.system import load_file_contents
 from dbt.clients.yaml_helper import load_yaml_text
-<<<<<<< HEAD
-from dbt.contracts.connection import Credentials, HasCredentials
 from dbt.contracts.project import ProfileConfig
-=======
 from dbt.adapters.contracts.connection import Credentials, HasCredentials
-from dbt.contracts.project import ProfileConfig, UserConfig
->>>>>>> 77632122
 from dbt.exceptions import (
     CompilationError,
     DbtProfileError,
@@ -21,15 +16,9 @@
     DbtRuntimeError,
     ProfileConfigError,
 )
-<<<<<<< HEAD
-from dbt.events.types import MissingProfileTarget
-from dbt.events.functions import fire_event
-=======
 from dbt.common.exceptions import DbtValidationError
 from dbt.common.events.types import MissingProfileTarget
 from dbt.common.events.functions import fire_event
-from dbt.utils import coerce_dict_str
->>>>>>> 77632122
 
 from .renderer import ProfileRenderer
 
