from typing import Dict, MutableMapping, Optional
from dbt.contracts.graph.nodes import Macro
<<<<<<< HEAD
from dbt.exceptions import DuplicateMacroName, PackageNotFoundForMacro
=======
from dbt.exceptions import DuplicateMacroNameError, PackageNotFoundForMacroError
>>>>>>> 3aeab737
from dbt.include.global_project import PROJECT_NAME as GLOBAL_PROJECT_NAME
from dbt.clients.jinja import MacroGenerator

MacroNamespace = Dict[str, Macro]


# This class builds the MacroResolver by adding macros
# to various categories for finding macros in the right order,
# so that higher precedence macros are found first.
# This functionality is also provided by the MacroNamespace,
# but the intention is to eventually replace that class.
# This enables us to get the macro unique_id without
# processing every macro in the project.
# Note: the root project macros override everything in the
# dbt internal projects. External projects (dependencies) will
# use their own macros first, then pull from the root project
# followed by dbt internal projects.
class MacroResolver:
    def __init__(
        self,
        macros: MutableMapping[str, Macro],
        root_project_name: str,
        internal_package_names,
    ) -> None:
        self.root_project_name = root_project_name
        self.macros = macros
        # internal packages comes from get_adapter_package_names
        self.internal_package_names = internal_package_names

        # To be filled in from macros.
        self.internal_packages: Dict[str, MacroNamespace] = {}
        self.packages: Dict[str, MacroNamespace] = {}
        self.root_package_macros: MacroNamespace = {}

        # add the macros to internal_packages, packages, and root packages
        self.add_macros()
        self._build_internal_packages_namespace()
        self._build_macros_by_name()

    def _build_internal_packages_namespace(self):
        # Iterate in reverse-order and overwrite: the packages that are first
        # in the list are the ones we want to "win".
        self.internal_packages_namespace: MacroNamespace = {}
        for pkg in reversed(self.internal_package_names):
            if pkg in self.internal_packages:
                # Turn the internal packages into a flat namespace
                self.internal_packages_namespace.update(self.internal_packages[pkg])

    # search order:
    # local_namespace (package of particular node), not including
    #    the internal packages or the root package
    #    This means that within an extra package, it uses its own macros
    # root package namespace
    # non-internal packages (that aren't local or root)
    # dbt internal packages
    def _build_macros_by_name(self):
        macros_by_name = {}

        # all internal packages (already in the right order)
        for macro in self.internal_packages_namespace.values():
            macros_by_name[macro.name] = macro

        # non-internal packages
        for fnamespace in self.packages.values():
            for macro in fnamespace.values():
                macros_by_name[macro.name] = macro

        # root package macros
        for macro in self.root_package_macros.values():
            macros_by_name[macro.name] = macro

        self.macros_by_name = macros_by_name

    def _add_macro_to(
        self,
        package_namespaces: Dict[str, MacroNamespace],
        macro: Macro,
    ):
        if macro.package_name in package_namespaces:
            namespace = package_namespaces[macro.package_name]
        else:
            namespace = {}
            package_namespaces[macro.package_name] = namespace

        if macro.name in namespace:
<<<<<<< HEAD
            raise DuplicateMacroName(macro, macro, macro.package_name)
=======
            raise DuplicateMacroNameError(macro, macro, macro.package_name)
>>>>>>> 3aeab737
        package_namespaces[macro.package_name][macro.name] = macro

    def add_macro(self, macro: Macro):
        macro_name: str = macro.name

        # internal macros (from plugins) will be processed separately from
        # project macros, so store them in a different place
        if macro.package_name in self.internal_package_names:
            self._add_macro_to(self.internal_packages, macro)
        else:
            # if it's not an internal package
            self._add_macro_to(self.packages, macro)
            # add to root_package_macros if it's in the root package
            if macro.package_name == self.root_project_name:
                self.root_package_macros[macro_name] = macro

    def add_macros(self):
        for macro in self.macros.values():
            self.add_macro(macro)

    def get_macro(self, local_package, macro_name):
        local_package_macros = {}
        # If the macro is explicitly prefixed with an internal namespace
        # (e.g. 'dbt.some_macro'), look there first
        if local_package in self.internal_package_names:
            local_package_macros = self.internal_packages[local_package]
        # If the macro is explicitly prefixed with a different package name
        # (e.g. 'dbt_utils.some_macro'), look there first
        if local_package not in self.internal_package_names and local_package in self.packages:
            local_package_macros = self.packages[local_package]
        # First: search the specified package for this macro
        if macro_name in local_package_macros:
            return local_package_macros[macro_name]
        # Now look up in the standard search order
        if macro_name in self.macros_by_name:
            return self.macros_by_name[macro_name]
        return None

    def get_macro_id(self, local_package, macro_name):
        macro = self.get_macro(local_package, macro_name)
        if macro is None:
            return None
        else:
            return macro.unique_id


# Currently this is just used by test processing in the schema
# parser (in connection with the MacroResolver). Future work
# will extend the use of these classes to other parsing areas.
# One of the features of this class compared to the MacroNamespace
# is that you can limit the number of macros provided to the
# context dictionary in the 'to_dict' manifest method.
class TestMacroNamespace:
    def __init__(self, macro_resolver, ctx, node, thread_ctx, depends_on_macros):
        self.macro_resolver = macro_resolver
        self.ctx = ctx
        self.node = node  # can be none
        self.thread_ctx = thread_ctx
        self.local_namespace = {}
        self.project_namespace = {}
        if depends_on_macros:
            dep_macros = []
            self.recursively_get_depends_on_macros(depends_on_macros, dep_macros)
            for macro_unique_id in dep_macros:
                if macro_unique_id in self.macro_resolver.macros:
                    # Split up the macro unique_id to get the project_name
                    (_, project_name, macro_name) = macro_unique_id.split(".")
                    # Save the plain macro_name in the local_namespace
                    macro = self.macro_resolver.macros[macro_unique_id]
                    macro_gen = MacroGenerator(
                        macro,
                        self.ctx,
                        self.node,
                        self.thread_ctx,
                    )
                    self.local_namespace[macro_name] = macro_gen
                    # We also need the two part macro name
                    if project_name not in self.project_namespace:
                        self.project_namespace[project_name] = {}
                    self.project_namespace[project_name][macro_name] = macro_gen

    def recursively_get_depends_on_macros(self, depends_on_macros, dep_macros):
        for macro_unique_id in depends_on_macros:
            if macro_unique_id in dep_macros:
                continue
            dep_macros.append(macro_unique_id)
            if macro_unique_id in self.macro_resolver.macros:
                macro = self.macro_resolver.macros[macro_unique_id]
                if macro.depends_on.macros:
                    self.recursively_get_depends_on_macros(macro.depends_on.macros, dep_macros)

    def get_from_package(self, package_name: Optional[str], name: str) -> Optional[MacroGenerator]:
        macro = None
        if package_name is None:
            macro = self.macro_resolver.macros_by_name.get(name)
        elif package_name == GLOBAL_PROJECT_NAME:
            macro = self.macro_resolver.internal_packages_namespace.get(name)
        elif package_name in self.macro_resolver.packages:
            macro = self.macro_resolver.packages[package_name].get(name)
        else:
<<<<<<< HEAD
            raise PackageNotFoundForMacro(package_name)
=======
            raise PackageNotFoundForMacroError(package_name)
>>>>>>> 3aeab737
        if not macro:
            return None
        macro_func = MacroGenerator(macro, self.ctx, self.node, self.thread_ctx)
        return macro_func<|MERGE_RESOLUTION|>--- conflicted
+++ resolved
@@ -1,10 +1,6 @@
 from typing import Dict, MutableMapping, Optional
 from dbt.contracts.graph.nodes import Macro
-<<<<<<< HEAD
-from dbt.exceptions import DuplicateMacroName, PackageNotFoundForMacro
-=======
 from dbt.exceptions import DuplicateMacroNameError, PackageNotFoundForMacroError
->>>>>>> 3aeab737
 from dbt.include.global_project import PROJECT_NAME as GLOBAL_PROJECT_NAME
 from dbt.clients.jinja import MacroGenerator
 
@@ -90,11 +86,7 @@
             package_namespaces[macro.package_name] = namespace
 
         if macro.name in namespace:
-<<<<<<< HEAD
-            raise DuplicateMacroName(macro, macro, macro.package_name)
-=======
             raise DuplicateMacroNameError(macro, macro, macro.package_name)
->>>>>>> 3aeab737
         package_namespaces[macro.package_name][macro.name] = macro
 
     def add_macro(self, macro: Macro):
@@ -195,11 +187,7 @@
         elif package_name in self.macro_resolver.packages:
             macro = self.macro_resolver.packages[package_name].get(name)
         else:
-<<<<<<< HEAD
-            raise PackageNotFoundForMacro(package_name)
-=======
             raise PackageNotFoundForMacroError(package_name)
->>>>>>> 3aeab737
         if not macro:
             return None
         macro_func = MacroGenerator(macro, self.ctx, self.node, self.thread_ctx)
