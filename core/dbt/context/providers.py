--- conflicted
+++ resolved
@@ -1,7 +1,6 @@
 import abc
 import os
 from copy import deepcopy
-from datetime import datetime, timedelta
 from typing import (
     TYPE_CHECKING,
     Any,
@@ -17,7 +16,6 @@
     Union,
 )
 
-import pytz
 from typing_extensions import Protocol
 
 from dbt import selected_resources
@@ -30,12 +28,7 @@
     get_adapter_package_names,
     get_adapter_type_names,
 )
-<<<<<<< HEAD
-from dbt.artifacts.resources import NodeConfig, NodeVersion, RefArgs
-=======
 from dbt.artifacts.resources import NodeConfig, NodeVersion, RefArgs, SourceConfig
-from dbt.artifacts.resources.types import BatchSize
->>>>>>> cc8541c0
 from dbt.clients.jinja import (
     MacroGenerator,
     MacroStack,
@@ -238,97 +231,17 @@
     def resolve_limit(self) -> Optional[int]:
         return 0 if getattr(self.config.args, "EMPTY", False) else None
 
-<<<<<<< HEAD
-=======
-    def _build_end_time(self) -> Optional[datetime]:
-        return datetime.now(tz=pytz.utc)
-
-    def _build_start_time(
-        self, checkpoint: Optional[datetime], is_incremental: bool
-    ) -> Optional[datetime]:
-        if not is_incremental or checkpoint is None:
-            return None
-
-        assert isinstance(self.model.config, NodeConfig)
-        batch_size = self.model.config.batch_size
-        if batch_size is None:
-            raise DbtRuntimeError(f"The model `{self.model.name}` requires a `batch_size`")
-
-        lookback = self.model.config.lookback
-        if batch_size == BatchSize.hour:
-            start = datetime(
-                checkpoint.year,
-                checkpoint.month,
-                checkpoint.day,
-                checkpoint.hour,
-                0,
-                0,
-                0,
-                pytz.utc,
-            ) - timedelta(hours=lookback)
-        elif batch_size == BatchSize.day:
-            start = datetime(
-                checkpoint.year, checkpoint.month, checkpoint.day, 0, 0, 0, 0, pytz.utc
-            ) - timedelta(days=lookback)
-        elif batch_size == BatchSize.month:
-            start = datetime(checkpoint.year, checkpoint.month, 1, 0, 0, 0, 0, pytz.utc)
-            for _ in range(lookback):
-                start = start - timedelta(days=1)
-                start = datetime(start.year, start.month, 1, 0, 0, 0, 0, pytz.utc)
-        elif batch_size == BatchSize.year:
-            start = datetime(checkpoint.year - lookback, 1, 1, 0, 0, 0, 0, pytz.utc)
-        else:
-            raise DbtInternalError(
-                f"Batch size `{batch_size}` is not handled during batch calculation"
-            )
-
-        return start
-
-    def _is_incremental(self) -> bool:
-        # TODO: Remove. This is a temporary method. We're working with adapters on
-        # a strategy to ensure we can access the `is_incremental` logic without drift
-        relation_info = self.Relation.create_from(self.config, self.model)
-        relation = self.db_wrapper.get_relation(
-            relation_info.database, relation_info.schema, relation_info.name
-        )
-        return (
-            relation is not None
-            and relation.type == "table"
-            and self.model.config.materialized == "incremental"
-            and not (
-                getattr(self.config.args, "FULL_REFRESH", False) or self.model.config.full_refresh
-            )
-        )
-
->>>>>>> cc8541c0
     def resolve_event_time_filter(self, target: ManifestNode) -> Optional[EventTimeFilter]:
         event_time_filter = None
         if (
             os.environ.get("DBT_EXPERIMENTAL_MICROBATCH")
-<<<<<<< HEAD
-            and isinstance(target.config, NodeConfig)
-=======
             and (isinstance(target.config, NodeConfig) or isinstance(target.config, SourceConfig))
->>>>>>> cc8541c0
             and target.config.event_time
             and self.model.config.materialized == "incremental"
             and self.model.config.incremental_strategy == "microbatch"
         ):
-<<<<<<< HEAD
             start = self.model.config.get("event_time_start")
             end = self.model.config.get("event_time_end")
-=======
-            is_incremental = self._is_incremental()
-            end: Optional[datetime] = getattr(self.config.args, "EVENT_TIME_END", None)
-            end = end.replace(tzinfo=pytz.UTC) if end else self._build_end_time()
-
-            start: Optional[datetime] = getattr(self.config.args, "EVENT_TIME_START", None)
-            start = (
-                start.replace(tzinfo=pytz.UTC)
-                if start
-                else self._build_start_time(checkpoint=end, is_incremental=is_incremental)
-            )
->>>>>>> cc8541c0
 
             if start is not None or end is not None:
                 event_time_filter = EventTimeFilter(
