import os
from typing import Any, Dict, Optional

from dbt.constants import SECRET_ENV_PREFIX, DEFAULT_ENV_PLACEHOLDER
from dbt.contracts.connection import AdapterRequiredConfig
from dbt.node_types import NodeType
from dbt.utils import MultiDict

from dbt.context.base import contextproperty, contextmember, Var
from dbt.context.target import TargetContext
<<<<<<< HEAD
from dbt.exceptions import EnvVarMissing, DisallowSecretEnvVar
=======
from dbt.exceptions import EnvVarMissingError, SecretEnvVarLocationError
>>>>>>> 3aeab737


class ConfiguredContext(TargetContext):
    # subclasses are SchemaYamlContext, MacroResolvingContext, ManifestContext
    config: AdapterRequiredConfig

    def __init__(self, config: AdapterRequiredConfig) -> None:
        super().__init__(config.to_target_dict(), config.cli_vars)
        self.config = config

    @contextproperty
    def project_name(self) -> str:
        return self.config.project_name


class FQNLookup:
    def __init__(self, package_name: str):
        self.package_name = package_name
        self.fqn = [package_name]
        self.resource_type = NodeType.Model


class ConfiguredVar(Var):
    def __init__(
        self,
        context: Dict[str, Any],
        config: AdapterRequiredConfig,
        project_name: str,
    ):
        super().__init__(context, config.cli_vars)
        self._config = config
        self._project_name = project_name

    def __call__(self, var_name, default=Var._VAR_NOTSET):
        my_config = self._config.load_dependencies()[self._project_name]

        # cli vars > active project > local project
        if var_name in self._config.cli_vars:
            return self._config.cli_vars[var_name]

        adapter_type = self._config.credentials.type
        lookup = FQNLookup(self._project_name)
        active_vars = self._config.vars.vars_for(lookup, adapter_type)
        all_vars = MultiDict([active_vars])

        if self._config.project_name != my_config.project_name:
            all_vars.add(my_config.vars.vars_for(lookup, adapter_type))

        if var_name in all_vars:
            return all_vars[var_name]

        if default is not Var._VAR_NOTSET:
            return default

        return self.get_missing_var(var_name)


class SchemaYamlVars:
    def __init__(self):
        self.env_vars = {}
        self.vars = {}


class SchemaYamlContext(ConfiguredContext):
    # subclass is DocsRuntimeContext
    def __init__(self, config, project_name: str, schema_yaml_vars: Optional[SchemaYamlVars]):
        super().__init__(config)
        self._project_name = project_name
        self.schema_yaml_vars = schema_yaml_vars

    @contextproperty
    def var(self) -> ConfiguredVar:
        return ConfiguredVar(self._ctx, self.config, self._project_name)

    @contextmember
    def env_var(self, var: str, default: Optional[str] = None) -> str:
        return_value = None
        if var.startswith(SECRET_ENV_PREFIX):
<<<<<<< HEAD
            raise DisallowSecretEnvVar(var)
=======
            raise SecretEnvVarLocationError(var)
>>>>>>> 3aeab737
        if var in os.environ:
            return_value = os.environ[var]
        elif default is not None:
            return_value = default

        if return_value is not None:
            if self.schema_yaml_vars:
                # If the environment variable is set from a default, store a string indicating
                # that so we can skip partial parsing.  Otherwise the file will be scheduled for
                # reparsing. If the default changes, the file will have been updated and therefore
                # will be scheduled for reparsing anyways.
                self.schema_yaml_vars.env_vars[var] = (
                    return_value if var in os.environ else DEFAULT_ENV_PLACEHOLDER
                )

            return return_value
        else:
<<<<<<< HEAD
            raise EnvVarMissing(var)
=======
            raise EnvVarMissingError(var)
>>>>>>> 3aeab737


class MacroResolvingContext(ConfiguredContext):
    def __init__(self, config):
        super().__init__(config)

    @contextproperty
    def var(self) -> ConfiguredVar:
        return ConfiguredVar(self._ctx, self.config, self.config.project_name)


def generate_schema_yml_context(
    config: AdapterRequiredConfig, project_name: str, schema_yaml_vars: SchemaYamlVars = None
) -> Dict[str, Any]:
    ctx = SchemaYamlContext(config, project_name, schema_yaml_vars)
    return ctx.to_dict()


def generate_macro_context(
    config: AdapterRequiredConfig,
) -> Dict[str, Any]:
    ctx = MacroResolvingContext(config)
    return ctx.to_dict()<|MERGE_RESOLUTION|>--- conflicted
+++ resolved
@@ -8,11 +8,7 @@
 
 from dbt.context.base import contextproperty, contextmember, Var
 from dbt.context.target import TargetContext
-<<<<<<< HEAD
-from dbt.exceptions import EnvVarMissing, DisallowSecretEnvVar
-=======
 from dbt.exceptions import EnvVarMissingError, SecretEnvVarLocationError
->>>>>>> 3aeab737
 
 
 class ConfiguredContext(TargetContext):
@@ -91,11 +87,7 @@
     def env_var(self, var: str, default: Optional[str] = None) -> str:
         return_value = None
         if var.startswith(SECRET_ENV_PREFIX):
-<<<<<<< HEAD
-            raise DisallowSecretEnvVar(var)
-=======
             raise SecretEnvVarLocationError(var)
->>>>>>> 3aeab737
         if var in os.environ:
             return_value = os.environ[var]
         elif default is not None:
@@ -113,11 +105,7 @@
 
             return return_value
         else:
-<<<<<<< HEAD
-            raise EnvVarMissing(var)
-=======
             raise EnvVarMissingError(var)
->>>>>>> 3aeab737
 
 
 class MacroResolvingContext(ConfiguredContext):
