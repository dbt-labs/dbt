import os
import multiprocessing

if os.name != "nt":
    # https://bugs.python.org/issue41567
    import multiprocessing.popen_spawn_posix  # type: ignore
from pathlib import Path
from typing import Optional

# PROFILES_DIR must be set before the other flags
# It also gets set in main.py and in set_from_args because the rpc server
# doesn't go through exactly the same main arg processing.
DEFAULT_PROFILES_DIR = os.path.join(os.path.expanduser("~"), ".dbt")
PROFILES_DIR = os.path.expanduser(os.getenv("DBT_PROFILES_DIR", DEFAULT_PROFILES_DIR))

STRICT_MODE = False  # Only here for backwards compatibility
FULL_REFRESH = False  # subcommand
STORE_FAILURES = False  # subcommand

# Global CLI commands
USE_EXPERIMENTAL_PARSER = None
STATIC_PARSER = None
WARN_ERROR = None
WRITE_JSON = None
PARTIAL_PARSE = None
USE_COLORS = None
DEBUG = None
LOG_FORMAT = None
VERSION_CHECK = None
FAIL_FAST = None
SEND_ANONYMOUS_USAGE_STATS = None
PRINTER_WIDTH = 80
WHICH = None
INDIRECT_SELECTION = None
LOG_CACHE_EVENTS = None
EVENT_BUFFER_SIZE = 100000
QUIET = None

# Global CLI defaults. These flags are set from three places:
# CLI args, environment variables, and user_config (profiles.yml).
# Environment variables use the pattern 'DBT_{flag name}', like DBT_PROFILES_DIR
flag_defaults = {
    "USE_EXPERIMENTAL_PARSER": False,
    "STATIC_PARSER": True,
    "WARN_ERROR": False,
    "WRITE_JSON": True,
    "PARTIAL_PARSE": True,
    "USE_COLORS": True,
    "PROFILES_DIR": DEFAULT_PROFILES_DIR,
    "DEBUG": False,
    "LOG_FORMAT": None,
    "VERSION_CHECK": True,
    "FAIL_FAST": False,
    "SEND_ANONYMOUS_USAGE_STATS": True,
    "PRINTER_WIDTH": 80,
    "INDIRECT_SELECTION": "eager",
    "LOG_CACHE_EVENTS": False,
    "EVENT_BUFFER_SIZE": 100000,
<<<<<<< HEAD
=======
    "QUIET": False
>>>>>>> 41c6177a
}


def env_set_truthy(key: str) -> Optional[str]:
    """Return the value if it was set to a "truthy" string value, or None
    otherwise.
    """
    value = os.getenv(key)
    if not value or value.lower() in ("0", "false", "f"):
        return None
    return value


def env_set_bool(env_value):
    if env_value in ("1", "t", "true", "y", "yes"):
        return True
    return False


def env_set_path(key: str) -> Optional[Path]:
    value = os.getenv(key)
    if value is None:
        return value
    else:
        return Path(value)


MACRO_DEBUGGING = env_set_truthy("DBT_MACRO_DEBUGGING")
DEFER_MODE = env_set_truthy("DBT_DEFER_TO_STATE")
ARTIFACT_STATE_PATH = env_set_path("DBT_ARTIFACT_STATE_PATH")
ENABLE_LEGACY_LOGGER = env_set_truthy("DBT_ENABLE_LEGACY_LOGGER")


def _get_context():
    # TODO: change this back to use fork() on linux when we have made that safe
    return multiprocessing.get_context("spawn")


# This is not a flag, it's a place to store the lock
MP_CONTEXT = _get_context()


def set_from_args(args, user_config):
<<<<<<< HEAD
    # N.B. Multiple `globals` are purely for line length.
    # Because `global` is a parser directive (as opposed to a language construct)
    # black insists in putting them all on one line
    global STRICT_MODE, FULL_REFRESH, WARN_ERROR, USE_EXPERIMENTAL_PARSER, STATIC_PARSER
    global WRITE_JSON, PARTIAL_PARSE, USE_COLORS, STORE_FAILURES, PROFILES_DIR, DEBUG, LOG_FORMAT
    global INDIRECT_SELECTION, VERSION_CHECK, FAIL_FAST, SEND_ANONYMOUS_USAGE_STATS
    global PRINTER_WIDTH, WHICH, LOG_CACHE_EVENTS, EVENT_BUFFER_SIZE
=======
    global STRICT_MODE, FULL_REFRESH, WARN_ERROR, \
        USE_EXPERIMENTAL_PARSER, STATIC_PARSER, WRITE_JSON, PARTIAL_PARSE, \
        USE_COLORS, STORE_FAILURES, PROFILES_DIR, DEBUG, LOG_FORMAT, INDIRECT_SELECTION, \
        VERSION_CHECK, FAIL_FAST, SEND_ANONYMOUS_USAGE_STATS, PRINTER_WIDTH, \
        WHICH, LOG_CACHE_EVENTS, EVENT_BUFFER_SIZE, QUIET
>>>>>>> 41c6177a

    STRICT_MODE = False  # backwards compatibility
    # cli args without user_config or env var option
    FULL_REFRESH = getattr(args, "full_refresh", FULL_REFRESH)
    STORE_FAILURES = getattr(args, "store_failures", STORE_FAILURES)
    WHICH = getattr(args, "which", WHICH)

    # global cli flags with env var and user_config alternatives
<<<<<<< HEAD
    USE_EXPERIMENTAL_PARSER = get_flag_value("USE_EXPERIMENTAL_PARSER", args, user_config)
    STATIC_PARSER = get_flag_value("STATIC_PARSER", args, user_config)
    WARN_ERROR = get_flag_value("WARN_ERROR", args, user_config)
    WRITE_JSON = get_flag_value("WRITE_JSON", args, user_config)
    PARTIAL_PARSE = get_flag_value("PARTIAL_PARSE", args, user_config)
    USE_COLORS = get_flag_value("USE_COLORS", args, user_config)
    PROFILES_DIR = get_flag_value("PROFILES_DIR", args, user_config)
    DEBUG = get_flag_value("DEBUG", args, user_config)
    LOG_FORMAT = get_flag_value("LOG_FORMAT", args, user_config)
    VERSION_CHECK = get_flag_value("VERSION_CHECK", args, user_config)
    FAIL_FAST = get_flag_value("FAIL_FAST", args, user_config)
    SEND_ANONYMOUS_USAGE_STATS = get_flag_value("SEND_ANONYMOUS_USAGE_STATS", args, user_config)
    PRINTER_WIDTH = get_flag_value("PRINTER_WIDTH", args, user_config)
    INDIRECT_SELECTION = get_flag_value("INDIRECT_SELECTION", args, user_config)
    LOG_CACHE_EVENTS = get_flag_value("LOG_CACHE_EVENTS", args, user_config)
    EVENT_BUFFER_SIZE = get_flag_value("EVENT_BUFFER_SIZE", args, user_config)
=======
    USE_EXPERIMENTAL_PARSER = get_flag_value('USE_EXPERIMENTAL_PARSER', args, user_config)
    STATIC_PARSER = get_flag_value('STATIC_PARSER', args, user_config)
    WARN_ERROR = get_flag_value('WARN_ERROR', args, user_config)
    WRITE_JSON = get_flag_value('WRITE_JSON', args, user_config)
    PARTIAL_PARSE = get_flag_value('PARTIAL_PARSE', args, user_config)
    USE_COLORS = get_flag_value('USE_COLORS', args, user_config)
    PROFILES_DIR = get_flag_value('PROFILES_DIR', args, user_config)
    DEBUG = get_flag_value('DEBUG', args, user_config)
    LOG_FORMAT = get_flag_value('LOG_FORMAT', args, user_config)
    VERSION_CHECK = get_flag_value('VERSION_CHECK', args, user_config)
    FAIL_FAST = get_flag_value('FAIL_FAST', args, user_config)
    SEND_ANONYMOUS_USAGE_STATS = get_flag_value('SEND_ANONYMOUS_USAGE_STATS', args, user_config)
    PRINTER_WIDTH = get_flag_value('PRINTER_WIDTH', args, user_config)
    INDIRECT_SELECTION = get_flag_value('INDIRECT_SELECTION', args, user_config)
    LOG_CACHE_EVENTS = get_flag_value('LOG_CACHE_EVENTS', args, user_config)
    EVENT_BUFFER_SIZE = get_flag_value('EVENT_BUFFER_SIZE', args, user_config)
    QUIET = get_flag_value('QUIET', args, user_config)
>>>>>>> 41c6177a


def get_flag_value(flag, args, user_config):
    lc_flag = flag.lower()
    flag_value = getattr(args, lc_flag, None)
    if flag_value is None:
        # Environment variables use pattern 'DBT_{flag name}'
        env_flag = f"DBT_{flag}"
        env_value = os.getenv(env_flag)
        if env_value is not None and env_value != "":
            env_value = env_value.lower()
            # non Boolean values
            if flag in [
                "LOG_FORMAT",
                "PRINTER_WIDTH",
                "PROFILES_DIR",
                "INDIRECT_SELECTION",
                "EVENT_BUFFER_SIZE",
            ]:
                flag_value = env_value
            else:
                flag_value = env_set_bool(env_value)
        elif user_config is not None and getattr(user_config, lc_flag, None) is not None:
            flag_value = getattr(user_config, lc_flag)
        else:
            flag_value = flag_defaults[flag]
    if flag in ["PRINTER_WIDTH", "EVENT_BUFFER_SIZE"]:  # must be ints
        flag_value = int(flag_value)
    if flag == "PROFILES_DIR":
        flag_value = os.path.abspath(flag_value)

    return flag_value


def get_flag_dict():
    return {
        "use_experimental_parser": USE_EXPERIMENTAL_PARSER,
        "static_parser": STATIC_PARSER,
        "warn_error": WARN_ERROR,
        "write_json": WRITE_JSON,
        "partial_parse": PARTIAL_PARSE,
        "use_colors": USE_COLORS,
        "profiles_dir": PROFILES_DIR,
        "debug": DEBUG,
        "log_format": LOG_FORMAT,
        "version_check": VERSION_CHECK,
        "fail_fast": FAIL_FAST,
        "send_anonymous_usage_stats": SEND_ANONYMOUS_USAGE_STATS,
        "printer_width": PRINTER_WIDTH,
        "indirect_selection": INDIRECT_SELECTION,
        "log_cache_events": LOG_CACHE_EVENTS,
        "event_buffer_size": EVENT_BUFFER_SIZE,
<<<<<<< HEAD
=======
        "quiet": QUIET
>>>>>>> 41c6177a
    }<|MERGE_RESOLUTION|>--- conflicted
+++ resolved
@@ -56,10 +56,7 @@
     "INDIRECT_SELECTION": "eager",
     "LOG_CACHE_EVENTS": False,
     "EVENT_BUFFER_SIZE": 100000,
-<<<<<<< HEAD
-=======
-    "QUIET": False
->>>>>>> 41c6177a
+    "QUIET": False,
 }
 
 
@@ -103,21 +100,13 @@
 
 
 def set_from_args(args, user_config):
-<<<<<<< HEAD
     # N.B. Multiple `globals` are purely for line length.
     # Because `global` is a parser directive (as opposed to a language construct)
     # black insists in putting them all on one line
     global STRICT_MODE, FULL_REFRESH, WARN_ERROR, USE_EXPERIMENTAL_PARSER, STATIC_PARSER
     global WRITE_JSON, PARTIAL_PARSE, USE_COLORS, STORE_FAILURES, PROFILES_DIR, DEBUG, LOG_FORMAT
     global INDIRECT_SELECTION, VERSION_CHECK, FAIL_FAST, SEND_ANONYMOUS_USAGE_STATS
-    global PRINTER_WIDTH, WHICH, LOG_CACHE_EVENTS, EVENT_BUFFER_SIZE
-=======
-    global STRICT_MODE, FULL_REFRESH, WARN_ERROR, \
-        USE_EXPERIMENTAL_PARSER, STATIC_PARSER, WRITE_JSON, PARTIAL_PARSE, \
-        USE_COLORS, STORE_FAILURES, PROFILES_DIR, DEBUG, LOG_FORMAT, INDIRECT_SELECTION, \
-        VERSION_CHECK, FAIL_FAST, SEND_ANONYMOUS_USAGE_STATS, PRINTER_WIDTH, \
-        WHICH, LOG_CACHE_EVENTS, EVENT_BUFFER_SIZE, QUIET
->>>>>>> 41c6177a
+    global PRINTER_WIDTH, WHICH, LOG_CACHE_EVENTS, EVENT_BUFFER_SIZE, QUIET
 
     STRICT_MODE = False  # backwards compatibility
     # cli args without user_config or env var option
@@ -126,8 +115,9 @@
     WHICH = getattr(args, "which", WHICH)
 
     # global cli flags with env var and user_config alternatives
-<<<<<<< HEAD
-    USE_EXPERIMENTAL_PARSER = get_flag_value("USE_EXPERIMENTAL_PARSER", args, user_config)
+    USE_EXPERIMENTAL_PARSER = get_flag_value(
+        "USE_EXPERIMENTAL_PARSER", args, user_config
+    )
     STATIC_PARSER = get_flag_value("STATIC_PARSER", args, user_config)
     WARN_ERROR = get_flag_value("WARN_ERROR", args, user_config)
     WRITE_JSON = get_flag_value("WRITE_JSON", args, user_config)
@@ -138,30 +128,14 @@
     LOG_FORMAT = get_flag_value("LOG_FORMAT", args, user_config)
     VERSION_CHECK = get_flag_value("VERSION_CHECK", args, user_config)
     FAIL_FAST = get_flag_value("FAIL_FAST", args, user_config)
-    SEND_ANONYMOUS_USAGE_STATS = get_flag_value("SEND_ANONYMOUS_USAGE_STATS", args, user_config)
+    SEND_ANONYMOUS_USAGE_STATS = get_flag_value(
+        "SEND_ANONYMOUS_USAGE_STATS", args, user_config
+    )
     PRINTER_WIDTH = get_flag_value("PRINTER_WIDTH", args, user_config)
     INDIRECT_SELECTION = get_flag_value("INDIRECT_SELECTION", args, user_config)
     LOG_CACHE_EVENTS = get_flag_value("LOG_CACHE_EVENTS", args, user_config)
     EVENT_BUFFER_SIZE = get_flag_value("EVENT_BUFFER_SIZE", args, user_config)
-=======
-    USE_EXPERIMENTAL_PARSER = get_flag_value('USE_EXPERIMENTAL_PARSER', args, user_config)
-    STATIC_PARSER = get_flag_value('STATIC_PARSER', args, user_config)
-    WARN_ERROR = get_flag_value('WARN_ERROR', args, user_config)
-    WRITE_JSON = get_flag_value('WRITE_JSON', args, user_config)
-    PARTIAL_PARSE = get_flag_value('PARTIAL_PARSE', args, user_config)
-    USE_COLORS = get_flag_value('USE_COLORS', args, user_config)
-    PROFILES_DIR = get_flag_value('PROFILES_DIR', args, user_config)
-    DEBUG = get_flag_value('DEBUG', args, user_config)
-    LOG_FORMAT = get_flag_value('LOG_FORMAT', args, user_config)
-    VERSION_CHECK = get_flag_value('VERSION_CHECK', args, user_config)
-    FAIL_FAST = get_flag_value('FAIL_FAST', args, user_config)
-    SEND_ANONYMOUS_USAGE_STATS = get_flag_value('SEND_ANONYMOUS_USAGE_STATS', args, user_config)
-    PRINTER_WIDTH = get_flag_value('PRINTER_WIDTH', args, user_config)
-    INDIRECT_SELECTION = get_flag_value('INDIRECT_SELECTION', args, user_config)
-    LOG_CACHE_EVENTS = get_flag_value('LOG_CACHE_EVENTS', args, user_config)
-    EVENT_BUFFER_SIZE = get_flag_value('EVENT_BUFFER_SIZE', args, user_config)
-    QUIET = get_flag_value('QUIET', args, user_config)
->>>>>>> 41c6177a
+    QUIET = get_flag_value("QUIET", args, user_config)
 
 
 def get_flag_value(flag, args, user_config):
@@ -184,7 +158,9 @@
                 flag_value = env_value
             else:
                 flag_value = env_set_bool(env_value)
-        elif user_config is not None and getattr(user_config, lc_flag, None) is not None:
+        elif (
+            user_config is not None and getattr(user_config, lc_flag, None) is not None
+        ):
             flag_value = getattr(user_config, lc_flag)
         else:
             flag_value = flag_defaults[flag]
@@ -214,8 +190,5 @@
         "indirect_selection": INDIRECT_SELECTION,
         "log_cache_events": LOG_CACHE_EVENTS,
         "event_buffer_size": EVENT_BUFFER_SIZE,
-<<<<<<< HEAD
-=======
-        "quiet": QUIET
->>>>>>> 41c6177a
+        "quiet": QUIET,
     }