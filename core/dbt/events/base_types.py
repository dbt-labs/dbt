--- conflicted
+++ resolved
@@ -73,18 +73,13 @@
         self.info.code = self.code()
         self.info.name = type(self).__name__
 
-<<<<<<< HEAD
-    def level_tag(self) -> EventLevel:
-        raise Exception("level_tag() not implemented for event")
-=======
-    def level_tag(self) -> str:
-        return "debug"
-
     # This is here because although we know that info should always
     # exist, mypy doesn't.
-    def log_level(self) -> str:
+    def log_level(self) -> EventLevel:
         return self.info.level  # type: ignore
->>>>>>> 98776485
+
+    def level_tag(self) -> EventLevel:
+        return EventLevel.DEBUG
 
     def message(self) -> str:
         raise Exception("message() not implemented for event")
