--- conflicted
+++ resolved
@@ -65,27 +65,6 @@
 class BaseEvent:
     """BaseEvent for proto message generated python events"""
 
-<<<<<<< HEAD
-    def __post_init__(self):
-        super().__post_init__()
-        if not self.info.level:
-            self.info.level = self.level_tag()
-        assert self.info.level in ["info", "warn", "error", "debug", "test"]
-        if not hasattr(self.info, "msg") or not self.info.msg:
-            self.info.msg = self.message()
-        self.info.invocation_id = get_invocation_id()
-        self.info.extra = get_global_metadata_vars()
-        self.info.ts = datetime.utcnow()
-        self.info.pid = get_pid()
-        self.info.thread = get_thread_name()
-        self.info.code = self.code()
-        self.info.name = type(self).__name__
-
-    # This is here because although we know that info should always
-    # exist, mypy doesn't.
-    def log_level(self) -> EventLevel:
-        return self.info.level  # type: ignore
-=======
     #   def __post_init__(self):
     #       super().__post_init__()
     #       if not self.info.level:
@@ -100,7 +79,6 @@
     #       self.info.thread = get_thread_name()
     #       self.info.code = self.code()
     #       self.info.name = type(self).__name__
->>>>>>> 3aeab737
 
     def level_tag(self) -> EventLevel:
         return EventLevel.DEBUG
