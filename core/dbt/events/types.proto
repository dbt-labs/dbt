syntax = "proto3";

package proto_types;

import "google/protobuf/timestamp.proto";

// Common event info
message EventInfo {
    string name = 1;
    string code = 2;
    string msg = 3;
    string level = 4;
    string invocation_id = 5;
    int32 pid = 6;
    string thread = 7;
    google.protobuf.Timestamp ts = 8;
    map<string, string> extra = 9;
    string category = 10;
}

// TimingInfo
message TimingInfoMsg {
    string name = 1;
    google.protobuf.Timestamp started_at = 2;
    google.protobuf.Timestamp completed_at = 3;
}

// NodeInfo
message NodeInfo {
    string node_path = 1;
    string node_name = 2;
    string unique_id = 3;
    string resource_type = 4;
    string materialized = 5;
    string node_status = 6;
    string node_started_at = 7;
    string node_finished_at = 8;
    map<string, string> meta = 9;
}

// RunResult
message RunResultMsg {
    string status = 1;
    string message = 2;
    repeated TimingInfoMsg timing_info = 3;
    string thread = 4;
    float execution_time = 5;
    map<string, string> adapter_response = 6;
    int32 num_failures = 7;
}

// ReferenceKey
message ReferenceKeyMsg {
    string database = 1;
    string schema = 2;
    string identifier = 3;
}

// ListOfStrings
message ListOfStrings {
   repeated string value = 1;
}

// GenericMessage, used for deserializing only
message GenericMessage {
    EventInfo info = 1;
}

// A - Pre-project loading

// A001
message MainReportVersion {
    string version = 1;
    int32 log_version = 2;
}

message MainReportVersionMsg {
    EventInfo info = 1;
    MainReportVersion data = 2;
}

// A002
message MainReportArgs {
    map<string, string> args = 1;
}

message MainReportArgsMsg {
    EventInfo info = 1;
    MainReportArgs data = 2;
}

// A003
message MainTrackingUserState {
    string user_state = 1;
}

message MainTrackingUserStateMsg {
    EventInfo info = 1;
    MainTrackingUserState data = 2;
}

// A004
message MergedFromState {
    int32 num_merged = 1;
    repeated string sample = 2;
}

message MergedFromStateMsg {
    EventInfo info = 1;
    MergedFromState data = 2;
}

// A005
message MissingProfileTarget {
    string profile_name = 1;
    string target_name = 2;
}

message MissingProfileTargetMsg {
    EventInfo info = 1;
    MissingProfileTarget data = 2;
}

// Skipped A006, A007

// A008
message InvalidOptionYAML {
    string option_name = 1;
}

message InvalidOptionYAMLMsg {
    EventInfo info = 1;
    InvalidOptionYAML data = 2;
}

// A009
message LogDbtProjectError {
    string exc = 1;
}

message LogDbtProjectErrorMsg {
    EventInfo info = 1;
    LogDbtProjectError data = 2;
}

// Skipped A010

// A011
message LogDbtProfileError {
    string exc = 1;
    repeated string profiles = 2;
}

message LogDbtProfileErrorMsg {
    EventInfo info = 1;
    LogDbtProfileError data = 2;
}

// Skipped A012, A013, A014, A015, A016

// A017
message StarterProjectPath {
    string dir = 1;
}

message StarterProjectPathMsg {
    EventInfo info = 1;
    StarterProjectPath data = 2;
}

// A018
message ConfigFolderDirectory {
    string dir = 1;
}

message ConfigFolderDirectoryMsg {
    EventInfo info = 1;
    ConfigFolderDirectory data = 2;
}

// A019
message NoSampleProfileFound {
    string adapter = 1;
}

message NoSampleProfileFoundMsg {
    EventInfo info = 1;
    NoSampleProfileFound data = 2;
}

// A020
message ProfileWrittenWithSample {
    string name = 1;
    string path = 2;
}

message ProfileWrittenWithSampleMsg {
    EventInfo info = 1;
    ProfileWrittenWithSample data = 2;
}

// A021
message ProfileWrittenWithTargetTemplateYAML {
    string name = 1;
    string path = 2;
}

message ProfileWrittenWithTargetTemplateYAMLMsg {
    EventInfo info = 1;
    ProfileWrittenWithTargetTemplateYAML data = 2;
}

// A022
message ProfileWrittenWithProjectTemplateYAML {
    string name = 1;
    string path = 2;
}

message ProfileWrittenWithProjectTemplateYAMLMsg {
    EventInfo info = 1;
    ProfileWrittenWithProjectTemplateYAML data = 2;
}

// A023
message SettingUpProfile {
}

message SettingUpProfileMsg {
    EventInfo info = 1;
    SettingUpProfile data = 2;
}

// A024
message InvalidProfileTemplateYAML {
}

message InvalidProfileTemplateYAMLMsg {
    EventInfo info = 1;
    InvalidProfileTemplateYAML data = 2;
}

// A025
message ProjectNameAlreadyExists {
    string name = 1;
}

message ProjectNameAlreadyExistsMsg {
    EventInfo info = 1;
    ProjectNameAlreadyExists data = 2;
}

// A026
message ProjectCreated {
    string project_name = 1;
    string docs_url = 2;
    string slack_url = 3;
}

message ProjectCreatedMsg {
    EventInfo info = 1;
    ProjectCreated data = 2;
}

// D - Deprecation

// D001
message PackageRedirectDeprecation {
    string old_name = 1;
    string new_name = 2;
}

message PackageRedirectDeprecationMsg {
    EventInfo info = 1;
    PackageRedirectDeprecation data = 2;
}

// D002
message PackageInstallPathDeprecation {
}

message PackageInstallPathDeprecationMsg {
    EventInfo info = 1;
    PackageInstallPathDeprecation data = 2;
}

// D003
message ConfigSourcePathDeprecation {
    string deprecated_path = 1;
    string exp_path = 2;
}

message ConfigSourcePathDeprecationMsg {
    EventInfo info = 1;
    ConfigSourcePathDeprecation data = 2;
}

// D004
message ConfigDataPathDeprecation {
    string deprecated_path = 1;
    string exp_path = 2;
}

message ConfigDataPathDeprecationMsg {
    EventInfo info = 1;
    ConfigDataPathDeprecation data = 2;
}

// D005
message AdapterDeprecationWarning {
    string old_name = 1;
    string new_name = 2;
}

message AdapterDeprecationWarningMsg {
    EventInfo info = 1;
    AdapterDeprecationWarning data = 2;
}

// D006
message MetricAttributesRenamed {
    string metric_name = 1;
}

message MetricAttributesRenamedMsg {
    EventInfo info = 1;
    MetricAttributesRenamed data = 2;
}

// D007
message ExposureNameDeprecation {
    string exposure = 1;
}

message ExposureNameDeprecationMsg {
    EventInfo info = 1;
    ExposureNameDeprecation data = 2;
}

// D008
message InternalDeprecation {
    string name = 1;
    string reason = 2;
    string suggested_action = 3;
    string version = 4;
}

message InternalDeprecationMsg {
    EventInfo info = 1;
    InternalDeprecation data = 2;
}

// D009
message EnvironmentVariableRenamed {
    string old_name = 1;
    string new_name = 2;
}

message EnvironmentVariableRenamedMsg {
    EventInfo info = 1;
    EnvironmentVariableRenamed data = 2;
}

// D010
message ConfigLogPathDeprecation {
    string deprecated_path = 1;
}

message ConfigLogPathDeprecationMsg {
    EventInfo info = 1;
    ConfigLogPathDeprecation data = 2;
}

// D011
message ConfigTargetPathDeprecation {
    string deprecated_path = 1;
}

message ConfigTargetPathDeprecationMsg {
    EventInfo info = 1;
    ConfigTargetPathDeprecation data = 2;
}

// E - DB Adapter

// E001
message AdapterEventDebug {
    NodeInfo node_info = 1;
    string name = 2;
    string base_msg = 3;
    repeated string args = 4;
}

message AdapterEventDebugMsg {
    EventInfo info = 1;
    AdapterEventDebug data = 2;
}

// E002
message AdapterEventInfo {
    NodeInfo node_info = 1;
    string name = 2;
    string base_msg = 3;
    repeated string args = 4;
}

message AdapterEventInfoMsg {
    EventInfo info = 1;
    AdapterEventInfo data = 2;
}

// E003
message AdapterEventWarning {
    NodeInfo node_info = 1;
    string name = 2;
    string base_msg = 3;
    repeated string args = 4;
}

message AdapterEventWarningMsg {
    EventInfo info = 1;
    AdapterEventWarning data = 2;
}

// E004
message AdapterEventError {
    NodeInfo node_info = 1;
    string name = 2;
    string base_msg = 3;
    repeated string args = 4;
    string exc_info = 5;
}

message AdapterEventErrorMsg {
    EventInfo info = 1;
    AdapterEventError data = 2;
}

// E005
message NewConnection {
    NodeInfo node_info = 1;
    string conn_type = 2;
    string conn_name = 3;
}

message NewConnectionMsg {
    EventInfo info = 1;
    NewConnection data = 2;
}

// E006
message ConnectionReused {
    string conn_name = 1;
    string orig_conn_name = 2;
}

message ConnectionReusedMsg {
    EventInfo info = 1;
    ConnectionReused data = 2;
}

// E007
message ConnectionLeftOpenInCleanup {
    string conn_name = 1;
}

message ConnectionLeftOpenInCleanupMsg {
    EventInfo info = 1;
    ConnectionLeftOpen data = 2;
}

// E008
message ConnectionClosedInCleanup {
    string conn_name = 1;
}

message ConnectionClosedInCleanupMsg {
    EventInfo info = 1;
    ConnectionClosedInCleanup data = 2;
}

// E009
message RollbackFailed {
    NodeInfo node_info = 1;
    string conn_name = 2;
    string exc_info = 3;
}

message RollbackFailedMsg {
    EventInfo info = 1;
    RollbackFailed data = 2;
}

// E010
message ConnectionClosed {
    NodeInfo node_info = 1;
    string conn_name = 2;
}

message ConnectionClosedMsg {
    EventInfo info = 1;
    ConnectionClosed data = 2;
}

// E011
message ConnectionLeftOpen {
    NodeInfo node_info = 1;
    string conn_name = 2;
}

message ConnectionLeftOpenMsg {
    EventInfo info = 1;
    ConnectionLeftOpen data = 2;
}

// E012
message Rollback {
    NodeInfo node_info = 1;
    string conn_name = 2;
}

message RollbackMsg {
    EventInfo info = 1;
    Rollback data = 2;
}

// E013
message CacheMiss {
    string conn_name = 1;
    string database = 2;
    string schema = 3;
}

message CacheMissMsg {
    EventInfo info = 1;
    CacheMiss data = 2;
}

// E014
message ListRelations {
    string database = 1;
    string schema = 2;
    repeated ReferenceKeyMsg relations = 3;
}

message ListRelationsMsg {
    EventInfo info = 1;
    ListRelations data = 2;
}

// E015
message ConnectionUsed {
    NodeInfo node_info = 1;
    string conn_type = 2;
    string conn_name = 3;
}

message ConnectionUsedMsg {
    EventInfo info = 1;
    ConnectionUsed data = 2;
}

// E016
message SQLQuery {
    NodeInfo node_info = 1;
    string conn_name = 2;
    string sql = 3;
}

message SQLQueryMsg {
    EventInfo info = 1;
    SQLQuery data = 2;
}

// E017
message SQLQueryStatus {
    NodeInfo node_info = 1;
    string status = 2;
    float elapsed = 3;
}

message SQLQueryStatusMsg {
    EventInfo info = 1;
    SQLQueryStatus data = 2;
}

// E018
message SQLCommit {
    NodeInfo node_info = 1;
    string conn_name = 2;
}

message SQLCommitMsg {
    EventInfo info = 1;
    SQLCommit data = 2;
}

// E019
message ColTypeChange {
    string orig_type = 1;
    string new_type = 2;
    ReferenceKeyMsg table = 3;
}

message ColTypeChangeMsg {
    EventInfo info = 1;
    ColTypeChange data = 2;
}

// E020
message SchemaCreation {
    ReferenceKeyMsg relation = 1;
}

message SchemaCreationMsg {
    EventInfo info = 1;
    SchemaCreation data = 2;
}

// E021
message SchemaDrop {
    ReferenceKeyMsg relation = 1;
}

message SchemaDropMsg {
    EventInfo info = 1;
    SchemaDrop data = 2;
}

// E022
message CacheAction {
    string action = 1;
    ReferenceKeyMsg ref_key = 2;
    ReferenceKeyMsg ref_key_2 = 3;
    ReferenceKeyMsg ref_key_3 = 4;
    repeated ReferenceKeyMsg ref_list = 5;
}

message CacheActionMsg {
    EventInfo info = 1;
    CacheAction data = 2;
}

// Skipping E023, E024, E025, E026, E027, E028, E029, E0230

// E031
message CacheDumpGraph {
    map<string, ListOfStrings> dump = 1;
    string before_after = 2;
    string action = 3;
}

message CacheDumpGraphMsg {
    EventInfo info = 1;
    CacheDumpGraph data = 2;
}


// Skipping E032, E033, E034

// E035
message AdapterImportError {
    string exc = 1;
}

message AdapterImportErrorMsg {
    EventInfo info = 1;
    AdapterImportError data = 2;
}

// E036
message PluginLoadError {
    string exc_info = 1;
}

message PluginLoadErrorMsg {
    EventInfo info = 1;
    PluginLoadError data = 2;
}

// E037
message NewConnectionOpening {
    NodeInfo node_info = 1;
    string connection_state = 2;
}

message NewConnectionOpeningMsg {
    EventInfo info = 1;
    NewConnectionOpening data = 2;
}

// E038
message CodeExecution {
    string conn_name = 1;
    string code_content = 2;
}

message CodeExecutionMsg {
    EventInfo info = 1;
    CodeExecution data = 2;
}

// E039
message CodeExecutionStatus {
    string status = 1;
    float elapsed = 2;
}

message CodeExecutionStatusMsg {
    EventInfo info = 1;
    CodeExecutionStatus data = 2;
}

// E040
message CatalogGenerationError {
    string exc = 1;
}

message CatalogGenerationErrorMsg {
    EventInfo info = 1;
    CatalogGenerationError data = 2;
}

// E041
message WriteCatalogFailure {
    int32 num_exceptions = 1;
}

message WriteCatalogFailureMsg {
    EventInfo info = 1;
    WriteCatalogFailure data = 2;
}

// E042
message CatalogWritten {
    string path = 1;
}

message CatalogWrittenMsg {
    EventInfo info = 1;
    CatalogWritten data = 2;
}

// E043
message CannotGenerateDocs {
}

message CannotGenerateDocsMsg {
    EventInfo info = 1;
    CannotGenerateDocs data = 2;
}

// E044
message BuildingCatalog {
}

message BuildingCatalogMsg {
    EventInfo info = 1;
    BuildingCatalog data = 2;
}

// E045
message DatabaseErrorRunningHook {
    string hook_type = 1;
}

message DatabaseErrorRunningHookMsg {
    EventInfo info = 1;
    DatabaseErrorRunningHook data = 2;
}

// E046
message HooksRunning {
    int32 num_hooks = 1;
    string hook_type = 2;
}

message HooksRunningMsg {
    EventInfo info = 1;
    HooksRunning data = 2;
}

// E047
message FinishedRunningStats {
    string stat_line = 1;
    string execution = 2;
    float execution_time = 3;
}

message FinishedRunningStatsMsg {
    EventInfo info = 1;
    FinishedRunningStats data = 2;
}

// I - Project parsing

// I001
message InputFileDiffError {
    string category = 1;
    string file_id = 2;
}

message InputFileDiffErrorMsg {
    EventInfo info = 1;
    InputFileDiffError data = 2;
}

// Skipping I002, I003, I004, I005, I006, I007

// I008
message InvalidValueForField {
    string field_name = 1;
    string field_value = 2;
}

message InvalidValueForFieldMsg {
    EventInfo info = 1;
    InvalidValueForField data = 2;
}

// I009
message ValidationWarning {
    string resource_type = 1;
    string field_name = 2;
    string node_name = 3;
}

message ValidationWarningMsg {
    EventInfo info = 1;
    ValidationWarning data = 2;
}

// I010
message ParsePerfInfoPath {
    string path = 1;
}

message ParsePerfInfoPathMsg {
    EventInfo info = 1;
    ParsePerfInfoPath data = 2;
}

// I011
message GenericTestFileParse {
    string path = 1;
}

message GenericTestFileParseMsg {
    EventInfo info = 1;
    GenericTestFileParse data = 2;
}

// I012
message MacroFileParse {
    string path = 1;
}

message MacroFileParseMsg {
    EventInfo info = 1;
    MacroFileParse data = 2;
}

// Skipping I013

// I014
message PartialParsingErrorProcessingFile {
    string file = 1;
}

message PartialParsingErrorProcessingFileMsg {
    EventInfo info = 1;
    PartialParsingErrorProcessingFile data = 2;
}

// I016
message PartialParsingError {
    map<string, string> exc_info = 1;
}

message PartialParsingErrorMsg {
    EventInfo info = 1;
    PartialParsingError data = 2;
}

// I017
message PartialParsingSkipParsing {
}

message PartialParsingSkipParsingMsg {
    EventInfo info = 1;
    PartialParsingSkipParsing data = 2;
}

// Skipped I018, I019, I020, I021, I022, I023

// I024
message UnableToPartialParse {
    string reason = 1;
}

message UnableToPartialParseMsg {
    EventInfo info = 1;
    UnableToPartialParse data = 2;
}

// I025
message StateCheckVarsHash {
    string checksum = 1;
    string vars = 2;
    string profile = 3;
    string target = 4;
    string version = 5;
}

message StateCheckVarsHashMsg {
    EventInfo info = 1;
    StateCheckVarsHash data = 2;
}

// Skipped I026, I027


// I028
message PartialParsingNotEnabled {
}

message PartialParsingNotEnabledMsg {
    EventInfo info = 1;
    PartialParsingNotEnabled data = 2;
}

// I029
message ParsedFileLoadFailed {
    string path = 1;
    string exc = 2;
    string exc_info = 3;
}

message ParsedFileLoadFailedMsg {
    EventInfo info = 1;
    ParsedFileLoadFailed data = 2;
}

// Skipping I030 - I039

// I040
message PartialParsingEnabled {
    int32 deleted = 1;
    int32 added = 2;
    int32 changed = 3;
}

message PartialParsingEnabledMsg {
    EventInfo info = 1;
    PartialParsingEnabled data = 2;
}

// I041
message PartialParsingFile {
    string file_id = 1;
    string operation = 2;
}

message PartialParsingFileMsg {
    EventInfo info = 1;
    PartialParsingFile data = 2;
}

// Skipped I042, I043, I044, I045, I046, I047, I048, I049

// I050
message InvalidDisabledTargetInTestNode {
    string resource_type_title = 1;
    string unique_id = 2;
    string original_file_path = 3;
    string target_kind = 4;
    string target_name = 5;
    string target_package = 6;
}

message InvalidDisabledTargetInTestNodeMsg {
    EventInfo info = 1;
    InvalidDisabledTargetInTestNode data = 2;
}

// I051
message UnusedResourceConfigPath {
    repeated string unused_config_paths = 1;
}

message UnusedResourceConfigPathMsg {
    EventInfo info = 1;
    UnusedResourceConfigPath data = 2;
}

// I052
message SeedIncreased {
    string package_name = 1;
    string name = 2;
}

message SeedIncreasedMsg {
    EventInfo info = 1;
    SeedIncreased data = 2;
}

// I053
message SeedExceedsLimitSamePath {
    string package_name = 1;
    string name = 2;
}

message SeedExceedsLimitSamePathMsg {
    EventInfo info = 1;
    SeedExceedsLimitSamePath data = 2;
}

// I054
message SeedExceedsLimitAndPathChanged {
    string package_name = 1;
    string name = 2;
}

message SeedExceedsLimitAndPathChangedMsg {
    EventInfo info = 1;
    SeedExceedsLimitAndPathChanged data = 2;
}

// I055
message SeedExceedsLimitChecksumChanged {
    string package_name = 1;
    string name = 2;
    string checksum_name = 3;
}

message SeedExceedsLimitChecksumChangedMsg {
    EventInfo info = 1;
    SeedExceedsLimitChecksumChanged data = 2;
}

// I056
message UnusedTables {
    repeated string unused_tables = 1;
}

message UnusedTablesMsg {
    EventInfo info = 1;
    UnusedTables data = 2;
}

// I057
message WrongResourceSchemaFile {
    string patch_name = 1;
    string resource_type = 2;
    string plural_resource_type = 3;
    string yaml_key = 4;
    string file_path = 5;
}

message WrongResourceSchemaFileMsg {
    EventInfo info = 1;
    WrongResourceSchemaFile data = 2;
}

// I058
message NoNodeForYamlKey {
    string patch_name = 1;
    string yaml_key = 2;
    string file_path = 3;
}

message NoNodeForYamlKeyMsg {
    EventInfo info = 1;
    NoNodeForYamlKey data = 2;
}

// I059
message MacroNotFoundForPatch {
    string patch_name = 1;
}

message MacroNotFoundForPatchMsg {
    EventInfo info = 1;
    MacroNotFoundForPatch data = 2;
}

// I060
message NodeNotFoundOrDisabled {
    string original_file_path = 1;
    string unique_id = 2;
    string resource_type_title = 3;
    string target_name = 4;
    string target_kind = 5;
    string target_package = 6;
    string disabled = 7;
}

message NodeNotFoundOrDisabledMsg {
    EventInfo info = 1;
    NodeNotFoundOrDisabled data = 2;
}

// I061
message JinjaLogWarning {
    NodeInfo node_info = 1;
    string msg = 2;
}

message JinjaLogWarningMsg {
    EventInfo info = 1;
    JinjaLogWarning data = 2;
}

// I062
message JinjaLogInfo {
    NodeInfo node_info = 1;
    string msg = 2;
}

message  JinjaLogInfoMsg {
    EventInfo info = 1;
     JinjaLogInfo data = 2;
}

// I063
message JinjaLogDebug {
    NodeInfo node_info = 1;
    string msg = 2;
}

message JinjaLogDebugMsg {
    EventInfo info = 1;
    JinjaLogDebug data = 2;
}

// M - Deps generation

// M001
message GitSparseCheckoutSubdirectory {
    string subdir = 1;
}

message GitSparseCheckoutSubdirectoryMsg {
    EventInfo info = 1;
    GitSparseCheckoutSubdirectory data = 2;
}

// M002
message GitProgressCheckoutRevision {
    string revision = 1;
}

message GitProgressCheckoutRevisionMsg {
    EventInfo info = 1;
    GitProgressCheckoutRevision data = 2;
}

// M003
message GitProgressUpdatingExistingDependency {
    string dir = 1;
}

message GitProgressUpdatingExistingDependencyMsg {
    EventInfo info = 1;
    GitProgressUpdatingExistingDependency data = 2;
}

// M004
message GitProgressPullingNewDependency {
    string dir = 1;
}

message GitProgressPullingNewDependencyMsg {
    EventInfo info = 1;
    GitProgressPullingNewDependency data = 2;
}

// M005
message GitNothingToDo {
    string sha = 1;
}

message GitNothingToDoMsg {
    EventInfo info = 1;
    GitNothingToDo data = 2;
}

// M006
message GitProgressUpdatedCheckoutRange {
    string start_sha = 1;
    string end_sha = 2;
}

message GitProgressUpdatedCheckoutRangeMsg {
    EventInfo info = 1;
    GitProgressUpdatedCheckoutRange data = 2;
}

// M007
message GitProgressCheckedOutAt {
    string end_sha = 1;
}

message GitProgressCheckedOutAtMsg {
    EventInfo info = 1;
    GitProgressCheckedOutAt data = 2;
}

// M008
message RegistryProgressGETRequest {
    string url = 1;
}

message RegistryProgressGETRequestMsg {
    EventInfo info = 1;
    RegistryProgressGETRequest data = 2;
}

// M009
message RegistryProgressGETResponse {
    string url = 1;
    int32 resp_code = 2;
}

message RegistryProgressGETResponseMsg {
    EventInfo info = 1;
    RegistryProgressGETResponse data = 2;
}

// M010
message SelectorReportInvalidSelector {
    string valid_selectors = 1;
    string spec_method = 2;
    string raw_spec = 3;
}

message SelectorReportInvalidSelectorMsg {
    EventInfo info = 1;
    SelectorReportInvalidSelector data = 2;
}

// Skipped M011 and M012

// M013
message DepsNoPackagesFound {
}

message DepsNoPackagesFoundMsg {
    EventInfo info = 1;
    DepsNoPackagesFound data = 2;
}

// M014
message DepsStartPackageInstall {
    string package_name = 1;
}

message DepsStartPackageInstallMsg {
    EventInfo info = 1;
    DepsStartPackageInstall data = 2;
}

// M015
message DepsInstallInfo {
    string version_name = 1;
}

message DepsInstallInfoMsg {
    EventInfo info = 1;
    DepsInstallInfo data = 2;
}

// M016
message DepsUpdateAvailable {
    string version_latest = 1;
}

message DepsUpdateAvailableMsg {
    EventInfo info = 1;
    DepsUpdateAvailable data = 2;
}

// M017
message DepsUpToDate {
}

message DepsUpToDateMsg {
    EventInfo info = 1;
    DepsUpToDate data = 2;
}

// M018
message DepsListSubdirectory {
    string subdirectory = 1;
}

message DepsListSubdirectoryMsg {
    EventInfo info = 1;
    DepsListSubdirectory data = 2;
}

// M019
message DepsNotifyUpdatesAvailable {
    ListOfStrings packages = 1;
}

message DepsNotifyUpdatesAvailableMsg {
    EventInfo info = 1;
    DepsNotifyUpdatesAvailable data = 2;
}

// M020
message RetryExternalCall {
    int32 attempt = 1;
    int32 max = 2;
}

message RetryExternalCallMsg {
    EventInfo info = 1;
    RetryExternalCall data = 2;
}

// M021
message RecordRetryException {
    string exc = 1;
}

message RecordRetryExceptionMsg {
    EventInfo info = 1;
    RecordRetryException data = 2;
}

// M022
message RegistryIndexProgressGETRequest {
    string url = 1;
}

message RegistryIndexProgressGETRequestMsg {
    EventInfo info = 1;
    RegistryIndexProgressGETRequest data = 2;
}

// M023
message RegistryIndexProgressGETResponse {
    string url = 1;
    int32 resp_code = 2;
}

message RegistryIndexProgressGETResponseMsg {
    EventInfo info = 1;
    RegistryIndexProgressGETResponse data = 2;
}

// M024
message RegistryResponseUnexpectedType {
    string response = 1;
}

message RegistryResponseUnexpectedTypeMsg {
    EventInfo info = 1;
    RegistryResponseUnexpectedType data = 2;
}

// M025
message RegistryResponseMissingTopKeys {
    string response = 1;
}

message RegistryResponseMissingTopKeysMsg {
    EventInfo info = 1;
    RegistryResponseMissingTopKeys data = 2;
}

// M026
message RegistryResponseMissingNestedKeys {
    string response = 1;
}

message RegistryResponseMissingNestedKeysMsg {
    EventInfo info = 1;
    RegistryResponseMissingNestedKeys data = 2;
}

// m027
message RegistryResponseExtraNestedKeys {
    string response = 1;
}

message RegistryResponseExtraNestedKeysMsg {
    EventInfo info = 1;
    RegistryResponseExtraNestedKeys data = 2;
}

// M028
message DepsSetDownloadDirectory {
    string path = 1;
}

message DepsSetDownloadDirectoryMsg {
    EventInfo info = 1;
    DepsSetDownloadDirectory data = 2;
}

// M029
message DepsUnpinned {
    string revision = 1;
    string git = 2;
}

message DepsUnpinnedMsg {
    EventInfo info = 1;
    DepsUnpinned data = 2;
}

// M030
message NoNodesForSelectionCriteria {
    string spec_raw = 1;
}

message NoNodesForSelectionCriteriaMsg {
    EventInfo info = 1;
    NoNodesForSelectionCriteria data = 2;
}

// Q - Node execution

// Q001
message RunningOperationCaughtError {
    string exc = 1;
}

message RunningOperationCaughtErrorMsg {
    EventInfo info = 1;
    RunningOperationCaughtError data = 2;
}

// Q002
message CompileComplete {
}

message CompileCompleteMsg {
    EventInfo info = 1;
    CompileComplete data = 2;
}

// Q003
message FreshnessCheckComplete {
}

message FreshnessCheckCompleteMsg {
    EventInfo info = 1;
    FreshnessCheckComplete data = 2;
}

// Q004
message SeedHeader {
    string header = 1;
}

message SeedHeaderMsg {
    EventInfo info = 1;
    SeedHeader data = 2;
}

// Skipped Q005

// Q006
message SQLRunnerException {
    string exc = 1;
    string exc_info = 2;
}

message SQLRunnerExceptionMsg {
    EventInfo info = 1;
    SQLRunnerException data = 2;
}

// Q007
message LogTestResult {
    NodeInfo node_info = 1;
    string name = 2;
    string status = 3;
    int32 index = 4;
    int32 num_models = 5;
    float execution_time = 6;
    int32 num_failures = 7;
}

message LogTestResultMsg {
    EventInfo info = 1;
    LogTestResult data = 2;
}


// Skipped Q008, Q009, Q010


// Q011
message LogStartLine {
    NodeInfo node_info = 1;
    string description = 2;
    int32 index = 3;
    int32 total = 4;
}

message LogStartLineMsg {
    EventInfo info = 1;
    LogStartLine data = 2;
}

// Q012
message LogModelResult {
    NodeInfo node_info = 1;
    string description = 2;
    string status = 3;
    int32 index = 4;
    int32 total = 5;
    float execution_time = 6;
}

message LogModelResultMsg {
    EventInfo info = 1;
    LogModelResult data = 2;
}

// skipped Q013, Q014

// Q015
message LogSnapshotResult {
    NodeInfo node_info = 1;
    string description = 2;
    string status = 3;
    int32 index = 4;
    int32 total = 5;
    float execution_time = 6;
    map<string, string> cfg = 7;
}

message LogSnapshotResultMsg {
    EventInfo info = 1;
    LogSnapshotResult data = 2;
}

// Q016
message LogSeedResult {
    NodeInfo node_info = 1;
    string status = 2;
    string result_message = 3;
    int32 index = 4;
    int32 total = 5;
    float execution_time = 6;
    string schema = 7;
    string relation = 8;
}

message LogSeedResultMsg {
    EventInfo info = 1;
    LogSeedResult data = 2;
}

// Skipped Q017

// Q018
message LogFreshnessResult {
    string status = 1;
    NodeInfo node_info = 2;
    int32 index = 3;
    int32 total = 4;
    float execution_time = 5;
    string source_name = 6;
    string table_name = 7;
}

message LogFreshnessResultMsg {
    EventInfo info = 1;
    LogFreshnessResult data = 2;
}


// Skipped Q019, Q020, Q021


// Q022
message LogCancelLine {
    string conn_name = 1;
}

message LogCancelLineMsg {
    EventInfo info = 1;
    LogCancelLine data = 2;
}

// Q023
message DefaultSelector {
    string name = 1;
}

message DefaultSelectorMsg {
    EventInfo info = 1;
    DefaultSelector data = 2;
}

// Q024
message NodeStart {
    NodeInfo node_info = 1;
}

message NodeStartMsg {
    EventInfo info = 1;
    NodeStart data = 2;
}

// Q025
message NodeFinished {
    NodeInfo node_info = 1;
    RunResultMsg run_result = 2;
}

message NodeFinishedMsg {
    EventInfo info = 1;
    NodeFinished data = 2;
}

// Q026
message QueryCancelationUnsupported {
    string type = 1;
}

message QueryCancelationUnsupportedMsg {
    EventInfo info = 1;
    QueryCancelationUnsupported data = 2;
}

// Q027
message ConcurrencyLine {
    int32 num_threads = 1;
    string target_name = 2;
    int32 node_count = 3;
}

message ConcurrencyLineMsg {
    EventInfo info = 1;
    ConcurrencyLine data = 2;
}

// Q029
message WritingInjectedSQLForNode {
    NodeInfo node_info = 1;
}

message WritingInjectedSQLForNodeMsg {
    EventInfo info = 1;
    WritingInjectedSQLForNode data = 2;
}

// Q030
message NodeCompiling {
    NodeInfo node_info = 1;
}

message NodeCompilingMsg {
    EventInfo info = 1;
    NodeCompiling data = 2;
}

// Q031
message NodeExecuting {
    NodeInfo node_info = 1;
}

message NodeExecutingMsg {
    EventInfo info = 1;
    NodeExecuting data = 2;
}

// Q032
message LogHookStartLine {
    NodeInfo node_info = 1;
    string statement = 2;
    int32 index = 3;
    int32 total = 4;
}

message LogHookStartLineMsg {
    EventInfo info = 1;
    LogHookStartLine data = 2;
}

// Q033
message LogHookEndLine {
    NodeInfo node_info = 1;
    string statement = 2;
    string status = 3;
    int32 index = 4;
    int32 total = 5;
    float execution_time = 6;
}

message LogHookEndLineMsg {
    EventInfo info = 1;
    LogHookEndLine data = 2;
}

// Q034
message SkippingDetails {
    NodeInfo node_info = 1;
    string resource_type = 2;
    string schema = 3;
    string node_name = 4;
    int32 index = 5;
    int32 total = 6;
}

message SkippingDetailsMsg {
    EventInfo info = 1;
    SkippingDetails data = 2;
}

// Q035
message NothingToDo {
}

message NothingToDoMsg {
    EventInfo info = 1;
    NothingToDo data = 2;
}

// Q036
message RunningOperationUncaughtError {
    string exc = 1;
}

message RunningOperationUncaughtErrorMsg {
    EventInfo info = 1;
    RunningOperationUncaughtError data = 2;
}

// Q037
message EndRunResult {
    repeated RunResultMsg results = 1;
    float elapsed_time = 2;
    google.protobuf.Timestamp generated_at = 3;
    bool success = 4;
}

message EndRunResultMsg {
    EventInfo info = 1;
    EndRunResult data = 2;
}

// Q038
message NoNodesSelected {
}

message NoNodesSelectedMsg {
    EventInfo info = 1;
    NoNodesSelected data = 2;
}

// Q039
<<<<<<< HEAD
message ShowNodeText {
    string node_name = 1;
    string preview = 2;
    bool is_inline = 3;
}

message ShowNodeTextMsg {
    EventInfo info = 1;
    ShowNodeText data = 2;
}

// Q040
message ShowNodeJson {
    string node_name = 1;
    string preview = 2;
    bool is_inline = 3;
}

message ShowNodeJsonMsg {
    EventInfo info = 1;
    ShowNodeText data = 2;
}

// Skipped Q041

// Q042
message CompiledNodeText {
    string node_name = 1;
    string compiled = 2;
    bool is_inline = 3;
}

message CompiledNodeTextMsg {
    EventInfo info = 1;
    CompiledNodeText data = 2;
}

// Q043
message CompiledNodeJson {
    string node_name = 1;
    string compiled = 2;
    bool is_inline = 3;
}

message CompiledNodeJsonMsg {
    EventInfo info = 1;
    CompiledNodeJson data = 2;
=======
message CommandCompleted {
    string command = 1;
    bool success = 2;
    google.protobuf.Timestamp completed_at = 3;
    float elapsed = 4;
}

message CommandCompletedMsg {
    EventInfo info = 1;
    CommandCompleted data = 2;
>>>>>>> 9a7305d4
}

// W - Node testing

// Skipped W001

// W002
message CatchableExceptionOnRun {
    NodeInfo node_info = 1;
    string exc = 2;
    string exc_info = 3;
}

message CatchableExceptionOnRunMsg {
    EventInfo info = 1;
    CatchableExceptionOnRun data = 2;
}

// W003
message InternalErrorOnRun {
    string build_path = 1;
    string exc = 2;
}

message InternalErrorOnRunMsg {
    EventInfo info = 1;
    InternalErrorOnRun data = 2;
}

// W004
message GenericExceptionOnRun {
    string build_path = 1;
    string unique_id = 2;
    string exc = 3;
}

message GenericExceptionOnRunMsg {
    EventInfo info = 1;
    GenericExceptionOnRun data = 2;
}

// W005
message NodeConnectionReleaseError {
    string node_name = 1;
    string exc = 2;
    string exc_info = 3;
}

message NodeConnectionReleaseErrorMsg {
    EventInfo info = 1;
    NodeConnectionReleaseError data = 2;
}

// W006
message FoundStats {
    string stat_line = 1;
}

message FoundStatsMsg {
    EventInfo info = 1;
    FoundStats data = 2;
}

// Z - Misc

// Z001
message MainKeyboardInterrupt {
}

message MainKeyboardInterruptMsg {
    EventInfo info = 1;
    MainKeyboardInterrupt data = 2;
}

// Z002
message MainEncounteredError {
    string exc = 1;
}

message MainEncounteredErrorMsg {
    EventInfo info = 1;
    MainEncounteredError data = 2;
}

// Z003
message MainStackTrace {
    string stack_trace = 1;
}

message MainStackTraceMsg {
    EventInfo info = 1;
    MainStackTrace data = 2;
}

// skipping Z004

// Z005
message SystemCouldNotWrite {
    string path = 1;
    string reason = 2;
    string exc = 3;
}

message SystemCouldNotWriteMsg {
    EventInfo info = 1;
    SystemCouldNotWrite data = 2;
}

// Z006
message SystemExecutingCmd {
    repeated string cmd = 1;
}

message SystemExecutingCmdMsg {
    EventInfo info = 1;
    SystemExecutingCmd data = 2;
}

// Z007
message SystemStdOut{
    bytes bmsg = 1;
}

message SystemStdOutMsg {
    EventInfo info = 1;
    SystemStdOut data = 2;
}

// Z008
message SystemStdErr {
    bytes bmsg = 1;
}

message SystemStdErrMsg {
    EventInfo info = 1;
    SystemStdErr data = 2;
}

// Z009
message SystemReportReturnCode {
    int32 returncode = 1;
}

message SystemReportReturnCodeMsg {
    EventInfo info = 1;
    SystemReportReturnCode data = 2;
}

// Z010
message TimingInfoCollected {
    NodeInfo node_info = 1;
    TimingInfoMsg timing_info = 2;
}

message TimingInfoCollectedMsg {
    EventInfo info = 1;
    TimingInfoCollected data = 2;
}

// Z011
message LogDebugStackTrace {
    string exc_info = 1;
}

message LogDebugStackTraceMsg {
    EventInfo info = 1;
    LogDebugStackTrace data = 2;
}

// Z012
message CheckCleanPath {
    string path = 1;
}

message CheckCleanPathMsg {
    EventInfo info = 1;
    CheckCleanPath data = 2;
}

// Z013
message ConfirmCleanPath {
    string path = 1;
}

message ConfirmCleanPathMsg {
    EventInfo info = 1;
    ConfirmCleanPath data = 2;
}

// Z014
message ProtectedCleanPath {
    string path = 1;
}

message ProtectedCleanPathMsg {
    EventInfo info = 1;
    ProtectedCleanPath data = 2;
}

// Z015
message FinishedCleanPaths {
}

message FinishedCleanPathsMsg {
    EventInfo info = 1;
    FinishedCleanPaths data = 2;
}

// Z016
message OpenCommand {
    string open_cmd = 1;
    string profiles_dir = 2;
}

message OpenCommandMsg {
    EventInfo info = 1;
    OpenCommand data = 2;
}

// Z017
message Formatting {
    string msg = 1;
}

message FormattingMsg {
    EventInfo info = 1;
    Formatting data = 2;
}

// Z018
message ServingDocsPort {
    string address = 1;
    int32 port = 2;
}

message ServingDocsPortMsg {
    EventInfo info = 1;
    ServingDocsPort data = 2;
}

// Z019
message ServingDocsAccessInfo {
    string port = 1;
}

message ServingDocsAccessInfoMsg {
    EventInfo info = 1;
    ServingDocsAccessInfo data = 2;
}

// Z020
message ServingDocsExitInfo {
}

message ServingDocsExitInfoMsg {
    EventInfo info = 1;
    ServingDocsExitInfo data = 2;
}

// Z021
message RunResultWarning {
    string resource_type = 1;
    string node_name = 2;
    string path = 3;
}

message RunResultWarningMsg {
    EventInfo info = 1;
    RunResultWarning data = 2;
}

// Z022
message RunResultFailure {
    string resource_type = 1;
    string node_name = 2;
    string path = 3;
}

message RunResultFailureMsg {
    EventInfo info = 1;
    RunResultFailure data = 2;
}

// Z023
message StatsLine {
    map<string, int32> stats = 1;
}

message StatsLineMsg {
    EventInfo info = 1;
    StatsLine data = 2;
}

// Z024
message RunResultError {
    string msg = 1;
}

message RunResultErrorMsg {
    EventInfo info = 1;
    RunResultError data = 2;
}

// Z025
message RunResultErrorNoMessage {
    string status = 1;
}

message RunResultErrorNoMessageMsg {
    EventInfo info = 1;
    RunResultErrorNoMessage data = 2;
}

// Z026
message SQLCompiledPath {
    string path = 1;
}

message SQLCompiledPathMsg {
    EventInfo info = 1;
    SQLCompiledPath data = 2;
}

// Z027
message CheckNodeTestFailure {
    string relation_name = 1;
}

message CheckNodeTestFailureMsg {
    EventInfo info = 1;
    CheckNodeTestFailure data = 2;
}

// Z028
message FirstRunResultError {
    string msg = 1;
}

message FirstRunResultErrorMsg {
    EventInfo info = 1;
    FirstRunResultError data = 2;
}

// Z029
message AfterFirstRunResultError {
    string msg = 1;
}

message AfterFirstRunResultErrorMsg {
    EventInfo info = 1;
    AfterFirstRunResultError data = 2;
}

// Z030
message EndOfRunSummary {
    int32 num_errors = 1;
    int32 num_warnings = 2;
    bool keyboard_interrupt = 3;
}

message EndOfRunSummaryMsg {
    EventInfo info = 1;
    EndOfRunSummary data = 2;
}

// Skipped Z031, Z032, Z033

// Z034
message LogSkipBecauseError {
    string schema = 1;
    string relation = 2;
    int32 index = 3;
    int32 total = 4;
}

message LogSkipBecauseErrorMsg {
    EventInfo info = 1;
    LogSkipBecauseError data = 2;
}

// Z036
message EnsureGitInstalled {
}

message EnsureGitInstalledMsg {
    EventInfo info = 1;
    EnsureGitInstalled data = 2;
}

// Z037
message DepsCreatingLocalSymlink {
}

message DepsCreatingLocalSymlinkMsg {
    EventInfo info = 1;
    DepsCreatingLocalSymlink data = 2;
}

// Z038
message DepsSymlinkNotAvailable {
}

message DepsSymlinkNotAvailableMsg {
    EventInfo info = 1;
    DepsSymlinkNotAvailable data = 2;
}

// Z039
message DisableTracking {
}

message DisableTrackingMsg {
    EventInfo info = 1;
    DisableTracking data = 2;
}

// Z040
message SendingEvent {
    string kwargs = 1;
}

message SendingEventMsg {
    EventInfo info = 1;
    SendingEvent data = 2;
}

// Z041
message SendEventFailure {
}

message SendEventFailureMsg {
    EventInfo info = 1;
    SendEventFailure data = 2;
}

// Z042
message FlushEvents {
}

message FlushEventsMsg {
    EventInfo info = 1;
    FlushEvents data = 2;
}

// Z043
message FlushEventsFailure {
}

message FlushEventsFailureMsg {
    EventInfo info = 1;
    FlushEventsFailure data = 2;
}

// Z044
message TrackingInitializeFailure {
    string exc_info = 1;
}

message TrackingInitializeFailureMsg {
    EventInfo info = 1;
    TrackingInitializeFailure data = 2;
}

// Skipped Z045

// Z046
message RunResultWarningMessage {
    string msg = 1;
}

message RunResultWarningMessageMsg {
    EventInfo info = 1;
    RunResultWarningMessage data = 2;
}

// Z047
message DebugCmdOut {
    string msg = 1;
}

message DebugCmdOutMsg {
    EventInfo info = 1;
    DebugCmdOut data = 2;
}

// Z048
message DebugCmdResult {
    string msg = 1;
}

message DebugCmdResultMsg {
    EventInfo info = 1;
    DebugCmdResult data = 2;
}

// Z049
message ListCmdOut {
    string msg = 1;
}

message ListCmdOutMsg {
    EventInfo info = 1;
    ListCmdOut data = 2;
}

// Z050
message Note {
    string msg = 1;
}

message NoteMsg {
    EventInfo info = 1;
    Note data = 2;
}

// T - Integration tests

// T001
message IntegrationTestInfo {
    string msg = 1;
}

message IntegrationTestInfoMsg {
    EventInfo info = 1;
    IntegrationTestInfo data = 2;
}

// T002
message IntegrationTestDebug {
    string msg = 1;
}

message IntegrationTestDebugMsg {
    EventInfo info = 1;
    IntegrationTestDebug data = 2;
}

// T003
message IntegrationTestWarn {
    string msg = 1;
}

message IntegrationTestWarnMsg {
    EventInfo info = 1;
    IntegrationTestWarn data = 2;
}

// T004
message IntegrationTestError {
    string msg = 1;
}

message IntegrationTestErrorMsg {
    EventInfo info = 1;
    IntegrationTestError data = 2;
}

// T005
message IntegrationTestException {
    string msg = 1;
}

message IntegrationTestExceptionMsg {
    EventInfo info = 1;
    IntegrationTestException data = 2;
}

// T006
message UnitTestInfo {
    string msg = 1;
}

message UnitTestInfoMsg {
    EventInfo info = 1;
    UnitTestInfo data = 2;
}<|MERGE_RESOLUTION|>--- conflicted
+++ resolved
@@ -1757,7 +1757,6 @@
 }
 
 // Q039
-<<<<<<< HEAD
 message ShowNodeText {
     string node_name = 1;
     string preview = 2;
@@ -1805,7 +1804,9 @@
 message CompiledNodeJsonMsg {
     EventInfo info = 1;
     CompiledNodeJson data = 2;
-=======
+}
+
+// Q039
 message CommandCompleted {
     string command = 1;
     bool success = 2;
@@ -1816,7 +1817,6 @@
 message CommandCompletedMsg {
     EventInfo info = 1;
     CommandCompleted data = 2;
->>>>>>> 9a7305d4
 }
 
 // W - Node testing
