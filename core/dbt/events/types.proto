--- conflicted
+++ resolved
@@ -1196,8 +1196,6 @@
     UnpinnedRefNewVersionAvailable data = 2;
 }
 
-<<<<<<< HEAD
-=======
 // I065
 message DeprecatedModel {
     string model_name = 1;
@@ -1240,7 +1238,6 @@
     DeprecatedReference data = 2;
 }
 
->>>>>>> 417fc2a7
 // I068
 message UnsupportedConstraintMaterialization {
     string materialized = 1;
@@ -1256,17 +1253,11 @@
     NodeInfo node_info = 1;
     string exc = 2;
 }
-<<<<<<< HEAD
-=======
-
->>>>>>> 417fc2a7
 message ParseInlineNodeErrorMsg {
     EventInfo info = 1;
     ParseInlineNodeError data = 2;
 }
 
-<<<<<<< HEAD
-=======
 // I070
 message SemanticValidationFailure {
     string msg = 2;
@@ -1305,7 +1296,6 @@
     WarnStateTargetEqual data = 2;
 }
 
->>>>>>> 417fc2a7
 // M - Deps generation
 
 // M001
