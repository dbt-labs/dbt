syntax = "proto3";

package proto_types;

import "google/protobuf/timestamp.proto";

// Common event info
message EventInfo {
    string name = 1;
    string code = 2;
    string msg = 3;
    string level = 4;
    string invocation_id = 5;
    int32 pid = 6;
    string thread = 7;
    google.protobuf.Timestamp ts = 8;
    map<string, string> extra = 9;
    string category = 10;
}

// TimingInfo
message TimingInfoMsg {
    string name = 1;
    google.protobuf.Timestamp started_at = 2;
    google.protobuf.Timestamp completed_at = 3;
}

// NodeInfo
message NodeInfo {
    string node_path = 1;
    string node_name = 2;
    string unique_id = 3;
    string resource_type = 4;
    string materialized = 5;
    string node_status = 6;
    string node_started_at = 7;
    string node_finished_at = 8;
    map<string, string> meta = 9;
}

// RunResult
message RunResultMsg {
    string status = 1;
    string message = 2;
    repeated TimingInfoMsg timing_info = 3;
    string thread = 4;
    float execution_time = 5;
    map<string, string> adapter_response = 6;
    int32 num_failures = 7;
}

// ReferenceKey
message ReferenceKeyMsg {
    string database = 1;
    string schema = 2;
    string identifier = 3;
}

// ListOfStrings
message ListOfStrings {
   repeated string value = 1;
}

// GenericMessage, used for deserializing only
message GenericMessage {
    EventInfo info = 1;
}

// A - Pre-project loading

// A001
message MainReportVersion {
    string version = 1;
    int32 log_version = 2;
}

message MainReportVersionMsg {
    EventInfo info = 1;
    MainReportVersion data = 2;
}

// A002
message MainReportArgs {
    map<string, string> args = 1;
}

message MainReportArgsMsg {
    EventInfo info = 1;
    MainReportArgs data = 2;
}

// A003
message MainTrackingUserState {
    string user_state = 1;
}

message MainTrackingUserStateMsg {
    EventInfo info = 1;
    MainTrackingUserState data = 2;
}

// A004
message MergedFromState {
    int32 num_merged = 1;
    repeated string sample = 2;
}

message MergedFromStateMsg {
    EventInfo info = 1;
    MergedFromState data = 2;
}

// A005
message MissingProfileTarget {
    string profile_name = 1;
    string target_name = 2;
}

message MissingProfileTargetMsg {
    EventInfo info = 1;
    MissingProfileTarget data = 2;
}

// Skipped A006, A007

// A008
message InvalidOptionYAML {
    string option_name = 1;
}

message InvalidOptionYAMLMsg {
    EventInfo info = 1;
    InvalidOptionYAML data = 2;
}

// A009
message LogDbtProjectError {
    string exc = 1;
}

message LogDbtProjectErrorMsg {
    EventInfo info = 1;
    LogDbtProjectError data = 2;
}

// Skipped A010

// A011
message LogDbtProfileError {
    string exc = 1;
    repeated string profiles = 2;
}

message LogDbtProfileErrorMsg {
    EventInfo info = 1;
    LogDbtProfileError data = 2;
}

// Skipped A012, A013, A014, A015, A016

// A017
message StarterProjectPath {
    string dir = 1;
}

message StarterProjectPathMsg {
    EventInfo info = 1;
    StarterProjectPath data = 2;
}

// A018
message ConfigFolderDirectory {
    string dir = 1;
}

message ConfigFolderDirectoryMsg {
    EventInfo info = 1;
    ConfigFolderDirectory data = 2;
}

// A019
message NoSampleProfileFound {
    string adapter = 1;
}

message NoSampleProfileFoundMsg {
    EventInfo info = 1;
    NoSampleProfileFound data = 2;
}

// A020
message ProfileWrittenWithSample {
    string name = 1;
    string path = 2;
}

message ProfileWrittenWithSampleMsg {
    EventInfo info = 1;
    ProfileWrittenWithSample data = 2;
}

// A021
message ProfileWrittenWithTargetTemplateYAML {
    string name = 1;
    string path = 2;
}

message ProfileWrittenWithTargetTemplateYAMLMsg {
    EventInfo info = 1;
    ProfileWrittenWithTargetTemplateYAMLMsg data = 2;
}

// A022
message ProfileWrittenWithProjectTemplateYAML {
    string name = 1;
    string path = 2;
}

message ProfileWrittenWithProjectTemplateYAMLMsg {
    EventInfo info = 1;
    ProfileWrittenWithProjectTemplateYAML data = 2;
}

// A023
message SettingUpProfile {
}

message SettingUpProfileMsg {
    EventInfo info = 1;
    SettingUpProfile data = 2;
}

// A024
message InvalidProfileTemplateYAML {
}

message InvalidProfileTemplateYAMLMsg {
    EventInfo info = 1;
    InvalidProfileTemplateYAML data = 2;
}

// A025
message ProjectNameAlreadyExists {
    string name = 1;
}

message ProjectNameAlreadyExistsMsg {
    EventInfo info = 1;
    ProjectNameAlreadyExists data = 2;
}

// A026
message ProjectCreated {
    string project_name = 1;
    string docs_url = 2;
    string slack_url = 3;
}

message ProjectCreatedMsg {
    EventInfo info = 1;
    ProjectCreated data = 2;
}

// D - Deprecation

// D001
message PackageRedirectDeprecation {
    string old_name = 1;
    string new_name = 2;
}

message PackageRedirectDeprecationMsg {
    EventInfo info = 1;
    PackageRedirectDeprecation data = 2;
}

// D002
message PackageInstallPathDeprecation {
}

message PackageInstallPathDeprecationMsg {
    EventInfo info = 1;
    PackageInstallPathDeprecation data = 2;
}

// D003
message ConfigSourcePathDeprecation {
    string deprecated_path = 1;
    string exp_path = 2;
}

message ConfigSourcePathDeprecationMsg {
    EventInfo info = 1;
    ConfigSourcePathDeprecation data = 2;
}

// D004
message ConfigDataPathDeprecation {
    string deprecated_path = 1;
    string exp_path = 2;
}

message ConfigDataPathDeprecationMsg {
    EventInfo info = 1;
    ConfigDataPathDeprecation data = 2;
}

//D005
message AdapterDeprecationWarning {
    string old_name = 1;
    string new_name = 2;
}

message AdapterDeprecationWarningMsg {
    EventInfo info = 1;
    AdapterDeprecationWarning data = 2;
}

//D006
message MetricAttributesRenamed {
    string metric_name = 1;
}

message MetricAttributesRenamedMsg {
    EventInfo info = 1;
    MetricAttributesRenamed data = 2;
}

//D007
message ExposureNameDeprecation {
    string exposure = 1;
}

message ExposureNameDeprecationMsg {
    EventInfo info = 1;
    ExposureNameDeprecation data = 2;
}

//D008
message InternalDeprecation {
    string name = 1;
    string reason = 2;
    string suggested_action = 3;
    string version = 4;
}

message InternalDeprecationMsg {
    EventInfo info = 1;
    InternalDeprecation data = 2;
}

// E - DB Adapter

// E001
message AdapterEventDebug {
    NodeInfo node_info = 1;
    string name = 2;
    string base_msg = 3;
    repeated string args = 4;
}

message AdapterEventDebugMsg {
    EventInfo info = 1;
    AdapterEventDebug data = 2;
}

// E002
message AdapterEventInfo {
    NodeInfo node_info = 1;
    string name = 2;
    string base_msg = 3;
    repeated string args = 4;
}

message AdapterEventInfoMsg {
    EventInfo info = 1;
    AdapterEventInfo data = 2;
}

// E003
message AdapterEventWarning {
    NodeInfo node_info = 1;
    string name = 2;
    string base_msg = 3;
    repeated string args = 4;
}

message AdapterEventWarningMsg {
    EventInfo info = 1;
    AdapterEventWarning data = 2;
}

// E004
message AdapterEventError {
    NodeInfo node_info = 1;
    string name = 2;
    string base_msg = 3;
    repeated string args = 4;
    string exc_info = 5;
}

message AdapterEventErrorMsg {
    EventInfo info = 1;
    AdapterEventError data = 2;
}

// E005
message NewConnection {
    NodeInfo node_info = 1;
    string conn_type = 2;
    string conn_name = 3;
}

message NewConnectionMsg {
    EventInfo info = 1;
    NewConnection data = 2;
}

// E006
message ConnectionReused {
    string conn_name = 1;
    string orig_conn_name = 2;
}

message ConnectionReusedMsg {
    EventInfo info = 1;
    ConnectionReused data = 2;
}

// E007
message ConnectionLeftOpenInCleanup {
    string conn_name = 1;
}

message ConnectionLeftOpenInCleanupMsg {
    EventInfo info = 1;
    ConnectionLeftOpen data = 2;
}

// E008
message ConnectionClosedInCleanup {
    string conn_name = 1;
}

message ConnectionClosedInCleanupMsg {
    EventInfo info = 1;
    ConnectionClosedInCleanup data = 2;
}

// E009
message RollbackFailed {
    NodeInfo node_info = 1;
    string conn_name = 2;
    string exc_info = 3;
}

message RollbackFailedMsg {
    EventInfo info = 1;
    RollbackFailed data = 2;
}

// E010
message ConnectionClosed {
    NodeInfo node_info = 1;
    string conn_name = 2;
}

message ConnectionClosedMsg {
    EventInfo info = 1;
    ConnectionClosed data = 2;
}

// E011
message ConnectionLeftOpen {
    NodeInfo node_info = 1;
    string conn_name = 2;
}

message ConnectionLeftOpenMsg {
    EventInfo info = 1;
    ConnectionLeftOpen data = 2;
}

// E012
message Rollback {
    NodeInfo node_info = 1;
    string conn_name = 2;
}

message RollbackMsg {
    EventInfo info = 1;
    Rollback data = 2;
}

// E013
message CacheMiss {
    string conn_name = 1;
    string database = 2;
    string schema = 3;
}

message CacheMissMsg {
    EventInfo info = 1;
    CacheMiss data = 2;
}

// E014
message ListRelations {
    string database = 1;
    string schema = 2;
    repeated ReferenceKeyMsg relations = 3;
}

message ListRelationsMsg {
    EventInfo info = 1;
    ListRelations data = 2;
}

// E015
message ConnectionUsed {
    NodeInfo node_info = 1;
    string conn_type = 2;
    string conn_name = 3;
}

message ConnectionUsedMsg {
    EventInfo info = 1;
    ConnectionUsed data = 2;
}

// E016
message SQLQuery {
    NodeInfo node_info = 1;
    string conn_name = 2;
    string sql = 3;
}

message SQLQueryMsg {
    EventInfo info = 1;
    SQLQuery data = 2;
}

// E017
message SQLQueryStatus {
    NodeInfo node_info = 1;
    string status = 2;
    float elapsed = 3;
}

message SQLQueryStatusMsg {
    EventInfo info = 1;
    SQLQueryStatus data = 2;
}

// E018
message SQLCommit {
    NodeInfo node_info = 1;
    string conn_name = 2;
}

message SQLCommitMsg {
    EventInfo info = 1;
    SQLCommit data = 2;
}

// E019
message ColTypeChange {
    string orig_type = 1;
    string new_type = 2;
    ReferenceKeyMsg table = 3;
}

message ColTypeChangeMsg {
    EventInfo info = 1;
    ColTypeChange data = 2;
}

// E020
message SchemaCreation {
    ReferenceKeyMsg relation = 1;
}

message SchemaCreationMsg {
    EventInfo info = 1;
    SchemaCreation data = 2;
}

// E021
message SchemaDrop {
    ReferenceKeyMsg relation = 1;
}

message SchemaDropMsg {
    EventInfo info = 1;
    SchemaDrop data = 2;
}

// E022
message CacheAction {
    string action = 1;
    ReferenceKeyMsg ref_key = 2;
    ReferenceKeyMsg ref_key_2 = 3;
    ReferenceKeyMsg ref_key_3 = 4;
    repeated ReferenceKeyMsg ref_list = 5;
}

message CacheActionMsg {
    EventInfo info = 1;
    CacheAction data = 2;
}

// Skipping E023, E024, E025, E026, E027, E028, E029, E0230

// E031
message CacheDumpGraph {
    map<string, ListOfStrings> dump = 1;
    string before_after = 2;
    string action = 3;
}

message CacheDumpGraphMsg {
    EventInfo info = 1;
    CacheDumpGraph data = 2;
}


// Skipping E032, E033, E034

// E035
message AdapterImportError {
    string exc = 1;
}

message AdapterImportErrorMsg {
    EventInfo info = 1;
    AdapterImportError data = 2;
}

// E036
message PluginLoadError {
    string exc_info = 1;
}

message PluginLoadErrorMsg {
    EventInfo info = 1;
    PluginLoadError data = 2;
}

// E037
message NewConnectionOpening {
    NodeInfo node_info = 1;
    string connection_state = 2;
}

message NewConnectionOpeningMsg {
    EventInfo info = 1;
    NewConnectionOpening data = 2;
}

// E038
message CodeExecution {
    string conn_name = 1;
    string code_content = 2;
}

message CodeExecutionMsg {
    EventInfo info = 1;
    CodeExecution data = 2;
}

// E039
message CodeExecutionStatus {
    string status = 1;
    float elapsed = 2;
}

message CodeExecutionStatusMsg {
    EventInfo info = 1;
    CodeExecutionStatus data = 2;
}

// E040
message CatalogGenerationError {
    string exc = 1;
}

message CatalogGenerationErrorMsg {
    EventInfo info = 1;
    CatalogGenerationError data = 2;
}

// E041
message WriteCatalogFailure {
    int32 num_exceptions = 1;
}

message WriteCatalogFailureMsg {
    EventInfo info = 1;
    WriteCatalogFailure data = 2;
}

// E042
message CatalogWritten {
    string path = 1;
}

message CatalogWrittenMsg {
    EventInfo info = 1;
    CatalogWritten data = 2;
}

// E043
message CannotGenerateDocs {
}

message CannotGenerateDocsMsg {
    EventInfo info = 1;
    CannotGenerateDocs data = 2;
}

// E044
message BuildingCatalog {
}

message BuildingCatalogMsg {
    EventInfo info = 1;
    BuildingCatalog data = 2;
}

// E045
message DatabaseErrorRunningHook {
    string hook_type = 1;
}

message DatabaseErrorRunningHookMsg {
    EventInfo info = 1;
    DatabaseErrorRunningHook data = 2;
}

// E046
message HooksRunning {
    int32 num_hooks = 1;
    string hook_type = 2;
}

message HooksRunningMsg {
    EventInfo info = 1;
    HooksRunning data = 2;
}

// E047
message FinishedRunningStats {
    string stat_line = 1;
    string execution = 2;
    float execution_time = 3;
}

message FinishedRunningStatsMsg {
    EventInfo info = 1;
    FinishedRunningStats data = 2;
}


// I - Project parsing

// I001
message ParseCmdOut {
    string msg = 1;
}

message ParseCmdOutMsg {
    EventInfo info = 1;
    ParseCmdOut data = 2;
}

// Skipping I002, I003, I004, I005, I006, I007, I008, I009, I010


// I011
message GenericTestFileParse {
    string path = 1;
}

message GenericTestFileParseMsg {
    EventInfo info = 1;
    GenericTestFileParse data = 2;
}

// I012
message MacroFileParse {
    string path = 1;
}

message MacroFileParseMsg {
    EventInfo info = 1;
    MacroFileParse data = 2;
}

// Skipping I013

// I014
message PartialParsingErrorProcessingFile {
    string file = 1;
}

message PartialParsingErrorProcessingFileMsg {
    EventInfo info = 1;
    PartialParsingErrorProcessingFile data = 2;
}

// I016
message PartialParsingError {
    map<string, string> exc_info = 1;
}

message PartialParsingErrorMsg {
    EventInfo info = 1;
    PartialParsingError data = 2;
}

// I017
message PartialParsingSkipParsing {
}

message PartialParsingSkipParsingMsg {
    EventInfo info = 1;
    PartialParsingSkipParsing data = 2;
}

// Skipped I018, I019, I020, I021, I022, I023

// I024
message UnableToPartialParse {
    string reason = 1;
}

message UnableToPartialParseMsg {
    EventInfo info = 1;
    UnableToPartialParse data = 2;
}

// Skipped I025, I026, I027


// I028
message PartialParsingNotEnabled {
}

message PartialParsingNotEnabledMsg {
    EventInfo info = 1;
    PartialParsingNotEnabled data = 2;
}

// I029
message ParsedFileLoadFailed {
    string path = 1;
    string exc = 2;
    string exc_info = 3;
}

message ParsedFileLoadFailedMsg {
    EventInfo info = 1;
    ParsedFileLoadFailed data = 2;
}

// Skipping I030


// I031
message StaticParserCausedJinjaRendering {
    string path = 1;
}

message StaticParserCausedJinjaRenderingMsg {
    EventInfo info = 1;
    StaticParserCausedJinjaRendering data = 2;
}

// I032
message UsingExperimentalParser {
    string path = 1;
}

message UsingExperimentalParserMsg {
    EventInfo info = 1;
    UsingExperimentalParser data = 2;
}

// I033
message SampleFullJinjaRendering {
    string path = 1;
}

message SampleFullJinjaRenderingMsg {
    EventInfo info = 1;
    SampleFullJinjaRendering data = 2;
}

// I034
message StaticParserFallbackJinjaRendering {
    string path = 1;
}

message StaticParserFallbackJinjaRenderingMsg {
    EventInfo info = 1;
    StaticParserFallbackJinjaRendering data = 2;
}

// I035
message StaticParsingMacroOverrideDetected {
    string path = 1;
}

message StaticParsingMacroOverrideDetectedMsg {
    EventInfo info = 1;
    StaticParsingMacroOverrideDetected data = 2;
}

// I036
message StaticParserSuccess {
    string path = 1;
}

message StaticParserSuccessMsg {
    EventInfo info = 1;
    StaticParserSuccess data = 2;
}

// I037
message StaticParserFailure {
    string path = 1;
}

message StaticParserFailureMsg {
    EventInfo info = 1;
    StaticParserFailure data = 2;
}

// I038
message ExperimentalParserSuccess {
    string path = 1;
}

message ExperimentalParserSuccessMsg {
    EventInfo info = 1;
    ExperimentalParserSuccess data = 2;
}

// I039
message ExperimentalParserFailure {
    string path = 1;
}

message ExperimentalParserFailureMsg {
    EventInfo info = 1;
    ExperimentalParserFailure data = 2;
}

// I040
message PartialParsingEnabled {
    int32 deleted = 1;
    int32 added = 2;
    int32 changed = 3;
}

message PartialParsingEnabledMsg {
    EventInfo info = 1;
    PartialParsingEnabled data = 2;
}

// I041
message PartialParsingFile {
    string file_id = 1;
    string operation = 2;
}

message PartialParsingFileMsg {
    EventInfo info = 1;
    PartialParsingFile data = 2;
}

// Skipped I042, I043, I044, I045, I046, I047, I048, I049

// I050
message InvalidDisabledTargetInTestNode {
    string resource_type_title = 1;
    string unique_id = 2;
    string original_file_path = 3;
    string target_kind = 4;
    string target_name = 5;
    string target_package = 6;
}

message InvalidDisabledTargetInTestNodeMsg {
    EventInfo info = 1;
    InvalidDisabledTargetInTestNode data = 2;
}

// I051
message UnusedResourceConfigPath {
    repeated string unused_config_paths = 1;
}

message UnusedResourceConfigPathMsg {
    EventInfo info = 1;
    UnusedResourceConfigPath data = 2;
}

// I052
message SeedIncreased {
    string package_name = 1;
    string name = 2;
}

message SeedIncreasedMsg {
    EventInfo info = 1;
    SeedIncreased data = 2;
}

// I053
message SeedExceedsLimitSamePath {
    string package_name = 1;
    string name = 2;
}

message SeedExceedsLimitSamePathMsg {
    EventInfo info = 1;
    SeedExceedsLimitSamePath data = 2;
}

// I054
message SeedExceedsLimitAndPathChanged {
    string package_name = 1;
    string name = 2;
}

message SeedExceedsLimitAndPathChangedMsg {
    EventInfo info = 1;
    SeedExceedsLimitAndPathChanged data = 2;
}

// I055
message SeedExceedsLimitChecksumChanged {
    string package_name = 1;
    string name = 2;
    string checksum_name = 3;
}

message SeedExceedsLimitChecksumChangedMsg {
    EventInfo info = 1;
    SeedExceedsLimitChecksumChanged data = 2;
}

// I056
message UnusedTables {
    repeated string unused_tables = 1;
}

message UnusedTablesMsg {
    EventInfo info = 1;
    UnusedTables data = 2;
}

// I057
message WrongResourceSchemaFile {
    string patch_name = 1;
    string resource_type = 2;
    string plural_resource_type = 3;
    string yaml_key = 4;
    string file_path = 5;
}

message WrongResourceSchemaFileMsg {
    EventInfo info = 1;
    WrongResourceSchemaFile data = 2;
}

// I058
message NoNodeForYamlKey {
    string patch_name = 1;
    string yaml_key = 2;
    string file_path = 3;
}

message NoNodeForYamlKeyMsg {
    EventInfo info = 1;
    NoNodeForYamlKey data = 2;
}

// I059
message MacroNotFoundForPatch {
    string patch_name = 1;
}

message MacroNotFoundForPatchMsg {
    EventInfo info = 1;
    MacroNotFoundForPatch data = 2;
}

// I060
message NodeNotFoundOrDisabled {
    string original_file_path = 1;
    string unique_id = 2;
    string resource_type_title = 3;
    string target_name = 4;
    string target_kind = 5;
    string target_package = 6;
    string disabled = 7;
}

message NodeNotFoundOrDisabledMsg {
    EventInfo info = 1;
    NodeNotFoundOrDisabled data = 2;
}

// I061
message JinjaLogWarning {
    NodeInfo node_info = 1;
    string msg = 2;
}

message JinjaLogWarningMsg {
    EventInfo info = 1;
    JinjaLogWarning data = 2;
}

// M - Deps generation

// M001
message GitSparseCheckoutSubdirectory {
    string subdir = 1;
}

message GitSparseCheckoutSubdirectoryMsg {
    EventInfo info = 1;
    GitSparseCheckoutSubdirectory data = 2;
}

// M002
message GitProgressCheckoutRevision {
    string revision = 1;
}

message GitProgressCheckoutRevisionMsg {
    EventInfo info = 1;
    GitProgressCheckoutRevision data = 2;
}

// M003
message GitProgressUpdatingExistingDependency {
    string dir = 1;
}

message GitProgressUpdatingExistingDependencyMsg {
    EventInfo info = 1;
    GitProgressUpdatingExistingDependency data = 2;
}

// M004
message GitProgressPullingNewDependency {
    string dir = 1;
}

message GitProgressPullingNewDependencyMsg {
    EventInfo info = 1;
    GitProgressPullingNewDependency data = 2;
}

// M005
message GitNothingToDo {
    string sha = 1;
}

message GitNothingToDoMsg {
    EventInfo info = 1;
    GitNothingToDo data = 2;
}

// M006
message GitProgressUpdatedCheckoutRange {
    string start_sha = 1;
    string end_sha = 2;
}

message GitProgressUpdatedCheckoutRangeMsg {
    EventInfo info = 1;
    GitProgressUpdatedCheckoutRange data = 2;
}

// M007
message GitProgressCheckedOutAt {
    string end_sha = 1;
}

message GitProgressCheckedOutAtMsg {
    EventInfo info = 1;
    GitProgressCheckedOutAt data = 2;
}

// M008
message RegistryProgressGETRequest {
    string url = 1;
}

message RegistryProgressGETRequestMsg {
    EventInfo info = 1;
    RegistryProgressGETRequest data = 2;
}

// M009
message RegistryProgressGETResponse {
    string url = 1;
    int32 resp_code = 2;
}

message RegistryProgressGETResponseMsg {
    EventInfo info = 1;
    RegistryProgressGETResponse data = 2;
}

// M010
message SelectorReportInvalidSelector {
    string valid_selectors = 1;
    string spec_method = 2;
    string raw_spec = 3;
}

message SelectorReportInvalidSelectorMsg {
    EventInfo info = 1;
    SelectorReportInvalidSelector data = 2;
}

// M011
message JinjaLogInfo {
    NodeInfo node_info = 1;
    string msg = 2;
}

message  JinjaLogInfoMsg {
    EventInfo info = 1;
     JinjaLogInfo data = 2;
}

// M012
message JinjaLogDebug {
    NodeInfo node_info = 1;
    string msg = 2;
}

message JinjaLogDebugMsg {
    EventInfo info = 1;
    JinjaLogDebug data = 2;
}

// M013
message DepsNoPackagesFound {
}

message DepsNoPackagesFoundMsg {
    EventInfo info = 1;
    DepsNoPackagesFound data = 2;
}

// M014
message DepsStartPackageInstall {
    string package_name = 1;
}

message DepsStartPackageInstallMsg {
    EventInfo info = 1;
    DepsStartPackageInstall data = 2;
}

// M015
message DepsInstallInfo {
    string version_name = 1;
}

message DepsInstallInfoMsg {
    EventInfo info = 1;
    DepsInstallInfo data = 2;
}

// M016
message DepsUpdateAvailable {
    string version_latest = 1;
}

message DepsUpdateAvailableMsg {
    EventInfo info = 1;
    DepsUpdateAvailable data = 2;
}

// M017
message DepsUpToDate {
}

message DepsUpToDateMsg {
    EventInfo info = 1;
    DepsUpToDate data = 2;
}

// M018
message DepsListSubdirectory {
    string subdirectory = 1;
}

message DepsListSubdirectoryMsg {
    EventInfo info = 1;
    DepsListSubdirectory data = 2;
}

// M019
message DepsNotifyUpdatesAvailable {
    ListOfStrings packages = 1;
}

message DepsNotifyUpdatesAvailableMsg {
    EventInfo info = 1;
    DepsNotifyUpdatesAvailable data = 2;
}

// M020
message RetryExternalCall {
    int32 attempt = 1;
    int32 max = 2;
}

message RetryExternalCallMsg {
    EventInfo info = 1;
    RetryExternalCall data = 2;
}

// M021
message RecordRetryException {
    string exc = 1;
}

message RecordRetryExceptionMsg {
    EventInfo info = 1;
    RecordRetryException data = 2;
}

// M022
message RegistryIndexProgressGETRequest {
    string url = 1;
}

message RegistryIndexProgressGETRequestMsg {
    EventInfo info = 1;
    RegistryIndexProgressGETRequest data = 2;
}

// M023
message RegistryIndexProgressGETResponse {
    string url = 1;
    int32 resp_code = 2;
}

message RegistryIndexProgressGETResponseMsg {
    EventInfo info = 1;
    RegistryIndexProgressGETResponse data = 2;
}

// M024
message RegistryResponseUnexpectedType {
    string response = 1;
}

message RegistryResponseUnexpectedTypeMsg {
    EventInfo info = 1;
    RegistryResponseUnexpectedType data = 2;
}

// M025
message RegistryResponseMissingTopKeys {
    string response = 1;
}

message RegistryResponseMissingTopKeysMsg {
    EventInfo info = 1;
    RegistryResponseMissingTopKeys data = 2;
}

// M026
message RegistryResponseMissingNestedKeys {
    string response = 1;
}

message RegistryResponseMissingNestedKeysMsg {
    EventInfo info = 1;
    RegistryResponseMissingNestedKeys data = 2;
}

// m027
message RegistryResponseExtraNestedKeys {
    string response = 1;
}

message RegistryResponseExtraNestedKeysMsg {
    EventInfo info = 1;
    RegistryResponseExtraNestedKeys data = 2;
}

// M028
message DepsSetDownloadDirectory {
    string path = 1;
}

message DepsSetDownloadDirectoryMsg {
    EventInfo info = 1;
    DepsSetDownloadDirectory data = 2;
}

// M029
message DepsUnpinned {
    string revision = 1;
    string git = 2;
}

message DepsUnpinnedMsg {
    EventInfo info = 1;
    DepsUnpinned data = 2;
}

// M030
message NoNodesForSelectionCriteria {
    string spec_raw = 1;
}

message NoNodesForSelectionCriteriaMsg {
    EventInfo info = 1;
    NoNodesForSelectionCriteria data = 2;
}

// Q - Node execution

// Q001
message RunningOperationCaughtError {
    string exc = 1;
}

message RunningOperationCaughtErrorMsg {
    EventInfo info = 1;
    RunningOperationCaughtError data = 2;
}

// Q002
message CompileComplete {
}

message CompileCompleteMsg {
    EventInfo info = 1;
    CompileComplete data = 2;
}

// Q003
message FreshnessCheckComplete {
}

message FreshnessCheckCompleteMsg {
    EventInfo info = 1;
    FreshnessCheckComplete data = 2;
}

// Q004
message SeedHeader {
    string header = 1;
}

message SeedHeaderMsg {
    EventInfo info = 1;
    SeedHeader data = 2;
}

// Skipped Q005

// Q006
message SQLRunnerException {
    string exc = 1;
    string exc_info = 2;
}

message SQLRunnerExceptionMsg {
    EventInfo info = 1;
    SQLRunnerException data = 2;
}

// Q007
message LogTestResult {
    NodeInfo node_info = 1;
    string name = 2;
    string status = 3;
    int32 index = 4;
    int32 num_models = 5;
    float execution_time = 6;
    int32 num_failures = 7;
}

message LogTestResultMsg {
    EventInfo info = 1;
    LogTestResult data = 2;
}


// Skipped Q008, Q009, Q010


// Q011
message LogStartLine {
    NodeInfo node_info = 1;
    string description = 2;
    int32 index = 3;
    int32 total = 4;
}

message LogStartLineMsg {
    EventInfo info = 1;
    LogStartLine data = 2;
}

// Q012
message LogModelResult {
    NodeInfo node_info = 1;
    string description = 2;
    string status = 3;
    int32 index = 4;
    int32 total = 5;
    int32 execution_time = 6;
}

message LogModelResultMsg {
    EventInfo info = 1;
    LogModelResult data = 2;
}

// skipped Q013, Q014

// Q015
message LogSnapshotResult {
    NodeInfo node_info = 1;
    string description = 2;
    string status = 3;
    int32 index = 4;
    int32 total = 5;
    float execution_time = 6;
    map<string, string> cfg = 7;
}

message LogSnapshotResultMsg {
    EventInfo info = 1;
    LogSnapshotResult data = 2;
}

// Q016
message LogSeedResult {
    NodeInfo node_info = 1;
    string status = 2;
    string result_message = 3;
    int32 index = 4;
    int32 total = 5;
    float execution_time = 6;
    string schema = 7;
    string relation = 8;
}

message LogSeedResultMsg {
    EventInfo info = 1;
    LogSeedResult data = 2;
}

// Skipped Q017

// Q018
message LogFreshnessResult {
    string status = 1;
    NodeInfo node_info = 2;
    int32 index = 3;
    int32 total = 4;
    float execution_time = 5;
    string source_name = 6;
    string table_name = 7;
}

message LogFreshnessResultMsg {
    EventInfo info = 1;
    LogFreshnessResult data = 2;
}


// Skipped Q019, Q020, Q021


// Q022
message LogCancelLine {
    string conn_name = 1;
}

message LogCancelLineMsg {
    EventInfo info = 1;
    LogCancelLine data = 2;
}

// Q023
message DefaultSelector {
    string name = 1;
}

message DefaultSelectorMsg {
    EventInfo info = 1;
    DefaultSelector data = 2;
}

// Q024
message NodeStart {
    NodeInfo node_info = 1;
}

message NodeStartMsg {
    EventInfo info = 1;
    NodeStart data = 2;
}

// Q025
message NodeFinished {
    NodeInfo node_info = 1;
    RunResultMsg run_result = 2;
}

message NodeFinishedMsg {
    EventInfo info = 1;
    NodeFinished data = 2;
}

// Q026
message QueryCancelationUnsupported {
    string type = 1;
}

message QueryCancelationUnsupportedMsg {
    EventInfo info = 1;
    QueryCancelationUnsupported data = 2;
}

// Q027
message ConcurrencyLine {
    int32 num_threads = 1;
    string target_name = 2;
    int32 node_count = 3;
}

message ConcurrencyLineMsg {
    EventInfo info = 1;
    ConcurrencyLine data = 2;
}

// Skipped Q028

// Q029
message WritingInjectedSQLForNode {
    NodeInfo node_info = 1;
}

message WritingInjectedSQLForNodeMsg {
    EventInfo info = 1;
    WritingInjectedSQLForNode data = 2;
}

// Q030
message NodeCompiling {
    NodeInfo node_info = 1;
}

message NodeCompilingMsg {
    EventInfo info = 1;
    NodeCompiling data = 2;
}

// Q031
message NodeExecuting {
    NodeInfo node_info = 1;
}

message NodeExecutingMsg {
    EventInfo info = 1;
    NodeExecuting data = 2;
}

// Q032
message LogHookStartLine {
    NodeInfo node_info = 1;
    string statement = 2;
    int32 index = 3;
    int32 total = 4;
}

message LogHookStartLineMsg {
    EventInfo info = 1;
    LogHookStartLine data = 2;
}

// Q033
message LogHookEndLine {
    NodeInfo node_info = 1;
    string statement = 2;
    string status = 3;
    int32 index = 4;
    int32 total = 5;
    float execution_time = 6;
}

message LogHookEndLineMsg {
    EventInfo info = 1;
    LogHookEndLine data = 2;
}

// Q034
message SkippingDetails {
    NodeInfo node_info = 1;
    string resource_type = 2;
    string schema = 3;
    string node_name = 4;
    int32 index = 5;
    int32 total = 6;
}

message SkippingDetailsMsg {
    EventInfo info = 1;
    SkippingDetails data = 2;
}

// Q035
message NothingToDo {
}

message NothingToDoMsg {
    EventInfo info = 1;
    NothingToDo data = 2;
}

// Q036
message RunningOperationUncaughtError {
    string exc = 1;
}

message RunningOperationUncaughtErrorMsg {
    EventInfo info = 1;
    RunningOperationUncaughtError data = 2;
}

// Q037
message EndRunResult {
    repeated RunResultMsg results = 1;
    float elapsed_time = 2;
    google.protobuf.Timestamp generated_at = 3;
    bool success = 4;
}

message EndRunResultMsg {
    EventInfo info = 1;
    EndRunResult data = 2;
}

// Q038
message NoNodesSelected {
}

message NoNodesSelectedMsg {
    EventInfo info = 1;
    NoNodesSelected data = 2;
}

// W - Node testing

// Skipped W001

// W002
message CatchableExceptionOnRun {
    NodeInfo node_info = 1;
    string exc = 2;
    string exc_info = 3;
}

message CatchableExceptionOnRunMsg {
    EventInfo info = 1;
    CatchableExceptionOnRun data = 2;
}

// W003
message InternalErrorOnRun {
    string build_path = 1;
    string exc = 2;
}

message InternalErrorOnRunMsg {
    EventInfo info = 1;
    InternalErrorOnRun data = 2;
}

// W004
message GenericExceptionOnRun {
    string build_path = 1;
    string unique_id = 2;
    string exc = 3;
}

message GenericExceptionOnRunMsg {
    EventInfo info = 1;
    GenericExceptionOnRun data = 2;
}

// W005
message NodeConnectionReleaseError {
    string node_name = 1;
    string exc = 2;
    string exc_info = 3;
}

message NodeConnectionReleaseErrorMsg {
    EventInfo info = 1;
    NodeConnectionReleaseError data = 2;
}

// W006
message FoundStats {
    string stat_line = 1;
}

message FoundStatsMsg {
    EventInfo info = 1;
    FoundStats data = 2;
}

// Z - Misc

// Z001
message MainKeyboardInterrupt {
}

message MainKeyboardInterruptMsg {
    EventInfo info = 1;
    MainKeyboardInterrupt data = 2;
}

// Z002
message MainEncounteredError {
    string exc = 1;
}

message MainEncounteredErrorMsg {
    EventInfo info = 1;
    MainEncounteredError data = 2;
}

// Z003
message MainStackTrace {
    string stack_trace = 1;
}

message MainStackTraceMsg {
    EventInfo info = 1;
    MainStackTrace data = 2;
}

// Z004
message SystemErrorRetrievingModTime {
    string path = 1;
}

message SystemErrorRetrievingModTimeMsg {
    EventInfo info = 1;
    SystemErrorRetrievingModTime data = 2;
}

// Z005
message SystemCouldNotWrite {
    string path = 1;
    string reason = 2;
    string exc = 3;
}

message SystemCouldNotWriteMsg {
    EventInfo info = 1;
    SystemCouldNotWrite data = 2;
}

// Z006
message SystemExecutingCmd {
    repeated string cmd = 1;
}

message SystemExecutingCmdMsg {
    EventInfo info = 1;
    SystemExecutingCmd data = 2;
}

// Z007
message SystemStdOut{
    bytes bmsg = 1;
}

message SystemStdOutMsg {
    EventInfo info = 1;
    SystemStdOut data = 2;
}

// Z008
message SystemStdErr {
    bytes bmsg = 1;
}

message SystemStdErrMsg {
    EventInfo info = 1;
    SystemStdErr data = 2;
}

// Z009
message SystemReportReturnCode {
    int32 returncode = 1;
}

message SystemReportReturnCodeMsg {
    EventInfo info = 1;
    SystemReportReturnCode data = 2;
}

// Z010
message TimingInfoCollected {
    NodeInfo node_info = 1;
    TimingInfoMsg timing_info = 2;
}

message TimingInfoCollectedMsg {
    EventInfo info = 1;
    TimingInfoCollected data = 2;
}

// Z011
message LogDebugStackTrace {
    string exc_info = 1;
}

message LogDebugStackTraceMsg {
    EventInfo info = 1;
    LogDebugStackTrace data = 2;
}

// Z012
message CheckCleanPath {
    string path = 1;
}

message CheckCleanPathMsg {
    EventInfo info = 1;
    CheckCleanPath data = 2;
}

// Z013
message ConfirmCleanPath {
    string path = 1;
}

message ConfirmCleanPathMsg {
    EventInfo info = 1;
    ConfirmCleanPath data = 2;
}

// Z014
message ProtectedCleanPath {
    string path = 1;
}

message ProtectedCleanPathMsg {
    EventInfo info = 1;
    ProtectedCleanPath data = 2;
}

// Z015
message FinishedCleanPaths {
}

message FinishedCleanPathsMsg {
    EventInfo info = 1;
    FinishedCleanPaths data = 2;
}

// Z016
message OpenCommand {
    string open_cmd = 1;
    string profiles_dir = 2;
}

message OpenCommandMsg {
    EventInfo info = 1;
    OpenCommand data = 2;
}

// Z017
message Formatting {
    string msg = 1;
}

message FormattingMsg {
    EventInfo info = 1;
    Formatting data = 2;
}

// Z018
message ServingDocsPort {
    string address = 1;
    int32 port = 2;
}

message ServingDocsPortMsg {
    EventInfo info = 1;
    ServingDocsPort data = 2;
}

// Z019
message ServingDocsAccessInfo {
    string port = 1;
}

message ServingDocsAccessInfoMsg {
    EventInfo info = 1;
    ServingDocsAccessInfo data = 2;
}

// Z020
message ServingDocsExitInfo {
}

message ServingDocsExitInfoMsg {
    EventInfo info = 1;
    ServingDocsExitInfo data = 2;
}

// Z021
message RunResultWarning {
    string resource_type = 1;
    string node_name = 2;
    string path = 3;
}

message RunResultWarningMsg {
    EventInfo info = 1;
    RunResultWarning data = 2;
}

// Z022
message RunResultFailure {
    string resource_type = 1;
    string node_name = 2;
    string path = 3;
}

message RunResultFailureMsg {
    EventInfo info = 1;
    RunResultFailure data = 2;
}

// Z023
message StatsLine {
    map<string, int32> stats = 1;
}

message StatsLineMsg {
    EventInfo info = 1;
    StatsLine data = 2;
}

// Z024
message RunResultError {
    string msg = 1;
}

message RunResultErrorMsg {
    EventInfo info = 1;
    RunResultError data = 2;
}

// Z025
message RunResultErrorNoMessage {
    string status = 1;
}

message RunResultErrorNoMessageMsg {
    EventInfo info = 1;
    RunResultErrorNoMessage data = 2;
}

// Z026
message SQLCompiledPath {
    string path = 1;
}

message SQLCompiledPathMsg {
    EventInfo info = 1;
    SQLCompiledPath data = 2;
}

// Z027
message CheckNodeTestFailure {
    string relation_name = 1;
}

message CheckNodeTestFailureMsg {
    EventInfo info = 1;
    CheckNodeTestFailure data = 2;
}

// Z028
message FirstRunResultError {
    string msg = 1;
}

message FirstRunResultErrorMsg {
    EventInfo info = 1;
    FirstRunResultError data = 2;
}

// Z029
message AfterFirstRunResultError {
    string msg = 1;
}

message AfterFirstRunResultErrorMsg {
    EventInfo info = 1;
    AfterFirstRunResultError data = 2;
}

// Z030
message EndOfRunSummary {
    int32 num_errors = 1;
    int32 num_warnings = 2;
    bool keyboard_interrupt = 3;
}

message EndOfRunSummaryMsg {
    EventInfo info = 1;
    EndOfRunSummary data = 2;
}

// Skipped Z031, Z032, Z033

// Z034
message LogSkipBecauseError {
    string schema = 1;
    string relation = 2;
    int32 index = 3;
    int32 total = 4;
}

message LogSkipBecauseErrorMsg {
    EventInfo info = 1;
    LogSkipBecauseError data = 2;
}

// Z036
message EnsureGitInstalled {
}

message EnsureGitInstalledMsg {
    EventInfo info = 1;
    EnsureGitInstalled data = 2;
}

// Z037
message DepsCreatingLocalSymlink {
}

message DepsCreatingLocalSymlinkMsg {
    EventInfo info = 1;
    DepsCreatingLocalSymlink data = 2;
}

// Z038
message DepsSymlinkNotAvailable {
}

message DepsSymlinkNotAvailableMsg {
    EventInfo info = 1;
    DepsSymlinkNotAvailable data = 2;
}

// Z039
message DisableTracking {
}

message DisableTrackingMsg {
    EventInfo info = 1;
    DisableTracking data = 2;
}

// Z040
message SendingEvent {
    string kwargs = 1;
}

message SendingEventMsg {
    EventInfo info = 1;
    SendingEvent data = 2;
}

// Z041
message SendEventFailure {
}

message SendEventFailureMsg {
    EventInfo info = 1;
    SendEventFailure data = 2;
}

// Z042
message FlushEvents {
}

message FlushEventsMsg {
    EventInfo info = 1;
    FlushEvents data = 2;
}

// Z043
message FlushEventsFailure {
}

message FlushEventsFailureMsg {
    EventInfo info = 1;
    FlushEventsFailure data = 2;
}

// Z044
message TrackingInitializeFailure {
    string exc_info = 1;
}

message TrackingInitializeFailureMsg {
    EventInfo info = 1;
    TrackingInitializeFailure data = 2;
}

// Skipped Z045

// Z046
message RunResultWarningMessage {
    string msg = 1;
}

message RunResultWarningMessageMsg {
    EventInfo info = 1;
    RunResultWarningMessage data = 2;
}

// Z047
<<<<<<< HEAD
message Note {
    string msg = 1;
}

message NoteMsg {
    EventInfo info = 1;
    Note data = 2;
}

=======
message DebugCmdOut {
    string msg = 1;
}

message DebugCmdOutMsg {
    EventInfo info = 1;
    DebugCmdOut data = 2;
}

// Z048
message DebugCmdResult {
    string msg = 1;
}

message DebugCmdResultMsg {
    EventInfo info = 1;
    DebugCmdResult data = 2;
}

// Z049
message ListCmdOut {
    string msg = 1;
}

message ListCmdOutMsg {
    EventInfo info = 1;
    ListCmdOut data = 2;
}


>>>>>>> 5c765bf3
// T - Integration tests

// T001
message IntegrationTestInfo {
    string msg = 1;
}

message IntegrationTestInfoMsg {
    EventInfo info = 1;
    IntegrationTestInfo data = 2;
}

// T002
message IntegrationTestDebug {
    string msg = 1;
}

message IntegrationTestDebugMsg {
    EventInfo info = 1;
    IntegrationTestDebug data = 2;
}

// T003
message IntegrationTestWarn {
    string msg = 1;
}

message IntegrationTestWarnMsg {
    EventInfo info = 1;
    IntegrationTestWarn data = 2;
}

// T004
message IntegrationTestError {
    string msg = 1;
}

message IntegrationTestErrorMsg {
    EventInfo info = 1;
    IntegrationTestError data = 2;
}

// T005
message IntegrationTestException {
    string msg = 1;
}

message IntegrationTestExceptionMsg {
    EventInfo info = 1;
    IntegrationTestException data = 2;
}

// T006
message UnitTestInfo {
    string msg = 1;
}

message UnitTestInfoMsg {
    EventInfo info = 1;
    UnitTestInfo data = 2;
}<|MERGE_RESOLUTION|>--- conflicted
+++ resolved
@@ -2252,17 +2252,6 @@
 }
 
 // Z047
-<<<<<<< HEAD
-message Note {
-    string msg = 1;
-}
-
-message NoteMsg {
-    EventInfo info = 1;
-    Note data = 2;
-}
-
-=======
 message DebugCmdOut {
     string msg = 1;
 }
@@ -2292,8 +2281,16 @@
     ListCmdOut data = 2;
 }
 
-
->>>>>>> 5c765bf3
+// Z050
+message Note {
+    string msg = 1;
+}
+
+message NoteMsg {
+    EventInfo info = 1;
+    Note data = 2;
+}
+
 // T - Integration tests
 
 // T001
