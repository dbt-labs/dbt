--- conflicted
+++ resolved
@@ -2350,15 +2350,11 @@
 
 
 class Note(InfoLevel):
-<<<<<<< HEAD
     """The Note event provides a way to log messages which aren't likely to be
     useful as more structured events. For console formatting text like empty
     lines and separator bars, use the Formatting event instead."""
 
-    def code(self):
-=======
-    def code(self) -> str:
->>>>>>> 408a7898
+    def code(self) -> str:
         return "Z050"
 
     def message(self) -> str:
@@ -2366,7 +2362,7 @@
 
 
 class ResourceReport(DebugLevel):
-    def code(self):
+    def code(self) -> str:
         return "Z051"
 
     def message(self) -> str:
