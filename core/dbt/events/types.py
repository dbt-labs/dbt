from dbt.events.base_types import WarnLevel
from dbt.common.ui import warning_tag, line_wrap_message


# =======================================================
# D - Deprecations
# =======================================================


class DeprecatedModel(WarnLevel):
    def code(self) -> str:
        return "I065"

    def message(self) -> str:
        version = ".v" + self.model_version if self.model_version else ""
        msg = (
            f"Model {self.model_name}{version} has passed its deprecation date of {self.deprecation_date}. "
            "This model should be disabled or removed."
        )
        return warning_tag(msg)


class PackageRedirectDeprecation(WarnLevel):
    def code(self) -> str:
        return "D001"

    def message(self) -> str:
        description = (
            f"The `{self.old_name}` package is deprecated in favor of `{self.new_name}`. Please "
            f"update your `packages.yml` configuration to use `{self.new_name}` instead."
        )
        return line_wrap_message(warning_tag(f"Deprecated functionality\n\n{description}"))


class PackageInstallPathDeprecation(WarnLevel):
    def code(self) -> str:
        return "D002"

    def message(self) -> str:
        description = """\
        The default package install path has changed from `dbt_modules` to `dbt_packages`.
        Please update `clean-targets` in `dbt_project.yml` and check `.gitignore` as well.
        Or, set `packages-install-path: dbt_modules` if you'd like to keep the current value.
        """
        return line_wrap_message(warning_tag(f"Deprecated functionality\n\n{description}"))


class ConfigSourcePathDeprecation(WarnLevel):
    def code(self) -> str:
        return "D003"

    def message(self) -> str:
        description = (
            f"The `{self.deprecated_path}` config has been renamed to `{self.exp_path}`. "
            "Please update your `dbt_project.yml` configuration to reflect this change."
        )
        return line_wrap_message(warning_tag(f"Deprecated functionality\n\n{description}"))


class ConfigDataPathDeprecation(WarnLevel):
    def code(self) -> str:
        return "D004"

    def message(self) -> str:
        description = (
            f"The `{self.deprecated_path}` config has been renamed to `{self.exp_path}`. "
            "Please update your `dbt_project.yml` configuration to reflect this change."
        )
        return line_wrap_message(warning_tag(f"Deprecated functionality\n\n{description}"))


class MetricAttributesRenamed(WarnLevel):
    def code(self) -> str:
        return "D006"

    def message(self) -> str:
        description = (
            "dbt-core v1.3 renamed attributes for metrics:"
            "\n  'sql'              -> 'expression'"
            "\n  'type'             -> 'calculation_method'"
            "\n  'type: expression' -> 'calculation_method: derived'"
            f"\nPlease remove them from the metric definition of metric '{self.metric_name}'"
            "\nRelevant issue here: https://github.com/dbt-labs/dbt-core/issues/5849"
        )

        return warning_tag(f"Deprecated functionality\n\n{description}")


class ExposureNameDeprecation(WarnLevel):
    def code(self) -> str:
        return "D007"

    def message(self) -> str:
        description = (
            "Starting in v1.3, the 'name' of an exposure should contain only letters, "
            "numbers, and underscores. Exposures support a new property, 'label', which may "
            f"contain spaces, capital letters, and special characters. {self.exposure} does not "
            "follow this pattern. Please update the 'name', and use the 'label' property for a "
            "human-friendly title. This will raise an error in a future version of dbt-core."
        )
        return line_wrap_message(warning_tag(f"Deprecated functionality\n\n{description}"))


class InternalDeprecation(WarnLevel):
    def code(self) -> str:
        return "D008"

    def message(self) -> str:
        extra_reason = ""
        if self.reason:
            extra_reason = f"\n{self.reason}"
        msg = (
            f"`{self.name}` is deprecated and will be removed in dbt-core version {self.version}\n\n"
            f"Adapter maintainers can resolve this deprecation by {self.suggested_action}. {extra_reason}"
        )
        return warning_tag(msg)


class EnvironmentVariableRenamed(WarnLevel):
    def code(self) -> str:
        return "D009"

    def message(self) -> str:
        description = (
            f"The environment variable `{self.old_name}` has been renamed as `{self.new_name}`.\n"
            f"If `{self.old_name}` is currently set, its value will be used instead of `{self.new_name}`.\n"
            f"Set `{self.new_name}` and unset `{self.old_name}` to avoid this deprecation warning and "
            "ensure it works properly in a future release."
        )
        return line_wrap_message(warning_tag(f"Deprecated functionality\n\n{description}"))


class ConfigLogPathDeprecation(WarnLevel):
    def code(self) -> str:
        return "D010"

    def message(self) -> str:
        output = "logs"
        cli_flag = "--log-path"
        env_var = "DBT_LOG_PATH"
        description = (
            f"The `{self.deprecated_path}` config in `dbt_project.yml` has been deprecated, "
            f"and will no longer be supported in a future version of dbt-core. "
            f"If you wish to write dbt {output} to a custom directory, please use "
            f"the {cli_flag} CLI flag or {env_var} env var instead."
        )
        return line_wrap_message(warning_tag(f"Deprecated functionality\n\n{description}"))


class ConfigTargetPathDeprecation(WarnLevel):
    def code(self) -> str:
        return "D011"

    def message(self) -> str:
        output = "artifacts"
        cli_flag = "--target-path"
        env_var = "DBT_TARGET_PATH"
        description = (
            f"The `{self.deprecated_path}` config in `dbt_project.yml` has been deprecated, "
            f"and will no longer be supported in a future version of dbt-core. "
            f"If you wish to write dbt {output} to a custom directory, please use "
            f"the {cli_flag} CLI flag or {env_var} env var instead."
        )
        return line_wrap_message(warning_tag(f"Deprecated functionality\n\n{description}"))


<<<<<<< HEAD
class CollectFreshnessReturnSignature(WarnLevel):
    def code(self) -> str:
        return "D012"

    def message(self) -> str:
        description = (
            "The 'collect_freshness' macro signature has changed to return the full "
            "query result, rather than just a table of values. See the v1.5 migration guide "
            "for details on how to update your custom macro: https://docs.getdbt.com/guides/migration/versions/upgrading-to-v1.5"
        )
        return line_wrap_message(warning_tag(f"Deprecated functionality\n\n{description}"))


class ProjectFlagsMovedDeprecation(WarnLevel):
    def code(self) -> str:
        return "D013"

    def message(self) -> str:
        description = (
            "User config should be moved from the 'config' key in profiles.yml to the 'flags' "
            "key in dbt_project.yml."
        )
        # Can't use line_wrap_message here because flags.printer_width isn't available yet
        return warning_tag(f"Deprecated functionality\n\n{description}")


=======
>>>>>>> 77632122
# =======================================================
# M - Deps generation
# =======================================================


class DepsScrubbedPackageName(WarnLevel):
    def code(self):
        return "M035"

    def message(self) -> str:
        return f"Detected secret env var in {self.package_name}. dbt will write a scrubbed representation to the lock file. This will cause issues with subsequent 'dbt deps' using the lock file, requiring 'dbt deps --upgrade'"<|MERGE_RESOLUTION|>--- conflicted
+++ resolved
@@ -164,20 +164,6 @@
         return line_wrap_message(warning_tag(f"Deprecated functionality\n\n{description}"))
 
 
-<<<<<<< HEAD
-class CollectFreshnessReturnSignature(WarnLevel):
-    def code(self) -> str:
-        return "D012"
-
-    def message(self) -> str:
-        description = (
-            "The 'collect_freshness' macro signature has changed to return the full "
-            "query result, rather than just a table of values. See the v1.5 migration guide "
-            "for details on how to update your custom macro: https://docs.getdbt.com/guides/migration/versions/upgrading-to-v1.5"
-        )
-        return line_wrap_message(warning_tag(f"Deprecated functionality\n\n{description}"))
-
-
 class ProjectFlagsMovedDeprecation(WarnLevel):
     def code(self) -> str:
         return "D013"
@@ -191,8 +177,6 @@
         return warning_tag(f"Deprecated functionality\n\n{description}")
 
 
-=======
->>>>>>> 77632122
 # =======================================================
 # M - Deps generation
 # =======================================================
