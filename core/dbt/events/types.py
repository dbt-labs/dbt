from dataclasses import dataclass
from dbt.ui import line_wrap_message, warning_tag, red, green, yellow
from dbt.constants import MAXIMUM_SEED_SIZE_NAME, PIN_PACKAGE_URL
from dbt.events.base_types import (
    DynamicLevel,
    NoFile,
    DebugLevel,
    InfoLevel,
    WarnLevel,
    ErrorLevel,
    Cache,
    AdapterEventStringFunctor,
    EventStringFunctor,
    EventLevel,
)
from dbt.events.format import format_fancy_output_line, pluralize

# The generated classes quote the included message classes, requiring the following lines
from dbt.events.proto_types import EventInfo, RunResultMsg, ListOfStrings  # noqa
from dbt.events.proto_types import NodeInfo, ReferenceKeyMsg, TimingInfoMsg  # noqa
from dbt.events import proto_types as pt

from dbt.node_types import NodeType


# The classes in this file represent the data necessary to describe a
# particular event to both human readable logs, and machine reliable
# event streams. classes extend superclasses that indicate what
# destinations they are intended for, which mypy uses to enforce
# that the necessary methods are defined.


# Event codes have prefixes which follow this table
#
# | Code |     Description     |
# |:----:|:-------------------:|
# | A    | Pre-project loading |
# | D    | Deprecations        |
# | E    | DB adapter          |
# | I    | Project parsing     |
# | M    | Deps generation     |
# | Q    | Node execution      |
# | W    | Node testing        |
# | Z    | Misc                |
# | T    | Test only           |
#
# The basic idea is that event codes roughly translate to the natural order of running a dbt task


def format_adapter_message(name, base_msg, args) -> str:
    # only apply formatting if there are arguments to format.
    # avoids issues like "dict: {k: v}".format() which results in `KeyError 'k'`
    msg = base_msg if len(args) == 0 else base_msg.format(*args)
    return f"{name} adapter: {msg}"


# =======================================================
# A - Pre-project loading
# =======================================================


@dataclass
class MainReportVersion(InfoLevel, pt.MainReportVersion):  # noqa
    def code(self):
        return "A001"

    def message(self):
        return f"Running with dbt{self.version}"


@dataclass
class MainReportArgs(DebugLevel, pt.MainReportArgs):  # noqa
    def code(self):
        return "A002"

    def message(self):
        return f"running dbt with arguments {str(self.args)}"


@dataclass
class MainTrackingUserState(DebugLevel, pt.MainTrackingUserState):
    def code(self):
        return "A003"

    def message(self):
        return f"Tracking: {self.user_state}"


@dataclass
class MergedFromState(DebugLevel, pt.MergedFromState):
    def code(self):
        return "A004"

    def message(self) -> str:
        return f"Merged {self.num_merged} items from state (sample: {self.sample})"


@dataclass
class MissingProfileTarget(InfoLevel, pt.MissingProfileTarget):
    def code(self):
        return "A005"

    def message(self) -> str:
        return f"target not specified in profile '{self.profile_name}', using '{self.target_name}'"


# Skipped A006, A007


@dataclass
class InvalidOptionYAML(ErrorLevel, pt.InvalidOptionYAML):
    def code(self):
        return "A008"

    def message(self) -> str:
        return f"The YAML provided in the --{self.option_name} argument is not valid."


@dataclass
class LogDbtProjectError(ErrorLevel, pt.LogDbtProjectError):
    def code(self):
        return "A009"

    def message(self) -> str:
        msg = "Encountered an error while reading the project:"
        if self.exc:
            msg += f"  ERROR: {str(self.exc)}"
        return msg


# Skipped A010


@dataclass
class LogDbtProfileError(ErrorLevel, pt.LogDbtProfileError):
    def code(self):
        return "A011"

    def message(self) -> str:
        msg = "Encountered an error while reading profiles:\n" f"  ERROR: {str(self.exc)}"
        if self.profiles:
            msg += "Defined profiles:\n"
            for profile in self.profiles:
                msg += f" - {profile}"
        else:
            msg += "There are no profiles defined in your profiles.yml file"

        msg += """
For more information on configuring profiles, please consult the dbt docs:

https://docs.getdbt.com/docs/configure-your-profile
"""
        return msg


@dataclass
class StarterProjectPath(DebugLevel, pt.StarterProjectPath):
    def code(self):
        return "A017"

    def message(self) -> str:
        return f"Starter project path: {self.dir}"


@dataclass
class ConfigFolderDirectory(InfoLevel, pt.ConfigFolderDirectory):
    def code(self):
        return "A018"

    def message(self) -> str:
        return f"Creating dbt configuration folder at {self.dir}"


@dataclass
class NoSampleProfileFound(InfoLevel, pt.NoSampleProfileFound):
    def code(self):
        return "A019"

    def message(self) -> str:
        return f"No sample profile found for {self.adapter}."


@dataclass
class ProfileWrittenWithSample(InfoLevel, pt.ProfileWrittenWithSample):
    def code(self):
        return "A020"

    def message(self) -> str:
        return (
            f"Profile {self.name} written to {self.path} "
            "using target's sample configuration. Once updated, you'll be able to "
            "start developing with dbt."
        )


@dataclass
class ProfileWrittenWithTargetTemplateYAML(InfoLevel, pt.ProfileWrittenWithTargetTemplateYAML):
    def code(self):
        return "A021"

    def message(self) -> str:
        return (
            f"Profile {self.name} written to {self.path} using target's "
            "profile_template.yml and your supplied values. Run 'dbt debug' to "
            "validate the connection."
        )


@dataclass
class ProfileWrittenWithProjectTemplateYAML(InfoLevel, pt.ProfileWrittenWithProjectTemplateYAML):
    def code(self):
        return "A022"

    def message(self) -> str:
        return (
            f"Profile {self.name} written to {self.path} using project's "
            "profile_template.yml and your supplied values. Run 'dbt debug' to "
            "validate the connection."
        )


@dataclass
class SettingUpProfile(InfoLevel, pt.SettingUpProfile):
    def code(self):
        return "A023"

    def message(self) -> str:
        return "Setting up your profile."


@dataclass
class InvalidProfileTemplateYAML(InfoLevel, pt.InvalidProfileTemplateYAML):
    def code(self):
        return "A024"

    def message(self) -> str:
        return "Invalid profile_template.yml in project."


@dataclass
class ProjectNameAlreadyExists(InfoLevel, pt.ProjectNameAlreadyExists):
    def code(self):
        return "A025"

    def message(self) -> str:
        return f"A project called {self.name} already exists here."


@dataclass
class ProjectCreated(InfoLevel, pt.ProjectCreated):
    def code(self):
        return "A026"

    def message(self) -> str:
        return f"""
Your new dbt project "{self.project_name}" was created!

For more information on how to configure the profiles.yml file,
please consult the dbt documentation here:

  {self.docs_url}

One more thing:

Need help? Don't hesitate to reach out to us via GitHub issues or on Slack:

  {self.slack_url}

Happy modeling!
"""


# =======================================================
# D - Deprecations
# =======================================================


@dataclass
class PackageRedirectDeprecation(WarnLevel, pt.PackageRedirectDeprecation):  # noqa
    def code(self):
        return "D001"

    def message(self):
        description = (
            f"The `{self.old_name}` package is deprecated in favor of `{self.new_name}`. Please "
            f"update your `packages.yml` configuration to use `{self.new_name}` instead."
        )
        return line_wrap_message(warning_tag(f"Deprecated functionality\n\n{description}"))


@dataclass
class PackageInstallPathDeprecation(WarnLevel, pt.PackageInstallPathDeprecation):  # noqa
    def code(self):
        return "D002"

    def message(self):
        description = """\
        The default package install path has changed from `dbt_modules` to `dbt_packages`.
        Please update `clean-targets` in `dbt_project.yml` and check `.gitignore` as well.
        Or, set `packages-install-path: dbt_modules` if you'd like to keep the current value.
        """
        return line_wrap_message(warning_tag(f"Deprecated functionality\n\n{description}"))


@dataclass
class ConfigSourcePathDeprecation(WarnLevel, pt.ConfigSourcePathDeprecation):  # noqa
    def code(self):
        return "D003"

    def message(self):
        description = (
            f"The `{self.deprecated_path}` config has been renamed to `{self.exp_path}`."
            "Please update your `dbt_project.yml` configuration to reflect this change."
        )
        return line_wrap_message(warning_tag(f"Deprecated functionality\n\n{description}"))


@dataclass
class ConfigDataPathDeprecation(WarnLevel, pt.ConfigDataPathDeprecation):  # noqa
    def code(self):
        return "D004"

    def message(self):
        description = (
            f"The `{self.deprecated_path}` config has been renamed to `{self.exp_path}`."
            "Please update your `dbt_project.yml` configuration to reflect this change."
        )
        return line_wrap_message(warning_tag(f"Deprecated functionality\n\n{description}"))


@dataclass
class AdapterDeprecationWarning(WarnLevel, pt.AdapterDeprecationWarning):  # noqa
    def code(self):
        return "D005"

    def message(self):
        description = (
            f"The adapter function `adapter.{self.old_name}` is deprecated and will be removed in "
            f"a future release of dbt. Please use `adapter.{self.new_name}` instead. "
            f"\n\nDocumentation for {self.new_name} can be found here:"
            f"\n\nhttps://docs.getdbt.com/docs/adapter"
        )
        return line_wrap_message(warning_tag(f"Deprecated functionality\n\n{description}"))


@dataclass
class MetricAttributesRenamed(WarnLevel, pt.MetricAttributesRenamed):  # noqa
    def code(self):
        return "D006"

    def message(self):
        description = (
            "dbt-core v1.3 renamed attributes for metrics:"
            "\n  'sql'              -> 'expression'"
            "\n  'type'             -> 'calculation_method'"
            "\n  'type: expression' -> 'calculation_method: derived'"
            f"\nPlease remove them from the metric definition of metric '{self.metric_name}'"
            "\nRelevant issue here: https://github.com/dbt-labs/dbt-core/issues/5849"
        )

        return warning_tag(f"Deprecated functionality\n\n{description}")


@dataclass
class ExposureNameDeprecation(WarnLevel, pt.ExposureNameDeprecation):  # noqa
    def code(self):
        return "D007"

    def message(self):
        description = (
            "Starting in v1.3, the 'name' of an exposure should contain only letters, "
            "numbers, and underscores. Exposures support a new property, 'label', which may "
            f"contain spaces, capital letters, and special characters. {self.exposure} does not "
            "follow this pattern. Please update the 'name', and use the 'label' property for a "
            "human-friendly title. This will raise an error in a future version of dbt-core."
        )
        return line_wrap_message(warning_tag(f"Deprecated functionality\n\n{description}"))


@dataclass
class InternalDeprecation(WarnLevel, pt.InternalDeprecation):
    def code(self):
        return "D008"

    def message(self):
        extra_reason = ""
        if self.reason:
            extra_reason = f"\n{self.reason}"
        msg = (
            f"`{self.name}` is deprecated and will be removed in dbt-core version {self.version}\n\n"
            f"Adapter maintainers can resolve this deprecation by {self.suggested_action}. {extra_reason}"
        )
        return warning_tag(msg)


# =======================================================
# E - DB Adapter
# =======================================================


@dataclass
class AdapterEventDebug(DebugLevel, AdapterEventStringFunctor, pt.AdapterEventDebug):  # noqa
    def code(self):
        return "E001"

    def message(self):
        return format_adapter_message(self.name, self.base_msg, self.args)


@dataclass
class AdapterEventInfo(InfoLevel, AdapterEventStringFunctor, pt.AdapterEventInfo):  # noqa
    def code(self):
        return "E002"

    def message(self):
        return format_adapter_message(self.name, self.base_msg, self.args)


@dataclass
class AdapterEventWarning(WarnLevel, AdapterEventStringFunctor, pt.AdapterEventWarning):  # noqa
    def code(self):
        return "E003"

    def message(self):
        return format_adapter_message(self.name, self.base_msg, self.args)


@dataclass
class AdapterEventError(ErrorLevel, AdapterEventStringFunctor, pt.AdapterEventError):  # noqa
    def code(self):
        return "E004"

    def message(self):
        return format_adapter_message(self.name, self.base_msg, self.args)


@dataclass
class NewConnection(DebugLevel, pt.NewConnection):
    def code(self):
        return "E005"

    def message(self) -> str:
        return f"Acquiring new {self.conn_type} connection '{self.conn_name}'"


@dataclass
class ConnectionReused(DebugLevel, pt.ConnectionReused):
    def code(self):
        return "E006"

    def message(self) -> str:
        return f"Re-using an available connection from the pool (formerly {self.orig_conn_name}, now {self.conn_name})"


@dataclass
class ConnectionLeftOpenInCleanup(DebugLevel, pt.ConnectionLeftOpenInCleanup):
    def code(self):
        return "E007"

    def message(self) -> str:
        return f"Connection '{self.conn_name}' was left open."


@dataclass
class ConnectionClosedInCleanup(DebugLevel, pt.ConnectionClosedInCleanup):
    def code(self):
        return "E008"

    def message(self) -> str:
        return f"Connection '{self.conn_name}' was properly closed."


@dataclass
class RollbackFailed(DebugLevel, pt.RollbackFailed):  # noqa
    def code(self):
        return "E009"

    def message(self) -> str:
        return f"Failed to rollback '{self.conn_name}'"


# TODO: can we combine this with ConnectionClosed?
@dataclass
class ConnectionClosed(DebugLevel, pt.ConnectionClosed):
    def code(self):
        return "E010"

    def message(self) -> str:
        return f"On {self.conn_name}: Close"


# TODO: can we combine this with ConnectionLeftOpen?
@dataclass
class ConnectionLeftOpen(DebugLevel, pt.ConnectionLeftOpen):
    def code(self):
        return "E011"

    def message(self) -> str:
        return f"On {self.conn_name}: No close available on handle"


@dataclass
class Rollback(DebugLevel, pt.Rollback):
    def code(self):
        return "E012"

    def message(self) -> str:
        return f"On {self.conn_name}: ROLLBACK"


@dataclass
class CacheMiss(DebugLevel, pt.CacheMiss):
    def code(self):
        return "E013"

    def message(self) -> str:
        return (
            f'On "{self.conn_name}": cache miss for schema '
            f'"{self.database}.{self.schema}", this is inefficient'
        )


@dataclass
class ListRelations(DebugLevel, pt.ListRelations):
    def code(self):
        return "E014"

    def message(self) -> str:
        return f"with database={self.database}, schema={self.schema}, relations={self.relations}"


@dataclass
class ConnectionUsed(DebugLevel, pt.ConnectionUsed):
    def code(self):
        return "E015"

    def message(self) -> str:
        return f'Using {self.conn_type} connection "{self.conn_name}"'


@dataclass
class SQLQuery(DebugLevel, pt.SQLQuery):
    def code(self):
        return "E016"

    def message(self) -> str:
        return f"On {self.conn_name}: {self.sql}"


@dataclass
class SQLQueryStatus(DebugLevel, pt.SQLQueryStatus):
    def code(self):
        return "E017"

    def message(self) -> str:
        return f"SQL status: {self.status} in {self.elapsed} seconds"


@dataclass
class SQLCommit(DebugLevel, pt.SQLCommit):
    def code(self):
        return "E018"

    def message(self) -> str:
        return f"On {self.conn_name}: COMMIT"


@dataclass
class ColTypeChange(DebugLevel, pt.ColTypeChange):
    def code(self):
        return "E019"

    def message(self) -> str:
        return f"Changing col type from {self.orig_type} to {self.new_type} in table {self.table}"


@dataclass
class SchemaCreation(DebugLevel, pt.SchemaCreation):
    def code(self):
        return "E020"

    def message(self) -> str:
        return f'Creating schema "{self.relation}"'


@dataclass
class SchemaDrop(DebugLevel, pt.SchemaDrop):
    def code(self):
        return "E021"

    def message(self) -> str:
        return f'Dropping schema "{self.relation}".'


@dataclass
class CacheAction(DebugLevel, Cache, pt.CacheAction):
    def code(self):
        return "E022"

    def message(self):
        if self.action == "add_link":
            return f"adding link, {self.ref_key} references {self.ref_key_2}"
        elif self.action == "add_relation":
            return f"adding relation: {str(self.ref_key)}"
        elif self.action == "drop_missing_relation":
            return f"dropped a nonexistent relationship: {str(self.ref_key)}"
        elif self.action == "drop_cascade":
            return f"drop {self.ref_key} is cascading to {self.ref_list}"
        elif self.action == "drop_relation":
            return f"Dropping relation: {self.ref_key}"
        elif self.action == "update_reference":
            return (
                f"updated reference from {self.ref_key} -> {self.ref_key_3} to "
                f"{self.ref_key_2} -> {self.ref_key_3}"
            )
        elif self.action == "temporary_relation":
            return f"old key {self.ref_key} not found in self.relations, assuming temporary"
        elif self.action == "rename_relation":
            return f"Renaming relation {self.ref_key} to {self.ref_key_2}"
        elif self.action == "uncached_relation":
            return (
                f"{self.ref_key_2} references {str(self.ref_key)} "
                f"but {self.ref_key.database}.{self.ref_key.schema}"
                "is not in the cache, skipping assumed external relation"
            )
        else:
            return f"{self.ref_key}"


# Skipping E023, E024, E025, E026, E027, E028, E029, E030


@dataclass
class CacheDumpGraph(DebugLevel, Cache, pt.CacheDumpGraph):
    def code(self):
        return "E031"

    def message(self) -> str:
        return f"{self.before_after} {self.action} : {self.dump}"


# Skipping E032, E033, E034


@dataclass
class AdapterImportError(InfoLevel, pt.AdapterImportError):
    def code(self):
        return "E035"

    def message(self) -> str:
        return f"Error importing adapter: {self.exc}"


@dataclass
class PluginLoadError(DebugLevel, pt.PluginLoadError):  # noqa
    def code(self):
        return "E036"

    def message(self):
        return f"{self.exc_info}"


@dataclass
class NewConnectionOpening(DebugLevel, pt.NewConnectionOpening):
    def code(self):
        return "E037"

    def message(self) -> str:
        return f"Opening a new connection, currently in state {self.connection_state}"


@dataclass
class CodeExecution(DebugLevel, pt.CodeExecution):
    def code(self):
        return "E038"

    def message(self) -> str:
        return f"On {self.conn_name}: {self.code_content}"


@dataclass
class CodeExecutionStatus(DebugLevel, pt.CodeExecutionStatus):
    def code(self):
        return "E039"

    def message(self) -> str:
        return f"Execution status: {self.status} in {self.elapsed} seconds"


@dataclass
class CatalogGenerationError(WarnLevel, pt.CatalogGenerationError):
    def code(self):
        return "E040"

    def message(self) -> str:
        return f"Encountered an error while generating catalog: {self.exc}"


@dataclass
class WriteCatalogFailure(ErrorLevel, pt.WriteCatalogFailure):
    def code(self):
        return "E041"

    def message(self) -> str:
        return (
            f"dbt encountered {self.num_exceptions} failure{(self.num_exceptions != 1) * 's'} "
            "while writing the catalog"
        )


@dataclass
class CatalogWritten(InfoLevel, pt.CatalogWritten):
    def code(self):
        return "E042"

    def message(self) -> str:
        return f"Catalog written to {self.path}"


@dataclass
class CannotGenerateDocs(InfoLevel, pt.CannotGenerateDocs):
    def code(self):
        return "E043"

    def message(self) -> str:
        return "compile failed, cannot generate docs"


@dataclass
class BuildingCatalog(InfoLevel, pt.BuildingCatalog):
    def code(self):
        return "E044"

    def message(self) -> str:
        return "Building catalog"


@dataclass
class DatabaseErrorRunningHook(InfoLevel, pt.DatabaseErrorRunningHook):
    def code(self):
        return "E045"

    def message(self) -> str:
        return f"Database error while running {self.hook_type}"


@dataclass
class HooksRunning(InfoLevel, pt.HooksRunning):
    def code(self):
        return "E046"

    def message(self) -> str:
        plural = "hook" if self.num_hooks == 1 else "hooks"
        return f"Running {self.num_hooks} {self.hook_type} {plural}"


@dataclass
class FinishedRunningStats(InfoLevel, pt.FinishedRunningStats):
    def code(self):
        return "E047"

    def message(self) -> str:
        return f"Finished running {self.stat_line}{self.execution} ({self.execution_time:0.2f}s)."


# =======================================================
# I - Project parsing
# =======================================================


@dataclass
class ParseCmdOut(InfoLevel, pt.ParseCmdOut):
    def code(self):
        return "I001"

    def message(self) -> str:
        return self.msg


# Skipping I002, I003, I004, I005, I006, I007, I008, I009, I010


@dataclass
class GenericTestFileParse(DebugLevel, pt.GenericTestFileParse):
    def code(self):
        return "I011"

    def message(self) -> str:
        return f"Parsing {self.path}"


@dataclass
class MacroFileParse(DebugLevel, pt.MacroFileParse):
    def code(self):
        return "I012"

    def message(self) -> str:
        return f"Parsing {self.path}"


# Skipping I013


@dataclass
class PartialParsingErrorProcessingFile(DebugLevel, pt.PartialParsingErrorProcessingFile):
    def code(self):
        return "I014"

    def message(self) -> str:
        return f"Partial parsing exception processing file {self.file}"


# Skipped I015


@dataclass
class PartialParsingError(DebugLevel, pt.PartialParsingError):
    def code(self):
        return "I016"

    def message(self) -> str:
        return f"PP exception info: {self.exc_info}"


@dataclass
class PartialParsingSkipParsing(DebugLevel, pt.PartialParsingSkipParsing):
    def code(self):
        return "I017"

    def message(self) -> str:
        return "Partial parsing enabled, no changes found, skipping parsing"


# Skipped I018, I019, I020, I021, I022, I023


@dataclass
class UnableToPartialParse(InfoLevel, pt.UnableToPartialParse):
    def code(self):
        return "I024"

    def message(self) -> str:
        return f"Unable to do partial parsing because {self.reason}"


# Skipped I025, I026, I026, I027


@dataclass
class PartialParsingNotEnabled(DebugLevel, pt.PartialParsingNotEnabled):
    def code(self):
        return "I028"

    def message(self) -> str:
        return "Partial parsing not enabled"


@dataclass
class ParsedFileLoadFailed(DebugLevel, pt.ParsedFileLoadFailed):  # noqa
    def code(self):
        return "I029"

    def message(self) -> str:
        return f"Failed to load parsed file from disk at {self.path}: {self.exc}"


# Skipped I030


@dataclass
class StaticParserCausedJinjaRendering(DebugLevel, pt.StaticParserCausedJinjaRendering):
    def code(self):
        return "I031"

    def message(self) -> str:
        return f"1605: jinja rendering because of STATIC_PARSER flag. file: {self.path}"


# TODO: Experimental/static parser uses these for testing and some may be a good use case for
#       the `TestLevel` logger once we implement it.  Some will probably stay `DebugLevel`.
@dataclass
class UsingExperimentalParser(DebugLevel, pt.UsingExperimentalParser):
    def code(self):
        return "I032"

    def message(self) -> str:
        return f"1610: conducting experimental parser sample on {self.path}"


@dataclass
class SampleFullJinjaRendering(DebugLevel, pt.SampleFullJinjaRendering):
    def code(self):
        return "I033"

    def message(self) -> str:
        return f"1611: conducting full jinja rendering sample on {self.path}"


@dataclass
class StaticParserFallbackJinjaRendering(DebugLevel, pt.StaticParserFallbackJinjaRendering):
    def code(self):
        return "I034"

    def message(self) -> str:
        return f"1602: parser fallback to jinja rendering on {self.path}"


@dataclass
class StaticParsingMacroOverrideDetected(DebugLevel, pt.StaticParsingMacroOverrideDetected):
    def code(self):
        return "I035"

    def message(self) -> str:
        return f"1601: detected macro override of ref/source/config in the scope of {self.path}"


@dataclass
class StaticParserSuccess(DebugLevel, pt.StaticParserSuccess):
    def code(self):
        return "I036"

    def message(self) -> str:
        return f"1699: static parser successfully parsed {self.path}"


@dataclass
class StaticParserFailure(DebugLevel, pt.StaticParserFailure):
    def code(self):
        return "I037"

    def message(self) -> str:
        return f"1603: static parser failed on {self.path}"


@dataclass
class ExperimentalParserSuccess(DebugLevel, pt.ExperimentalParserSuccess):
    def code(self):
        return "I038"

    def message(self) -> str:
        return f"1698: experimental parser successfully parsed {self.path}"


@dataclass
class ExperimentalParserFailure(DebugLevel, pt.ExperimentalParserFailure):
    def code(self):
        return "I039"

    def message(self) -> str:
        return f"1604: experimental parser failed on {self.path}"


@dataclass
class PartialParsingEnabled(DebugLevel, pt.PartialParsingEnabled):
    def code(self):
        return "I040"

    def message(self) -> str:
        return (
            f"Partial parsing enabled: "
            f"{self.deleted} files deleted, "
            f"{self.added} files added, "
            f"{self.changed} files changed."
        )


@dataclass
class PartialParsingFile(DebugLevel, pt.PartialParsingFile):
    def code(self):
        return "I041"

    def message(self) -> str:
        return f"Partial parsing: {self.operation} file: {self.file_id}"


# Skipped I042, I043, I044, I045, I046, I047, I048, I049


@dataclass
class InvalidDisabledTargetInTestNode(DebugLevel, pt.InvalidDisabledTargetInTestNode):
    def code(self):
        return "I050"

    def message(self) -> str:
        target_package_string = ""

        if self.target_package != target_package_string:
            target_package_string = f"in package '{self.target_package}' "

        msg = (
            f"{self.resource_type_title} '{self.unique_id}' "
            f"({self.original_file_path}) depends on a {self.target_kind} "
            f"named '{self.target_name}' {target_package_string}which is disabled"
        )

        return warning_tag(msg)


@dataclass
class UnusedResourceConfigPath(WarnLevel, pt.UnusedResourceConfigPath):
    def code(self):
        return "I051"

    def message(self) -> str:
        path_list = "\n".join(f"- {u}" for u in self.unused_config_paths)
        msg = (
            "Configuration paths exist in your dbt_project.yml file which do not "
            "apply to any resources.\n"
            f"There are {len(self.unused_config_paths)} unused configuration paths:\n{path_list}"
        )
        return warning_tag(msg)


@dataclass
class SeedIncreased(WarnLevel, pt.SeedIncreased):
    def code(self):
        return "I052"

    def message(self) -> str:
        msg = (
            f"Found a seed ({self.package_name}.{self.name}) "
            f">{MAXIMUM_SEED_SIZE_NAME} in size. The previous file was "
            f"<={MAXIMUM_SEED_SIZE_NAME}, so it has changed"
        )
        return msg


@dataclass
class SeedExceedsLimitSamePath(WarnLevel, pt.SeedExceedsLimitSamePath):
    def code(self):
        return "I053"

    def message(self) -> str:
        msg = (
            f"Found a seed ({self.package_name}.{self.name}) "
            f">{MAXIMUM_SEED_SIZE_NAME} in size at the same path, dbt "
            f"cannot tell if it has changed: assuming they are the same"
        )
        return msg


@dataclass
class SeedExceedsLimitAndPathChanged(WarnLevel, pt.SeedExceedsLimitAndPathChanged):
    def code(self):
        return "I054"

    def message(self) -> str:
        msg = (
            f"Found a seed ({self.package_name}.{self.name}) "
            f">{MAXIMUM_SEED_SIZE_NAME} in size. The previous file was in "
            f"a different location, assuming it has changed"
        )
        return msg


@dataclass
class SeedExceedsLimitChecksumChanged(WarnLevel, pt.SeedExceedsLimitChecksumChanged):
    def code(self):
        return "I055"

    def message(self) -> str:
        msg = (
            f"Found a seed ({self.package_name}.{self.name}) "
            f">{MAXIMUM_SEED_SIZE_NAME} in size. The previous file had a "
            f"checksum type of {self.checksum_name}, so it has changed"
        )
        return msg


@dataclass
class UnusedTables(WarnLevel, pt.UnusedTables):
    def code(self):
        return "I056"

    def message(self) -> str:
        msg = [
            "During parsing, dbt encountered source overrides that had no target:",
        ]
        msg += self.unused_tables
        msg.append("")
        return warning_tag("\n".join(msg))


@dataclass
class WrongResourceSchemaFile(WarnLevel, pt.WrongResourceSchemaFile):
    def code(self):
        return "I057"

    def message(self) -> str:
        msg = line_wrap_message(
            f"""\
            '{self.patch_name}' is a {self.resource_type} node, but it is
            specified in the {self.yaml_key} section of
            {self.file_path}.
            To fix this error, place the `{self.patch_name}`
            specification under the {self.plural_resource_type} key instead.
            """
        )
        return warning_tag(msg)


@dataclass
class NoNodeForYamlKey(WarnLevel, pt.NoNodeForYamlKey):
    def code(self):
        return "I058"

    def message(self) -> str:
        msg = (
            f"Did not find matching node for patch with name '{self.patch_name}' "
            f"in the '{self.yaml_key}' section of "
            f"file '{self.file_path}'"
        )
        return warning_tag(msg)


@dataclass
class MacroNotFoundForPatch(WarnLevel, pt.MacroNotFoundForPatch):
    def code(self):
        return "I059"

    def message(self) -> str:
        msg = f'Found patch for macro "{self.patch_name}" which was not found'
        return warning_tag(msg)


@dataclass
class NodeNotFoundOrDisabled(WarnLevel, pt.NodeNotFoundOrDisabled):
    def code(self):
        return "I060"

    def message(self) -> str:
        # this is duplicated logic from exceptions.get_not_found_or_disabled_msg
        # when we convert exceptions to be stuctured maybe it can be combined?
        # convverting the bool to a string since None is also valid
        if self.disabled == "None":
            reason = "was not found or is disabled"
        elif self.disabled == "True":
            reason = "is disabled"
        else:
            reason = "was not found"

        target_package_string = ""

        if self.target_package is not None:
            target_package_string = f"in package '{self.target_package}' "

        msg = (
            f"{self.resource_type_title} '{self.unique_id}' "
            f"({self.original_file_path}) depends on a {self.target_kind} "
            f"named '{self.target_name}' {target_package_string}which {reason}"
        )

        return warning_tag(msg)


@dataclass
class JinjaLogWarning(WarnLevel, pt.JinjaLogWarning):
    def code(self):
        return "I061"

    def message(self) -> str:
        return self.msg


# =======================================================
# M - Deps generation
# =======================================================


@dataclass
class GitSparseCheckoutSubdirectory(DebugLevel, pt.GitSparseCheckoutSubdirectory):
    def code(self):
        return "M001"

    def message(self) -> str:
        return f"  Subdirectory specified: {self.subdir}, using sparse checkout."


@dataclass
class GitProgressCheckoutRevision(DebugLevel, pt.GitProgressCheckoutRevision):
    def code(self):
        return "M002"

    def message(self) -> str:
        return f"  Checking out revision {self.revision}."


@dataclass
class GitProgressUpdatingExistingDependency(DebugLevel, pt.GitProgressUpdatingExistingDependency):
    def code(self):
        return "M003"

    def message(self) -> str:
        return f"Updating existing dependency {self.dir}."


@dataclass
class GitProgressPullingNewDependency(DebugLevel, pt.GitProgressPullingNewDependency):
    def code(self):
        return "M004"

    def message(self) -> str:
        return f"Pulling new dependency {self.dir}."


@dataclass
class GitNothingToDo(DebugLevel, pt.GitNothingToDo):
    def code(self):
        return "M005"

    def message(self) -> str:
        return f"Already at {self.sha}, nothing to do."


@dataclass
class GitProgressUpdatedCheckoutRange(DebugLevel, pt.GitProgressUpdatedCheckoutRange):
    def code(self):
        return "M006"

    def message(self) -> str:
        return f"  Updated checkout from {self.start_sha} to {self.end_sha}."


@dataclass
class GitProgressCheckedOutAt(DebugLevel, pt.GitProgressCheckedOutAt):
    def code(self):
        return "M007"

    def message(self) -> str:
        return f"  Checked out at {self.end_sha}."


@dataclass
class RegistryProgressGETRequest(DebugLevel, pt.RegistryProgressGETRequest):
    def code(self):
        return "M008"

    def message(self) -> str:
        return f"Making package registry request: GET {self.url}"


@dataclass
class RegistryProgressGETResponse(DebugLevel, pt.RegistryProgressGETResponse):
    def code(self):
        return "M009"

    def message(self) -> str:
        return f"Response from registry: GET {self.url} {self.resp_code}"


@dataclass
class SelectorReportInvalidSelector(InfoLevel, pt.SelectorReportInvalidSelector):
    def code(self):
        return "M010"

    def message(self) -> str:
        return (
            f"The '{self.spec_method}' selector specified in {self.raw_spec} is "
            f"invalid. Must be one of [{self.valid_selectors}]"
        )


@dataclass
class JinjaLogInfo(InfoLevel, EventStringFunctor, pt.JinjaLogInfo):
    def code(self):
        return "M011"

    def message(self) -> str:
        # This is for the log method used in macros so msg cannot be built here
        return self.msg


@dataclass
class JinjaLogDebug(DebugLevel, EventStringFunctor, pt.JinjaLogDebug):
    def code(self):
        return "M012"

    def message(self) -> str:
        # This is for the log method used in macros so msg cannot be built here
        return self.msg


@dataclass
class DepsNoPackagesFound(InfoLevel, pt.DepsNoPackagesFound):
    def code(self):
        return "M013"

    def message(self) -> str:
        return "Warning: No packages were found in packages.yml"


@dataclass
class DepsStartPackageInstall(InfoLevel, pt.DepsStartPackageInstall):
    def code(self):
        return "M014"

    def message(self) -> str:
        return f"Installing {self.package_name}"


@dataclass
class DepsInstallInfo(InfoLevel, pt.DepsInstallInfo):
    def code(self):
        return "M015"

    def message(self) -> str:
        return f"  Installed from {self.version_name}"


@dataclass
class DepsUpdateAvailable(InfoLevel, pt.DepsUpdateAvailable):
    def code(self):
        return "M016"

    def message(self) -> str:
        return f"  Updated version available: {self.version_latest}"


@dataclass
class DepsUpToDate(InfoLevel, pt.DepsUpToDate):
    def code(self):
        return "M017"

    def message(self) -> str:
        return "  Up to date!"


@dataclass
class DepsListSubdirectory(InfoLevel, pt.DepsListSubdirectory):
    def code(self):
        return "M018"

    def message(self) -> str:
        return f"   and subdirectory {self.subdirectory}"


@dataclass
class DepsNotifyUpdatesAvailable(InfoLevel, pt.DepsNotifyUpdatesAvailable):
    def code(self):
        return "M019"

    def message(self) -> str:
        return f"Updates available for packages: {self.packages.value} \
                \nUpdate your versions in packages.yml, then run dbt deps"


@dataclass
class RetryExternalCall(DebugLevel, pt.RetryExternalCall):
    def code(self):
        return "M020"

    def message(self) -> str:
        return f"Retrying external call. Attempt: {self.attempt} Max attempts: {self.max}"


@dataclass
class RecordRetryException(DebugLevel, pt.RecordRetryException):
    def code(self):
        return "M021"

    def message(self) -> str:
        return f"External call exception: {self.exc}"


@dataclass
class RegistryIndexProgressGETRequest(DebugLevel, pt.RegistryIndexProgressGETRequest):
    def code(self):
        return "M022"

    def message(self) -> str:
        return f"Making package index registry request: GET {self.url}"


@dataclass
class RegistryIndexProgressGETResponse(DebugLevel, pt.RegistryIndexProgressGETResponse):
    def code(self):
        return "M023"

    def message(self) -> str:
        return f"Response from registry index: GET {self.url} {self.resp_code}"


@dataclass
class RegistryResponseUnexpectedType(DebugLevel, pt.RegistryResponseUnexpectedType):
    def code(self):
        return "M024"

    def message(self) -> str:
        return f"Response was None: {self.response}"


@dataclass
class RegistryResponseMissingTopKeys(DebugLevel, pt.RegistryResponseMissingTopKeys):
    def code(self):
        return "M025"

    def message(self) -> str:
        # expected/actual keys logged in exception
        return f"Response missing top level keys: {self.response}"


@dataclass
class RegistryResponseMissingNestedKeys(DebugLevel, pt.RegistryResponseMissingNestedKeys):
    def code(self):
        return "M026"

    def message(self) -> str:
        # expected/actual keys logged in exception
        return f"Response missing nested keys: {self.response}"


@dataclass
class RegistryResponseExtraNestedKeys(DebugLevel, pt.RegistryResponseExtraNestedKeys):
    def code(self):
        return "M027"

    def message(self) -> str:
        # expected/actual keys logged in exception
        return f"Response contained inconsistent keys: {self.response}"


@dataclass
class DepsSetDownloadDirectory(DebugLevel, pt.DepsSetDownloadDirectory):
    def code(self):
        return "M028"

    def message(self) -> str:
        return f"Set downloads directory='{self.path}'"


@dataclass
class DepsUnpinned(WarnLevel, pt.DepsUnpinned):
    def code(self):
        return "M029"

    def message(self) -> str:
        if self.revision == "HEAD":
            unpinned_msg = "not pinned, using HEAD (default branch)"
        elif self.revision in ("main", "master"):
            unpinned_msg = f'pinned to the "{self.revision}" branch'
        else:
            unpinned_msg = None

        msg = (
            f'The git package "{self.git}" \n\tis {unpinned_msg}.\n\tThis can introduce '
            f"breaking changes into your project without warning!\n\nSee {PIN_PACKAGE_URL}"
        )
        return yellow(f"WARNING: {msg}")


@dataclass
class NoNodesForSelectionCriteria(WarnLevel, pt.NoNodesForSelectionCriteria):
    def code(self):
        return "M030"

    def message(self) -> str:
        return f"The selection criterion '{self.spec_raw}' does not match any nodes"


# =======================================================
# Q - Node execution
# =======================================================


@dataclass
class RunningOperationCaughtError(ErrorLevel, pt.RunningOperationCaughtError):
    def code(self):
        return "Q001"

    def message(self) -> str:
        return f"Encountered an error while running operation: {self.exc}"


@dataclass
class CompileComplete(InfoLevel, pt.CompileComplete):
    def code(self):
        return "Q002"

    def message(self) -> str:
        return "Done."


@dataclass
class FreshnessCheckComplete(InfoLevel, pt.FreshnessCheckComplete):
    def code(self):
        return "Q003"

    def message(self) -> str:
        return "Done."


@dataclass
class SeedHeader(InfoLevel, pt.SeedHeader):
    def code(self):
        return "Q004"

    def message(self) -> str:
        return self.header


@dataclass
class SQLRunnerException(DebugLevel, pt.SQLRunnerException):  # noqa
    def code(self):
        return "Q006"

    def message(self) -> str:
        return f"Got an exception: {self.exc}"


@dataclass
class LogTestResult(DynamicLevel, pt.LogTestResult):
    def code(self):
        return "Q007"

    def message(self) -> str:
        if self.status == "error":
            info = "ERROR"
            status = red(info)
        elif self.status == "pass":
            info = "PASS"
            status = green(info)
        elif self.status == "warn":
            info = f"WARN {self.num_failures}"
            status = yellow(info)
        else:  # self.status == "fail":
            info = f"FAIL {self.num_failures}"
            status = red(info)
        msg = f"{info} {self.name}"

        return format_fancy_output_line(
            msg=msg,
            status=status,
            index=self.index,
            total=self.num_models,
            execution_time=self.execution_time,
        )

    @classmethod
    def status_to_level(cls, status):
        # The statuses come from TestStatus
        level_lookup = {
            "fail": EventLevel.ERROR,
            "pass": EventLevel.INFO,
            "warn": EventLevel.WARN,
            "error": EventLevel.ERROR,
        }
        if status in level_lookup:
            return level_lookup[status]
        else:
            return EventLevel.INFO


# Skipped Q008, Q009, Q010


@dataclass
class LogStartLine(InfoLevel, pt.LogStartLine):  # noqa
    def code(self):
        return "Q011"

    def message(self) -> str:
        msg = f"START {self.description}"
        return format_fancy_output_line(msg=msg, status="RUN", index=self.index, total=self.total)


@dataclass
class LogModelResult(DynamicLevel, pt.LogModelResult):
    def code(self):
        return "Q012"

    def message(self) -> str:
        if self.status == "error":
            info = "ERROR creating"
            status = red(self.status.upper())
        else:
            info = "OK created"
            status = green(self.status)

        msg = f"{info} {self.description}"
        return format_fancy_output_line(
            msg=msg,
            status=status,
            index=self.index,
            total=self.total,
            execution_time=self.execution_time,
        )


# Skipped Q013, Q014


@dataclass
class LogSnapshotResult(DynamicLevel, pt.LogSnapshotResult):
    def code(self):
        return "Q015"

    def message(self) -> str:
        if self.status == "error":
            info = "ERROR snapshotting"
            status = red(self.status.upper())
        else:
            info = "OK snapshotted"
            status = green(self.status)

        msg = "{info} {description}".format(info=info, description=self.description, **self.cfg)
        return format_fancy_output_line(
            msg=msg,
            status=status,
            index=self.index,
            total=self.total,
            execution_time=self.execution_time,
        )


@dataclass
class LogSeedResult(DynamicLevel, pt.LogSeedResult):
    def code(self):
        return "Q016"

    def message(self) -> str:
        if self.status == "error":
            info = "ERROR loading"
            status = red(self.status.upper())
        else:
            info = "OK loaded"
            status = green(self.result_message)
        msg = f"{info} seed file {self.schema}.{self.relation}"
        return format_fancy_output_line(
            msg=msg,
            status=status,
            index=self.index,
            total=self.total,
            execution_time=self.execution_time,
        )


# Skipped Q017


@dataclass
class LogFreshnessResult(DynamicLevel, pt.LogFreshnessResult):
    def code(self):
        return "Q018"

    def message(self) -> str:
        if self.status == "runtime error":
            info = "ERROR"
            status = red(info)
        elif self.status == "error":
            info = "ERROR STALE"
            status = red(info)
        elif self.status == "warn":
            info = "WARN"
            status = yellow(info)
        else:
            info = "PASS"
            status = green(info)
        msg = f"{info} freshness of {self.source_name}.{self.table_name}"
        return format_fancy_output_line(
            msg=msg,
            status=status,
            index=self.index,
            total=self.total,
            execution_time=self.execution_time,
        )

    @classmethod
    def status_to_level(cls, status):
        # The statuses come from FreshnessStatus
        # TODO should this return EventLevel enum instead?
        level_lookup = {
            "runtime error": EventLevel.ERROR,
            "pass": EventLevel.INFO,
            "warn": EventLevel.WARN,
            "error": EventLevel.ERROR,
        }
        if status in level_lookup:
            return level_lookup[status]
        else:
            return EventLevel.INFO


# Skipped Q019, Q020, Q021


@dataclass
class LogCancelLine(ErrorLevel, pt.LogCancelLine):
    def code(self):
        return "Q022"

    def message(self) -> str:
        msg = f"CANCEL query {self.conn_name}"
        return format_fancy_output_line(msg=msg, status=red("CANCEL"), index=None, total=None)


@dataclass
class DefaultSelector(InfoLevel, pt.DefaultSelector):
    def code(self):
        return "Q023"

    def message(self) -> str:
        return f"Using default selector {self.name}"


@dataclass
class NodeStart(DebugLevel, pt.NodeStart):
    def code(self):
        return "Q024"

    def message(self) -> str:
        return f"Began running node {self.node_info.unique_id}"


@dataclass
class NodeFinished(DebugLevel, pt.NodeFinished):
    def code(self):
        return "Q025"

    def message(self) -> str:
        return f"Finished running node {self.node_info.unique_id}"


@dataclass
class QueryCancelationUnsupported(InfoLevel, pt.QueryCancelationUnsupported):
    def code(self):
        return "Q026"

    def message(self) -> str:
        msg = (
            f"The {self.type} adapter does not support query "
            "cancellation. Some queries may still be "
            "running!"
        )
        return yellow(msg)


@dataclass
class ConcurrencyLine(InfoLevel, pt.ConcurrencyLine):  # noqa
    def code(self):
        return "Q027"

    def message(self) -> str:
        return f"Concurrency: {self.num_threads} threads (target='{self.target_name}')"


# Skipped Q028


@dataclass
class WritingInjectedSQLForNode(DebugLevel, pt.WritingInjectedSQLForNode):
    def code(self):
        return "Q029"

    def message(self) -> str:
        return f'Writing injected SQL for node "{self.node_info.unique_id}"'


@dataclass
class NodeCompiling(DebugLevel, pt.NodeCompiling):
    def code(self):
        return "Q030"

    def message(self) -> str:
        return f"Began compiling node {self.node_info.unique_id}"


@dataclass
class NodeExecuting(DebugLevel, pt.NodeExecuting):
    def code(self):
        return "Q031"

    def message(self) -> str:
        return f"Began executing node {self.node_info.unique_id}"


@dataclass
class LogHookStartLine(InfoLevel, pt.LogHookStartLine):  # noqa
    def code(self):
        return "Q032"

    def message(self) -> str:
        msg = f"START hook: {self.statement}"
        return format_fancy_output_line(
            msg=msg, status="RUN", index=self.index, total=self.total, truncate=True
        )


@dataclass
class LogHookEndLine(InfoLevel, pt.LogHookEndLine):  # noqa
    def code(self):
        return "Q033"

    def message(self) -> str:
        msg = f"OK hook: {self.statement}"
        return format_fancy_output_line(
            msg=msg,
            status=green(self.status),
            index=self.index,
            total=self.total,
            execution_time=self.execution_time,
            truncate=True,
        )


@dataclass
class SkippingDetails(InfoLevel, pt.SkippingDetails):
    def code(self):
        return "Q034"

    def message(self) -> str:
        if self.resource_type in NodeType.refable():
            msg = f"SKIP relation {self.schema}.{self.node_name}"
        else:
            msg = f"SKIP {self.resource_type} {self.node_name}"
        return format_fancy_output_line(
            msg=msg, status=yellow("SKIP"), index=self.index, total=self.total
        )


@dataclass
class NothingToDo(WarnLevel, pt.NothingToDo):
    def code(self):
        return "Q035"

    def message(self) -> str:
        return "Nothing to do. Try checking your model configs and model specification args"


@dataclass
class RunningOperationUncaughtError(ErrorLevel, pt.RunningOperationUncaughtError):
    def code(self):
        return "Q036"

    def message(self) -> str:
        return f"Encountered an error while running operation: {self.exc}"


@dataclass
class EndRunResult(DebugLevel, pt.EndRunResult):
    def code(self):
        return "Q037"

    def message(self) -> str:
        return "Command end result"


@dataclass
class NoNodesSelected(WarnLevel, pt.NoNodesSelected):
    def code(self):
        return "Q038"

    def message(self) -> str:
        return "No nodes selected!"


# =======================================================
# W - Node testing
# =======================================================

# Skipped W001


@dataclass
class CatchableExceptionOnRun(DebugLevel, pt.CatchableExceptionOnRun):  # noqa
    def code(self):
        return "W002"

    def message(self) -> str:
        return str(self.exc)


@dataclass
class InternalErrorOnRun(DebugLevel, pt.InternalErrorOnRun):
    def code(self):
        return "W003"

    def message(self) -> str:
        prefix = f"Internal error executing {self.build_path}"

        internal_error_string = """This is an error in dbt. Please try again. If \
the error persists, open an issue at https://github.com/dbt-labs/dbt-core
""".strip()

        return f"{red(prefix)}\n" f"{str(self.exc).strip()}\n\n" f"{internal_error_string}"


@dataclass
class GenericExceptionOnRun(ErrorLevel, pt.GenericExceptionOnRun):
    def code(self):
        return "W004"

    def message(self) -> str:
        node_description = self.build_path
        if node_description is None:
            node_description = self.unique_id
        prefix = f"Unhandled error while executing {node_description}"
        return f"{red(prefix)}\n{str(self.exc).strip()}"


@dataclass
class NodeConnectionReleaseError(DebugLevel, pt.NodeConnectionReleaseError):  # noqa
    def code(self):
        return "W005"

    def message(self) -> str:
        return f"Error releasing connection for node {self.node_name}: {str(self.exc)}"


@dataclass
class FoundStats(InfoLevel, pt.FoundStats):
    def code(self):
        return "W006"

    def message(self) -> str:
        return f"Found {self.stat_line}"


# =======================================================
# Z - Misc
# =======================================================


@dataclass
class MainKeyboardInterrupt(InfoLevel, pt.MainKeyboardInterrupt):
    def code(self):
        return "Z001"

    def message(self) -> str:
        return "ctrl-c"


@dataclass
class MainEncounteredError(ErrorLevel, pt.MainEncounteredError):  # noqa
    def code(self):
        return "Z002"

    def message(self) -> str:
        return f"Encountered an error:\n{self.exc}"


@dataclass
class MainStackTrace(ErrorLevel, pt.MainStackTrace):
    def code(self):
        return "Z003"

    def message(self) -> str:
        return self.stack_trace


@dataclass
class SystemErrorRetrievingModTime(ErrorLevel, pt.SystemErrorRetrievingModTime):
    def code(self):
        return "Z004"

    def message(self) -> str:
        return f"Error retrieving modification time for file {self.path}"


@dataclass
class SystemCouldNotWrite(DebugLevel, pt.SystemCouldNotWrite):
    def code(self):
        return "Z005"

    def message(self) -> str:
        return (
            f"Could not write to path {self.path}({len(self.path)} characters): "
            f"{self.reason}\nexception: {self.exc}"
        )


@dataclass
class SystemExecutingCmd(DebugLevel, pt.SystemExecutingCmd):
    def code(self):
        return "Z006"

    def message(self) -> str:
        return f'Executing "{" ".join(self.cmd)}"'


@dataclass
class SystemStdOut(DebugLevel, pt.SystemStdOut):
    def code(self):
        return "Z007"

    def message(self) -> str:
        return f'STDOUT: "{str(self.bmsg)}"'


@dataclass
class SystemStdErr(DebugLevel, pt.SystemStdErr):
    def code(self):
        return "Z008"

    def message(self) -> str:
        return f'STDERR: "{str(self.bmsg)}"'


@dataclass
class SystemReportReturnCode(DebugLevel, pt.SystemReportReturnCode):
    def code(self):
        return "Z009"

    def message(self) -> str:
        return f"command return code={self.returncode}"


@dataclass
class TimingInfoCollected(DebugLevel, pt.TimingInfoCollected):
    def code(self):
        return "Z010"

    def message(self) -> str:
        return f"Timing info for {self.node_info.unique_id} ({self.timing_info.name}): {self.timing_info.started_at} => {self.timing_info.completed_at}"


# This prints the stack trace at the debug level while allowing just the nice exception message
# at the error level - or whatever other level chosen.  Used in multiple places.
@dataclass
class LogDebugStackTrace(DebugLevel, pt.LogDebugStackTrace):  # noqa
    def code(self):
        return "Z011"

    def message(self) -> str:
        return f"{self.exc_info}"


# We don't write "clean" events to the log, because the clean command
# may have removed the log directory.
@dataclass
class CheckCleanPath(InfoLevel, NoFile, pt.CheckCleanPath):
    def code(self):
        return "Z012"

    def message(self) -> str:
        return f"Checking {self.path}/*"


@dataclass
class ConfirmCleanPath(InfoLevel, NoFile, pt.ConfirmCleanPath):
    def code(self):
        return "Z013"

    def message(self) -> str:
        return f"Cleaned {self.path}/*"


@dataclass
class ProtectedCleanPath(InfoLevel, NoFile, pt.ProtectedCleanPath):
    def code(self):
        return "Z014"

    def message(self) -> str:
        return f"ERROR: not cleaning {self.path}/* because it is protected"


@dataclass
class FinishedCleanPaths(InfoLevel, NoFile, pt.FinishedCleanPaths):
    def code(self):
        return "Z015"

    def message(self) -> str:
        return "Finished cleaning all paths."


@dataclass
class OpenCommand(InfoLevel, pt.OpenCommand):
    def code(self):
        return "Z016"

    def message(self) -> str:
        msg = f"""To view your profiles.yml file, run:

{self.open_cmd} {self.profiles_dir}"""

        return msg


# We use events to create console output, but also think of them as a sequence of important and
# meaningful occurrences to be used for debugging and monitoring. The Formatting event helps eases
# the tension between these two goals by allowing empty lines, heading separators, and other
# formatting to be written to the console, while they can be ignored for other purposes. For
# general information that isn't simple formatting, the Note event should be used instead.
@dataclass
class Formatting(InfoLevel, pt.Formatting):
    def code(self):
        return "Z017"

    def message(self) -> str:
        return self.msg


@dataclass
class ServingDocsPort(InfoLevel, pt.ServingDocsPort):
    def code(self):
        return "Z018"

    def message(self) -> str:
        return f"Serving docs at {self.address}:{self.port}"


@dataclass
class ServingDocsAccessInfo(InfoLevel, pt.ServingDocsAccessInfo):
    def code(self):
        return "Z019"

    def message(self) -> str:
        return f"To access from your browser, navigate to:  http://localhost:{self.port}"


@dataclass
class ServingDocsExitInfo(InfoLevel, pt.ServingDocsExitInfo):
    def code(self):
        return "Z020"

    def message(self) -> str:
        return "Press Ctrl+C to exit."


@dataclass
class RunResultWarning(WarnLevel, pt.RunResultWarning):
    def code(self):
        return "Z021"

    def message(self) -> str:
        info = "Warning"
        return yellow(f"{info} in {self.resource_type} {self.node_name} ({self.path})")


@dataclass
class RunResultFailure(ErrorLevel, pt.RunResultFailure):
    def code(self):
        return "Z022"

    def message(self) -> str:
        info = "Failure"
        return red(f"{info} in {self.resource_type} {self.node_name} ({self.path})")


@dataclass
class StatsLine(InfoLevel, pt.StatsLine):
    def code(self):
        return "Z023"

    def message(self) -> str:
        stats_line = "Done. PASS={pass} WARN={warn} ERROR={error} SKIP={skip} TOTAL={total}"
        return stats_line.format(**self.stats)


@dataclass
class RunResultError(ErrorLevel, EventStringFunctor, pt.RunResultError):
    def code(self):
        return "Z024"

    def message(self) -> str:
        # This is the message on the result object, cannot be built here
        return f"  {self.msg}"


@dataclass
class RunResultErrorNoMessage(ErrorLevel, pt.RunResultErrorNoMessage):
    def code(self):
        return "Z025"

    def message(self) -> str:
        return f"  Status: {self.status}"


@dataclass
class SQLCompiledPath(InfoLevel, pt.SQLCompiledPath):
    def code(self):
        return "Z026"

    def message(self) -> str:
        return f"  compiled Code at {self.path}"


@dataclass
class CheckNodeTestFailure(InfoLevel, pt.CheckNodeTestFailure):
    def code(self):
        return "Z027"

    def message(self) -> str:
        msg = f"select * from {self.relation_name}"
        border = "-" * len(msg)
        return f"  See test failures:\n  {border}\n  {msg}\n  {border}"


# FirstRunResultError and AfterFirstRunResultError are just splitting the message from the result
#  object into multiple log lines
# TODO: is this reallly needed?  See printer.py
@dataclass
class FirstRunResultError(ErrorLevel, EventStringFunctor, pt.FirstRunResultError):
    def code(self):
        return "Z028"

    def message(self) -> str:
        return yellow(self.msg)


@dataclass
class AfterFirstRunResultError(ErrorLevel, EventStringFunctor, pt.AfterFirstRunResultError):
    def code(self):
        return "Z029"

    def message(self) -> str:
        return self.msg


@dataclass
class EndOfRunSummary(InfoLevel, pt.EndOfRunSummary):
    def code(self):
        return "Z030"

    def message(self) -> str:
        error_plural = pluralize(self.num_errors, "error")
        warn_plural = pluralize(self.num_warnings, "warning")
        if self.keyboard_interrupt:
            message = yellow("Exited because of keyboard interrupt.")
        elif self.num_errors > 0:
            message = red(f"Completed with {error_plural} and {warn_plural}:")
        elif self.num_warnings > 0:
            message = yellow(f"Completed with {warn_plural}:")
        else:
            message = green("Completed successfully")
        return message


# Skipped Z031, Z032, Z033


@dataclass
class LogSkipBecauseError(ErrorLevel, pt.LogSkipBecauseError):
    def code(self):
        return "Z034"

    def message(self) -> str:
        msg = f"SKIP relation {self.schema}.{self.relation} due to ephemeral model error"
        return format_fancy_output_line(
            msg=msg, status=red("ERROR SKIP"), index=self.index, total=self.total
        )


# Skipped Z035


@dataclass
class EnsureGitInstalled(ErrorLevel, pt.EnsureGitInstalled):
    def code(self):
        return "Z036"

    def message(self) -> str:
        return (
            "Make sure git is installed on your machine. More "
            "information: "
            "https://docs.getdbt.com/docs/package-management"
        )


@dataclass
class DepsCreatingLocalSymlink(DebugLevel, pt.DepsCreatingLocalSymlink):
    def code(self):
        return "Z037"

    def message(self) -> str:
        return "  Creating symlink to local dependency."


@dataclass
class DepsSymlinkNotAvailable(DebugLevel, pt.DepsSymlinkNotAvailable):
    def code(self):
        return "Z038"

    def message(self) -> str:
        return "  Symlinks are not available on this OS, copying dependency."


@dataclass
class DisableTracking(DebugLevel, pt.DisableTracking):
    def code(self):
        return "Z039"

    def message(self) -> str:
        return (
            "Error sending anonymous usage statistics. Disabling tracking for this execution. "
            "If you wish to permanently disable tracking, see: "
            "https://docs.getdbt.com/reference/global-configs#send-anonymous-usage-stats."
        )


@dataclass
class SendingEvent(DebugLevel, pt.SendingEvent):
    def code(self):
        return "Z040"

    def message(self) -> str:
        return f"Sending event: {self.kwargs}"


@dataclass
class SendEventFailure(DebugLevel, pt.SendEventFailure):
    def code(self):
        return "Z041"

    def message(self) -> str:
        return "An error was encountered while trying to send an event"


@dataclass
class FlushEvents(DebugLevel, pt.FlushEvents):
    def code(self):
        return "Z042"

    def message(self) -> str:
        return "Flushing usage events"


@dataclass
class FlushEventsFailure(DebugLevel, pt.FlushEventsFailure):
    def code(self):
        return "Z043"

    def message(self) -> str:
        return "An error was encountered while trying to flush usage events"


@dataclass
class TrackingInitializeFailure(DebugLevel, pt.TrackingInitializeFailure):  # noqa
    def code(self):
        return "Z044"

    def message(self) -> str:
        return "Got an exception trying to initialize tracking"


# this is the message from the result object
@dataclass
class RunResultWarningMessage(WarnLevel, EventStringFunctor, pt.RunResultWarningMessage):
    def code(self):
        return "Z046"

    def message(self) -> str:
        # This is the message on the result object, cannot be formatted in event
        return self.msg


<<<<<<< HEAD
# The Note event provides a way to log messages which aren't likely to be useful as more structured events.
# For conslole formatting text like empty lines and separator bars, use the Formatting event instead.
@dataclass
class Note(InfoLevel, pt.Note):
=======
@dataclass
class DebugCmdOut(InfoLevel, pt.DebugCmdOut):
>>>>>>> 5c765bf3
    def code(self):
        return "Z047"

    def message(self) -> str:
<<<<<<< HEAD
=======
        return self.msg


@dataclass
class DebugCmdResult(InfoLevel, pt.DebugCmdResult):
    def code(self):
        return "Z048"

    def message(self) -> str:
        return self.msg


@dataclass
class ListCmdOut(InfoLevel, pt.ListCmdOut):
    def code(self):
        return "Z049"

    def message(self) -> str:
>>>>>>> 5c765bf3
        return self.msg<|MERGE_RESOLUTION|>--- conflicted
+++ resolved
@@ -2343,38 +2343,39 @@
         return self.msg
 
 
-<<<<<<< HEAD
+@dataclass
+class DebugCmdOut(InfoLevel, pt.DebugCmdOut):
+    def code(self):
+        return "Z047"
+
+    def message(self) -> str:
+        return self.msg
+
+
+@dataclass
+class DebugCmdResult(InfoLevel, pt.DebugCmdResult):
+    def code(self):
+        return "Z048"
+
+    def message(self) -> str:
+        return self.msg
+
+
+@dataclass
+class ListCmdOut(InfoLevel, pt.ListCmdOut):
+    def code(self):
+        return "Z049"
+
+    def message(self) -> str:
+        return self.msg
+
+
 # The Note event provides a way to log messages which aren't likely to be useful as more structured events.
 # For conslole formatting text like empty lines and separator bars, use the Formatting event instead.
 @dataclass
 class Note(InfoLevel, pt.Note):
-=======
-@dataclass
-class DebugCmdOut(InfoLevel, pt.DebugCmdOut):
->>>>>>> 5c765bf3
-    def code(self):
-        return "Z047"
-
-    def message(self) -> str:
-<<<<<<< HEAD
-=======
-        return self.msg
-
-
-@dataclass
-class DebugCmdResult(InfoLevel, pt.DebugCmdResult):
-    def code(self):
-        return "Z048"
-
-    def message(self) -> str:
-        return self.msg
-
-
-@dataclass
-class ListCmdOut(InfoLevel, pt.ListCmdOut):
-    def code(self):
-        return "Z049"
-
-    def message(self) -> str:
->>>>>>> 5c765bf3
+    def code(self):
+        return "Z050"
+
+    def message(self) -> str:
         return self.msg