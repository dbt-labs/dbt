--- conflicted
+++ resolved
@@ -1856,16 +1856,11 @@
 
 
 @dataclass
-<<<<<<< HEAD
 class ShowNodeText(InfoLevel, pt.ShowNodeText):
-=======
-class CommandCompleted(DebugLevel, pt.CommandCompleted):
->>>>>>> 9a7305d4
     def code(self):
         return "Q039"
 
     def message(self) -> str:
-<<<<<<< HEAD
         if self.is_inline:
             return f"Previewing inline node:\n{self.preview}"
         else:
@@ -1908,10 +1903,16 @@
             return json.dumps({"compiled": self.compiled}, indent=2)
         else:
             return json.dumps({"node": self.node_name, "compiled": self.compiled}, indent=2)
-=======
+
+
+@dataclass
+class CommandCompleted(DebugLevel, pt.CommandCompleted):
+    def code(self):
+        return "Q039"
+
+    def message(self) -> str:
         status = "succeeded" if self.success else "failed"
         return f"Command `{self.command}` {status} at {self.completed_at} after {self.elapsed:0.2f} seconds"
->>>>>>> 9a7305d4
 
 
 # =======================================================
