--- conflicted
+++ resolved
@@ -1,10 +1,6 @@
 from abc import ABCMeta, abstractmethod
 from dataclasses import dataclass
-<<<<<<< HEAD
-from typing import List
-=======
 from typing import Any, List
->>>>>>> e29db589
 
 
 # types to represent log levels
@@ -246,7 +242,6 @@
 
 
 @dataclass
-<<<<<<< HEAD
 class SelectorAlertUpto3UnusedNodes(InfoLevel, CliEventABC):
     node_names: List[str]
 
@@ -286,7 +281,6 @@
             f"The '{self.spec_method}' selector specified in {self.raw_spec} is "
             f"invalid. Must be one of [{valid_selectors}]"
         )
-=======
 class MacroEventInfo(InfoLevel, CliEventABC):
     msg: str
 
@@ -300,7 +294,6 @@
 
     def cli_msg(self) -> str:
         return self.msg
->>>>>>> e29db589
 
 
 # since mypy doesn't run on every file we need to suggest to mypy that every
@@ -333,11 +326,8 @@
     SystemStdOutMsg(bmsg=b'')
     SystemStdErrMsg(bmsg=b'')
     SystemReportReturnCode(code=0)
-<<<<<<< HEAD
     SelectorAlertUpto3UnusedNodes(node_names=[])
     SelectorAlertAllUnusedNodes(node_names=[])
     SelectorReportInvalidSelector(selector_methods={'': ''}, spec_method='', raw_spec='')
-=======
     MacroEventInfo(msg='')
-    MacroEventDebug(msg='')
->>>>>>> e29db589
+    MacroEventDebug(msg='')