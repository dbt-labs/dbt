--- conflicted
+++ resolved
@@ -17,11 +17,7 @@
 import os
 import uuid
 from typing import Any, Callable, Dict, List, Optional, Union
-<<<<<<< HEAD
 import dataclasses
-=======
-from dataclasses import _FIELD_BASE, asdict  # type: ignore[attr-defined]
->>>>>>> 7448ec5a
 from collections import deque
 
 
@@ -135,26 +131,16 @@
     data = dict()
     node_info = dict()
     if hasattr(e, '__dataclass_fields__'):
-<<<<<<< HEAD
         for field, value in dataclasses.asdict(e).items():  # type: ignore[attr-defined]
             _json_value = e.fields_to_json(value)
+      
+            if isinstance(e, NodeInfo):
+                node_info = asdict(e.get_node_info())
 
             if not isinstance(_json_value, Exception):
                 data[field] = _json_value
             else:
                 data[field] = f"JSON_SERIALIZE_FAILED: {type(value).__name__, 'NA'}"
-=======
-        for field, value in e.__dataclass_fields__.items():  # type: ignore[attr-defined]
-            if isinstance(e, NodeInfo):
-                node_info = asdict(e.get_node_info())
-            if type(value._field_type) != _FIELD_BASE:
-                _json_value = e.fields_to_json(value)
-
-                if not isinstance(_json_value, Exception):
-                    data[field] = _json_value
-                else:
-                    data[field] = f"JSON_SERIALIZE_FAILED: {type(value).__name__, 'NA'}"
->>>>>>> 7448ec5a
 
     event_dict = {
         'type': 'log_line',
