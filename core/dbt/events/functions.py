import betterproto
from colorama import Style

from dbt.events.base_types import NoStdOut, BaseEvent, NoFile, Cache
<<<<<<< HEAD
from dbt.events.types import EventBufferFull, MainReportVersion, EmptyLine
from dbt.events.proto_types import EventInfo
=======
from dbt.events.helpers import env_secrets, scrub_secrets
from dbt.events.types import (
    EventBufferFull,
    MainReportVersion,
    EmptyLine,
)
>>>>>>> be4a91a0
import dbt.flags as flags

from dbt.constants import METADATA_ENV_PREFIX

from dbt.logger import make_log_dir_if_missing, GLOBAL_LOGGER
from datetime import datetime
import json
import io
from io import StringIO, TextIOWrapper
import logbook
import logging
from logging import Logger
import sys
from logging.handlers import RotatingFileHandler
import os
import uuid
import threading
from typing import Optional, Union, Callable, Dict

from collections import deque

LOG_VERSION = 3
EVENT_HISTORY = None

# create the global file logger with no configuration
FILE_LOG = logging.getLogger("default_file")
null_handler = logging.NullHandler()
FILE_LOG.addHandler(null_handler)

# set up logger to go to stdout with defaults
# setup_event_logger will be called once args have been parsed
STDOUT_LOG = logging.getLogger("default_stdout")
STDOUT_LOG.setLevel(logging.INFO)
stdout_handler = logging.StreamHandler(sys.stdout)
stdout_handler.setLevel(logging.INFO)
STDOUT_LOG.addHandler(stdout_handler)

format_color = True
format_json = False
invocation_id: Optional[str] = None
metadata_vars: Optional[Dict[str, str]] = None


def setup_event_logger(log_path, level_override=None):
    global format_json, format_color, STDOUT_LOG, FILE_LOG
    make_log_dir_if_missing(log_path)

    format_json = flags.LOG_FORMAT == "json"
    # USE_COLORS can be None if the app just started and the cli flags
    # havent been applied yet
    format_color = True if flags.USE_COLORS else False
    # TODO this default should live somewhere better
    log_dest = os.path.join(log_path, "dbt.log")
    level = level_override or (logging.DEBUG if flags.DEBUG else logging.INFO)

    # overwrite the STDOUT_LOG logger with the configured one
    STDOUT_LOG = logging.getLogger("configured_std_out")
    STDOUT_LOG.setLevel(level)

    FORMAT = "%(message)s"
    stdout_passthrough_formatter = logging.Formatter(fmt=FORMAT)

    stdout_handler = logging.StreamHandler(sys.stdout)
    stdout_handler.setFormatter(stdout_passthrough_formatter)
    stdout_handler.setLevel(level)
    # clear existing stdout TextIOWrapper stream handlers
    STDOUT_LOG.handlers = [
        h
        for h in STDOUT_LOG.handlers
        if not (hasattr(h, "stream") and isinstance(h.stream, TextIOWrapper))  # type: ignore
    ]
    STDOUT_LOG.addHandler(stdout_handler)

    # overwrite the FILE_LOG logger with the configured one
    FILE_LOG = logging.getLogger("configured_file")
    FILE_LOG.setLevel(logging.DEBUG)  # always debug regardless of user input

    file_passthrough_formatter = logging.Formatter(fmt=FORMAT)

    file_handler = RotatingFileHandler(
        filename=log_dest, encoding="utf8", maxBytes=10 * 1024 * 1024, backupCount=5  # 10 mb
    )
    file_handler.setFormatter(file_passthrough_formatter)
    file_handler.setLevel(logging.DEBUG)  # always debug regardless of user input
    FILE_LOG.handlers.clear()
    FILE_LOG.addHandler(file_handler)


# used for integration tests
def capture_stdout_logs() -> StringIO:
    global STDOUT_LOG
    capture_buf = io.StringIO()
    stdout_capture_handler = logging.StreamHandler(capture_buf)
    stdout_handler.setLevel(logging.DEBUG)
    STDOUT_LOG.addHandler(stdout_capture_handler)
    return capture_buf


# used for integration tests
def stop_capture_stdout_logs() -> None:
    global STDOUT_LOG
    STDOUT_LOG.handlers = [
        h
        for h in STDOUT_LOG.handlers
        if not (hasattr(h, "stream") and isinstance(h.stream, StringIO))  # type: ignore
    ]


# returns a dictionary representation of the event fields.
# the message may contain secrets which must be scrubbed at the usage site.
def event_to_json(
    event: BaseEvent,
) -> str:
    event_dict = event_to_dict(event)
    raw_log_line = json.dumps(event_dict, sort_keys=True)
    return raw_log_line


def event_to_dict(event: BaseEvent) -> dict:
    event_dict = dict()
    try:
        # We could use to_json here, but it wouldn't sort the keys.
        # The 'to_json' method just does json.dumps on the dict anyway.
        event_dict = event.to_dict(casing=betterproto.Casing.SNAKE, include_default_values=True)  # type: ignore
    except AttributeError as exc:
        event_type = type(event).__name__
        raise Exception(f"type {event_type} is not serializable. {str(exc)}")
    return event_dict


# translates an Event to a completely formatted text-based log line
# type hinting everything as strings so we don't get any unintentional string conversions via str()
def reset_color() -> str:
    global format_color
    return "" if not format_color else Style.RESET_ALL


def create_info_text_log_line(e: BaseEvent) -> str:
    color_tag: str = reset_color()
    ts: str = get_ts().strftime("%H:%M:%S")  # TODO: get this from the event.ts?
    scrubbed_msg: str = scrub_secrets(e.message(), env_secrets())
    log_line: str = f"{color_tag}{ts}  {scrubbed_msg}"
    return log_line


def create_debug_text_log_line(e: BaseEvent) -> str:
    log_line: str = ""
    # Create a separator if this is the beginning of an invocation
    if type(e) == MainReportVersion:
        separator = 30 * "="
        log_line = f"\n\n{separator} {get_ts()} | {get_invocation_id()} {separator}\n"
    color_tag: str = reset_color()
    ts: str = get_ts().strftime("%H:%M:%S.%f")
    scrubbed_msg: str = scrub_secrets(e.message(), env_secrets())
    # Make the levels all 5 characters so they line up
    level: str = f"{e.level_tag():<5}"
    thread = ""
    if threading.current_thread().name:
        thread_name = threading.current_thread().name
        thread_name = thread_name[:10]
        thread_name = thread_name.ljust(10, " ")
        thread = f" [{thread_name}]:"
    log_line = log_line + f"{color_tag}{ts} [{level}]{thread} {scrubbed_msg}"
    return log_line


# translates an Event to a completely formatted json log line
def create_json_log_line(e: BaseEvent) -> Optional[str]:
    if type(e) == EmptyLine:
        return None  # will not be sent to logger
    raw_log_line = event_to_json(e)
    return scrub_secrets(raw_log_line, env_secrets())


# calls create_stdout_text_log_line() or create_json_log_line() according to logger config
def create_log_line(e: BaseEvent, file_output=False) -> Optional[str]:
    global format_json
    if format_json:
        return create_json_log_line(e)  # json output, both console and file
    elif file_output is True or flags.DEBUG:
        return create_debug_text_log_line(e)  # default file output
    else:
        return create_info_text_log_line(e)  # console output


# allows for reuse of this obnoxious if else tree.
# do not use for exceptions, it doesn't pass along exc_info, stack_info, or extra
def send_to_logger(l: Union[Logger, logbook.Logger], level_tag: str, log_line: str):
    if not log_line:
        return
    if level_tag == "test":
        # TODO after implmenting #3977 send to new test level
        l.debug(log_line)
    elif level_tag == "debug":
        l.debug(log_line)
    elif level_tag == "info":
        l.info(log_line)
    elif level_tag == "warn":
        l.warning(log_line)
    elif level_tag == "error":
        l.error(log_line)
    else:
        raise AssertionError(
            f"While attempting to log {log_line}, encountered the unhandled level: {level_tag}"
        )


def warn_or_error(event, node=None):
    if flags.WARN_ERROR:
        from dbt.exceptions import raise_compiler_error

        raise_compiler_error(scrub_secrets(event.info.msg, env_secrets()), node)
    else:
        fire_event(event)


# an alternative to fire_event which only creates and logs the event value
# if the condition is met. Does nothing otherwise.
def fire_event_if(conditional: bool, lazy_e: Callable[[], BaseEvent]) -> None:
    if conditional:
        fire_event(lazy_e())


# top-level method for accessing the new eventing system
# this is where all the side effects happen branched by event type
# (i.e. - mutating the event history, printing to stdout, logging
# to files, etc.)
def fire_event(e: BaseEvent) -> None:
    # skip logs when `--log-cache-events` is not passed
    if isinstance(e, Cache) and not flags.LOG_CACHE_EVENTS:
        return

    add_to_event_history(e)

    # backwards compatibility for plugins that require old logger (dbt-rpc)
    if flags.ENABLE_LEGACY_LOGGER:
        # using Event::message because the legacy logger didn't differentiate messages by
        # destination
        log_line = create_log_line(e)
        if log_line:
            send_to_logger(GLOBAL_LOGGER, e.level_tag(), log_line)
        return  # exit the function to avoid using the current logger as well

    # always logs debug level regardless of user input
    if not isinstance(e, NoFile):
        log_line = create_log_line(e, file_output=True)
        # doesn't send exceptions to exception logger
        if log_line:
            send_to_logger(FILE_LOG, level_tag=e.level_tag(), log_line=log_line)

    if not isinstance(e, NoStdOut):
        # explicitly checking the debug flag here so that potentially expensive-to-construct
        # log messages are not constructed if debug messages are never shown.
        if e.level_tag() == "debug" and not flags.DEBUG:
            return  # eat the message in case it was one of the expensive ones
        if e.level_tag() != "error" and flags.QUIET:
            return  # eat all non-exception messages in quiet mode

        log_line = create_log_line(e)
        if log_line:
            send_to_logger(STDOUT_LOG, level_tag=e.level_tag(), log_line=log_line)


def get_metadata_vars() -> Dict[str, str]:
    global metadata_vars
    if metadata_vars is None:
        metadata_vars = {
            k[len(METADATA_ENV_PREFIX) :]: v
            for k, v in os.environ.items()
            if k.startswith(METADATA_ENV_PREFIX)
        }
    return metadata_vars


def reset_metadata_vars() -> None:
    global metadata_vars
    metadata_vars = None


def get_invocation_id() -> str:
    global invocation_id
    if invocation_id is None:
        invocation_id = str(uuid.uuid4())
    return invocation_id


def set_invocation_id() -> None:
    # This is primarily for setting the invocation_id for separate
    # commands in the dbt servers. It shouldn't be necessary for the CLI.
    global invocation_id
    invocation_id = str(uuid.uuid4())


# exactly one time stamp per concrete event
def get_ts() -> datetime:
    ts = datetime.utcnow()
    return ts


# preformatted time stamp
def get_ts_rfc3339() -> str:
    ts = get_ts()
    ts_rfc3339 = ts.strftime("%Y-%m-%dT%H:%M:%S.%fZ")
    return ts_rfc3339


def add_to_event_history(event):
    if flags.EVENT_BUFFER_SIZE == 0:
        return
    global EVENT_HISTORY
    if EVENT_HISTORY is None:
        reset_event_history()
    EVENT_HISTORY.append(event)
    # We only set the EventBufferFull message for event buffers >= 10,000
    if flags.EVENT_BUFFER_SIZE >= 10000 and len(EVENT_HISTORY) == (flags.EVENT_BUFFER_SIZE - 1):
        fire_event(EventBufferFull())


def reset_event_history():
    global EVENT_HISTORY
    EVENT_HISTORY = deque(maxlen=flags.EVENT_BUFFER_SIZE)


# Currently used to set the level in EventInfo, so logging events can
# provide more than one "level". Might be used in the future to set
# more fields in EventInfo, once some of that information is no longer global
def info(level="info"):
    info = EventInfo(level=level)
    return info<|MERGE_RESOLUTION|>--- conflicted
+++ resolved
@@ -2,17 +2,9 @@
 from colorama import Style
 
 from dbt.events.base_types import NoStdOut, BaseEvent, NoFile, Cache
-<<<<<<< HEAD
 from dbt.events.types import EventBufferFull, MainReportVersion, EmptyLine
 from dbt.events.proto_types import EventInfo
-=======
 from dbt.events.helpers import env_secrets, scrub_secrets
-from dbt.events.types import (
-    EventBufferFull,
-    MainReportVersion,
-    EmptyLine,
-)
->>>>>>> be4a91a0
 import dbt.flags as flags
 
 from dbt.constants import METADATA_ENV_PREFIX
