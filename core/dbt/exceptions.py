import builtins
import json
import os
import re
import io
import agate
from typing import Any, Dict, List, Mapping, Optional, Union

from dbt.constants import SECRET_ENV_PREFIX
from dbt.dataclass_schema import ValidationError
from dbt.node_types import NodeType, AccessType
from dbt.ui import line_wrap_message

import dbt.dataclass_schema


def env_secrets() -> List[str]:
    return [v for k, v in os.environ.items() if k.startswith(SECRET_ENV_PREFIX) and v.strip()]


def scrub_secrets(msg: str, secrets: List[str]) -> str:
    scrubbed = str(msg)

    for secret in secrets:
        scrubbed = scrubbed.replace(secret, "*****")

    return scrubbed


class MacroReturn(builtins.BaseException):
    """
    Hack of all hacks
    This is not actually an exception.
    It's how we return a value from a macro.
    """

    def __init__(self, value) -> None:
        self.value = value


class Exception(builtins.Exception):
    CODE = -32000
    MESSAGE = "Server Error"

    def data(self):
        # if overriding, make sure the result is json-serializable.
        return {
            "type": self.__class__.__name__,
            "message": str(self),
        }


class DbtInternalError(Exception):
    def __init__(self, msg: str) -> None:
        self.stack: List = []
        self.msg = scrub_secrets(msg, env_secrets())

    @property
    def type(self):
        return "Internal"

    def process_stack(self):
        lines = []
        stack = self.stack
        first = True

        if len(stack) > 1:
            lines.append("")

            for item in stack:
                msg = "called by"

                if first:
                    msg = "in"
                    first = False

                lines.append(f"> {msg}")

        return lines

    def __str__(self):
        if hasattr(self.msg, "split"):
            split_msg = self.msg.split("\n")
        else:
            split_msg = str(self.msg).split("\n")

        lines = ["{}".format(self.type + " Error")] + split_msg

        lines += self.process_stack()

        return lines[0] + "\n" + "\n".join(["  " + line for line in lines[1:]])


class DbtRuntimeError(RuntimeError, Exception):
    CODE = 10001
    MESSAGE = "Runtime error"

    def __init__(self, msg: str, node=None) -> None:
        self.stack: List = []
        self.node = node
        self.msg = scrub_secrets(msg, env_secrets())

    def add_node(self, node=None):
        if node is not None and node is not self.node:
            if self.node is not None:
                self.stack.append(self.node)
            self.node = node

    @property
    def type(self):
        return "Runtime"

    def node_to_string(self, node):
        if node is None:
            return "<Unknown>"
        if not hasattr(node, "name"):
            # we probably failed to parse a block, so we can't know the name
            return f"{node.resource_type} ({node.original_file_path})"

        if hasattr(node, "contents"):
            # handle FileBlocks. They aren't really nodes but we want to render
            # out the path we know at least. This indicates an error during
            # block parsing.
            return f"{node.path.original_file_path}"
        return f"{node.resource_type} {node.name} ({node.original_file_path})"

    def process_stack(self):
        lines = []
        stack = self.stack + [self.node]
        first = True

        if len(stack) > 1:
            lines.append("")

            for item in stack:
                msg = "called by"

                if first:
                    msg = "in"
                    first = False

                lines.append(f"> {msg} {self.node_to_string(item)}")

        return lines

    def validator_error_message(self, exc: builtins.Exception):
        """Given a dbt.dataclass_schema.ValidationError (which is basically a
        jsonschema.ValidationError), return the relevant parts as a string
        """
        if not isinstance(exc, dbt.dataclass_schema.ValidationError):
            return str(exc)
        path = "[%s]" % "][".join(map(repr, exc.relative_path))
        return f"at path {path}: {exc.message}"

    def __str__(self, prefix: str = "! "):
        node_string = ""

        if self.node is not None:
            node_string = f" in {self.node_to_string(self.node)}"

        if hasattr(self.msg, "split"):
            split_msg = self.msg.split("\n")
        else:
            split_msg = str(self.msg).split("\n")

        lines = ["{}{}".format(self.type + " Error", node_string)] + split_msg

        lines += self.process_stack()

        return lines[0] + "\n" + "\n".join(["  " + line for line in lines[1:]])

    def data(self):
        result = Exception.data(self)
        if self.node is None:
            return result

        result.update(
            {
                "raw_code": self.node.raw_code,
                # the node isn't always compiled, but if it is, include that!
                "compiled_code": getattr(self.node, "compiled_code", None),
            }
        )
        return result


class DbtDatabaseError(DbtRuntimeError):
    CODE = 10003
    MESSAGE = "Database Error"

    def process_stack(self):
        lines = []

        if hasattr(self.node, "build_path") and self.node.build_path:
            lines.append(f"compiled Code at {self.node.build_path}")

        return lines + DbtRuntimeError.process_stack(self)

    @property
    def type(self):
        return "Database"


class CompilationError(DbtRuntimeError):
    CODE = 10004
    MESSAGE = "Compilation Error"

    @property
    def type(self):
        return "Compilation"

    def _fix_dupe_msg(self, path_1: str, path_2: str, name: str, type_name: str) -> str:
        if path_1 == path_2:
            return (
                f"remove one of the {type_name} entries for {name} in this file:\n - {path_1!s}\n"
            )
        else:
            return (
                f"remove the {type_name} entry for {name} in one of these files:\n"
                f" - {path_1!s}\n{path_2!s}"
            )


class ContractBreakingChangeError(DbtRuntimeError):
    CODE = 10016
    MESSAGE = "Breaking Change to Contract"

    def __init__(
        self,
        breaking_changes: List[str],
        node=None,
    ) -> None:
        self.breaking_changes = breaking_changes
        super().__init__(self.message(), node)

    @property
    def type(self):
        return "Breaking change to contract"

    def message(self):
        reasons = "\n  - ".join(self.breaking_changes)

        return (
            "While comparing to previous project state, dbt detected a breaking change to an enforced contract."
            f"\n  - {reasons}\n"
            "Consider making an additive (non-breaking) change instead, if possible.\n"
            "Otherwise, create a new model version: https://docs.getdbt.com/docs/collaborate/govern/model-versions"
        )


class RecursionError(DbtRuntimeError):
    pass


class DbtValidationError(DbtRuntimeError):
    CODE = 10005
    MESSAGE = "Validation Error"


class ParsingError(DbtRuntimeError):
    CODE = 10015
    MESSAGE = "Parsing Error"

    @property
    def type(self):
        return "Parsing"


class dbtPluginError(DbtRuntimeError):
    CODE = 10020
    MESSAGE = "Plugin Error"


# TODO: this isn't raised in the core codebase.  Is it raised elsewhere?
class JSONValidationError(DbtValidationError):
    def __init__(self, typename, errors) -> None:
        self.typename = typename
        self.errors = errors
        self.errors_message = ", ".join(errors)
        msg = f'Invalid arguments passed to "{self.typename}" instance: {self.errors_message}'
        super().__init__(msg)

    def __reduce__(self):
        # see https://stackoverflow.com/a/36342588 for why this is necessary
        return (JSONValidationError, (self.typename, self.errors))


class IncompatibleSchemaError(DbtRuntimeError):
    def __init__(self, expected: str, found: Optional[str] = None) -> None:
        self.expected = expected
        self.found = found
        self.filename = "input file"

        super().__init__(msg=self.get_message())

    def add_filename(self, filename: str):
        self.filename = filename
        self.msg = self.get_message()

    def get_message(self) -> str:
        found_str = "nothing"
        if self.found is not None:
            found_str = f'"{self.found}"'

        msg = (
            f'Expected a schema version of "{self.expected}" in '
            f"{self.filename}, but found {found_str}. Are you running with a "
            f"different version of dbt?"
        )
        return msg

    CODE = 10014
    MESSAGE = "Incompatible Schema"


class JinjaRenderingError(CompilationError):
    pass


class UndefinedMacroError(CompilationError):
    def __str__(self, prefix: str = "! ") -> str:
        msg = super().__str__(prefix)
        return (
            f"{msg}. This can happen when calling a macro that does "
            "not exist. Check for typos and/or install package dependencies "
            'with "dbt deps".'
        )


class AliasError(DbtValidationError):
    pass


class DependencyError(Exception):
    CODE = 10006
    MESSAGE = "Dependency Error"


class DbtConfigError(DbtRuntimeError):
    CODE = 10007
    MESSAGE = "DBT Configuration Error"

    def __init__(self, msg: str, project=None, result_type="invalid_project", path=None) -> None:
        self.project = project
        super().__init__(msg)
        self.result_type = result_type
        self.path = path

    def __str__(self, prefix="! ") -> str:
        msg = super().__str__(prefix)
        if self.path is None:
            return msg
        else:
            return f"{msg}\n\nError encountered in {self.path}"


class FailFastError(DbtRuntimeError):
    CODE = 10013
    MESSAGE = "FailFast Error"

    def __init__(self, msg: str, result=None, node=None) -> None:
        super().__init__(msg=msg, node=node)
        self.result = result

    @property
    def type(self):
        return "FailFast"


class DbtProjectError(DbtConfigError):
    pass


class DbtSelectorsError(DbtConfigError):
    pass


class DbtProfileError(DbtConfigError):
    pass


class SemverError(Exception):
    def __init__(self, msg: Optional[str] = None) -> None:
        self.msg = msg
        if msg is not None:
            super().__init__(msg)
        else:
            super().__init__()


class VersionsNotCompatibleError(SemverError):
    pass


class NotImplementedError(Exception):
    def __init__(self, msg: str) -> None:
        self.msg = msg
        self.formatted_msg = f"ERROR: {self.msg}"
        super().__init__(self.formatted_msg)


class FailedToConnectError(DbtDatabaseError):
    pass


class CommandError(DbtRuntimeError):
    def __init__(self, cwd: str, cmd: List[str], msg: str = "Error running command") -> None:
        cmd_scrubbed = list(scrub_secrets(cmd_txt, env_secrets()) for cmd_txt in cmd)
        super().__init__(msg)
        self.cwd = cwd
        self.cmd = cmd_scrubbed
        self.args = (cwd, cmd_scrubbed, msg)

    def __str__(self):
        if len(self.cmd) == 0:
            return f"{self.msg}: No arguments given"
        return f'{self.msg}: "{self.cmd[0]}"'


class ExecutableError(CommandError):
    def __init__(self, cwd: str, cmd: List[str], msg: str) -> None:
        super().__init__(cwd, cmd, msg)


class WorkingDirectoryError(CommandError):
    def __init__(self, cwd: str, cmd: List[str], msg: str) -> None:
        super().__init__(cwd, cmd, msg)

    def __str__(self):
        return f'{self.msg}: "{self.cwd}"'


class CommandResultError(CommandError):
    def __init__(
        self,
        cwd: str,
        cmd: List[str],
        returncode: Union[int, Any],
        stdout: bytes,
        stderr: bytes,
        msg: str = "Got a non-zero returncode",
    ) -> None:
        super().__init__(cwd, cmd, msg)
        self.returncode = returncode
        self.stdout = scrub_secrets(stdout.decode("utf-8"), env_secrets())
        self.stderr = scrub_secrets(stderr.decode("utf-8"), env_secrets())
        self.args = (cwd, self.cmd, returncode, self.stdout, self.stderr, msg)

    def __str__(self):
        return f"{self.msg} running: {self.cmd}"


class InvalidConnectionError(DbtRuntimeError):
    def __init__(self, thread_id, known: List) -> None:
        self.thread_id = thread_id
        self.known = known
        super().__init__(
            msg=f"connection never acquired for thread {self.thread_id}, have {self.known}"
        )


class InvalidSelectorError(DbtRuntimeError):
    def __init__(self, name: str) -> None:
        self.name = name
        super().__init__(name)


class DuplicateYamlKeyError(CompilationError):
    pass


class ConnectionError(Exception):
    """
    There was a problem with the connection that returned a bad response,
    timed out, or resulted in a file that is corrupt.
    """

    pass


# event level exception
class EventCompilationError(CompilationError):
    def __init__(self, msg: str, node) -> None:
        self.msg = scrub_secrets(msg, env_secrets())
        self.node = node
        super().__init__(msg=self.msg)


# compilation level exceptions
class GraphDependencyNotFoundError(CompilationError):
    def __init__(self, node, dependency: str) -> None:
        self.node = node
        self.dependency = dependency
        super().__init__(msg=self.get_message())

    def get_message(self) -> str:
        msg = f"'{self.node.unique_id}' depends on '{self.dependency}' which is not in the graph!"
        return msg


# client level exceptions


class NoSupportedLanguagesFoundError(CompilationError):
    def __init__(self, node) -> None:
        self.node = node
        self.msg = f"No supported_languages found in materialization macro {self.node.name}"
        super().__init__(msg=self.msg)


class MaterializtionMacroNotUsedError(CompilationError):
    def __init__(self, node) -> None:
        self.node = node
        self.msg = "Only materialization macros can be used with this function"
        super().__init__(msg=self.msg)


class UndefinedCompilationError(CompilationError):
    def __init__(self, name: str, node) -> None:
        self.name = name
        self.node = node
        self.msg = f"{self.name} is undefined"
        super().__init__(msg=self.msg)


class CaughtMacroErrorWithNodeError(CompilationError):
    def __init__(self, exc, node) -> None:
        self.exc = exc
        self.node = node
        super().__init__(msg=str(exc))


class CaughtMacroError(CompilationError):
    def __init__(self, exc) -> None:
        self.exc = exc
        super().__init__(msg=str(exc))


class MacroNameNotStringError(CompilationError):
    def __init__(self, kwarg_value) -> None:
        self.kwarg_value = kwarg_value
        super().__init__(msg=self.get_message())

    def get_message(self) -> str:
        msg = (
            f"The macro_name parameter ({self.kwarg_value}) "
            "to adapter.dispatch was not a string"
        )
        return msg


class MissingControlFlowStartTagError(CompilationError):
    def __init__(self, tag, expected_tag: str, tag_parser) -> None:
        self.tag = tag
        self.expected_tag = expected_tag
        self.tag_parser = tag_parser
        super().__init__(msg=self.get_message())

    def get_message(self) -> str:
        linepos = self.tag_parser.linepos(self.tag.start)
        msg = (
            f"Got an unexpected control flow end tag, got {self.tag.block_type_name} but "
            f"expected {self.expected_tag} next (@ {linepos})"
        )
        return msg


class UnexpectedControlFlowEndTagError(CompilationError):
    def __init__(self, tag, expected_tag: str, tag_parser) -> None:
        self.tag = tag
        self.expected_tag = expected_tag
        self.tag_parser = tag_parser
        super().__init__(msg=self.get_message())

    def get_message(self) -> str:
        linepos = self.tag_parser.linepos(self.tag.start)
        msg = (
            f"Got an unexpected control flow end tag, got {self.tag.block_type_name} but "
            f"never saw a preceeding {self.expected_tag} (@ {linepos})"
        )
        return msg


class UnexpectedMacroEOFError(CompilationError):
    def __init__(self, expected_name: str, actual_name: str) -> None:
        self.expected_name = expected_name
        self.actual_name = actual_name
        super().__init__(msg=self.get_message())

    def get_message(self) -> str:
        msg = f'unexpected EOF, expected {self.expected_name}, got "{self.actual_name}"'
        return msg


class MacroNamespaceNotStringError(CompilationError):
    def __init__(self, kwarg_type: Any) -> None:
        self.kwarg_type = kwarg_type
        super().__init__(msg=self.get_message())

    def get_message(self) -> str:
        msg = (
            "The macro_namespace parameter to adapter.dispatch "
            f"is a {self.kwarg_type}, not a string"
        )
        return msg


class NestedTagsError(CompilationError):
    def __init__(self, outer, inner) -> None:
        self.outer = outer
        self.inner = inner
        super().__init__(msg=self.get_message())

    def get_message(self) -> str:
        msg = (
            f"Got nested tags: {self.outer.block_type_name} (started at {self.outer.start}) did "
            f"not have a matching {{{{% end{self.outer.block_type_name} %}}}} before a "
            f"subsequent {self.inner.block_type_name} was found (started at {self.inner.start})"
        )
        return msg


class BlockDefinitionNotAtTopError(CompilationError):
    def __init__(self, tag_parser, tag_start) -> None:
        self.tag_parser = tag_parser
        self.tag_start = tag_start
        super().__init__(msg=self.get_message())

    def get_message(self) -> str:
        position = self.tag_parser.linepos(self.tag_start)
        msg = (
            f"Got a block definition inside control flow at {position}. "
            "All dbt block definitions must be at the top level"
        )
        return msg


class MissingCloseTagError(CompilationError):
    def __init__(self, block_type_name: str, linecount: int) -> None:
        self.block_type_name = block_type_name
        self.linecount = linecount
        super().__init__(msg=self.get_message())

    def get_message(self) -> str:
        msg = f"Reached EOF without finding a close tag for {self.block_type_name} (searched from line {self.linecount})"
        return msg


class UnknownGitCloningProblemError(DbtRuntimeError):
    def __init__(self, repo: str) -> None:
        self.repo = scrub_secrets(repo, env_secrets())
        super().__init__(msg=self.get_message())

    def get_message(self) -> str:
        msg = f"""\
        Something went wrong while cloning {self.repo}
        Check the debug logs for more information
        """
        return msg


class NoAdaptersAvailableError(DbtRuntimeError):
    def __init__(self) -> None:
        super().__init__(msg=self.get_message())

    def get_message(self) -> str:
        msg = "No adapters available. Learn how to install an adapter by going to https://docs.getdbt.com/docs/connect-adapters#install-using-the-cli"
        return msg


class BadSpecError(DbtInternalError):
    def __init__(self, repo, revision, error) -> None:
        self.repo = repo
        self.revision = revision
        self.stderr = scrub_secrets(error.stderr.strip(), env_secrets())
        super().__init__(msg=self.get_message())

    def get_message(self) -> str:
        msg = f"Error checking out spec='{self.revision}' for repo {self.repo}\n{self.stderr}"
        return msg


class GitCloningError(DbtInternalError):
    def __init__(self, repo: str, revision: str, error: CommandResultError) -> None:
        self.repo = repo
        self.revision = revision
        self.error = error
        super().__init__(msg=self.get_message())

    def get_message(self) -> str:
        stderr = self.error.stderr.strip()
        if "usage: git" in stderr:
            stderr = stderr.split("\nusage: git")[0]
        if re.match("fatal: destination path '(.+)' already exists", stderr):
            self.error.cmd = list(scrub_secrets(str(self.error.cmd), env_secrets()))
            raise self.error

        msg = f"Error checking out spec='{self.revision}' for repo {self.repo}\n{stderr}"
        return scrub_secrets(msg, env_secrets())


class GitCheckoutError(BadSpecError):
    pass


class MaterializationArgError(CompilationError):
    def __init__(self, name: str, argument: str) -> None:
        self.name = name
        self.argument = argument
        super().__init__(msg=self.get_message())

    def get_message(self) -> str:
        msg = f"materialization '{self.name}' received unknown argument '{self.argument}'."
        return msg


class OperationError(CompilationError):
    def __init__(self, operation_name) -> None:
        self.operation_name = operation_name
        super().__init__(msg=self.get_message())

    def get_message(self) -> str:
        msg = (
            f"dbt encountered an error when attempting to create a {self.operation_name}. "
            "If this error persists, please create an issue at: \n\n"
            "https://github.com/dbt-labs/dbt-core"
        )

        return msg


<<<<<<< HEAD
=======
class SymbolicLinkError(CompilationError):
    def __init__(self) -> None:
        super().__init__(msg=self.get_message())

    def get_message(self) -> str:
        msg = (
            "dbt encountered an error when attempting to create a symbolic link. "
            "If this error persists, please create an issue at: \n\n"
            "https://github.com/dbt-labs/dbt-core"
        )

        return msg


>>>>>>> c7c3ac87
# context level exceptions
class ZipStrictWrongTypeError(CompilationError):
    def __init__(self, exc) -> None:
        self.exc = exc
        msg = str(self.exc)
        super().__init__(msg=msg)


class SetStrictWrongTypeError(CompilationError):
    def __init__(self, exc) -> None:
        self.exc = exc
        msg = str(self.exc)
        super().__init__(msg=msg)


class LoadAgateTableValueError(CompilationError):
    def __init__(self, exc: ValueError, node) -> None:
        self.exc = exc
        self.node = node
        msg = str(self.exc)
        super().__init__(msg=msg)


class LoadAgateTableNotSeedError(CompilationError):
    def __init__(self, resource_type, node) -> None:
        self.resource_type = resource_type
        self.node = node
        msg = f"can only load_agate_table for seeds (got a {self.resource_type})"
        super().__init__(msg=msg)


class MacrosSourcesUnWriteableError(CompilationError):
    def __init__(self, node) -> None:
        self.node = node
        msg = 'cannot "write" macros or sources'
        super().__init__(msg=msg)


class PackageNotInDepsError(CompilationError):
    def __init__(self, package_name: str, node) -> None:
        self.package_name = package_name
        self.node = node
        msg = f"Node package named {self.package_name} not found!"
        super().__init__(msg=msg)


class OperationsCannotRefEphemeralNodesError(CompilationError):
    def __init__(self, target_name: str, node) -> None:
        self.target_name = target_name
        self.node = node
        msg = f"Operations can not ref() ephemeral nodes, but {target_name} is ephemeral"
        super().__init__(msg=msg)


class PersistDocsValueTypeError(CompilationError):
    def __init__(self, persist_docs: Any) -> None:
        self.persist_docs = persist_docs
        msg = (
            "Invalid value provided for 'persist_docs'. Expected dict "
            f"but received {type(self.persist_docs)}"
        )
        super().__init__(msg=msg)


class InlineModelConfigError(CompilationError):
    def __init__(self, node) -> None:
        self.node = node
        msg = "Invalid inline model config"
        super().__init__(msg=msg)


class ConflictingConfigKeysError(CompilationError):
    def __init__(self, oldkey: str, newkey: str, node) -> None:
        self.oldkey = oldkey
        self.newkey = newkey
        self.node = node
        msg = f'Invalid config, has conflicting keys "{self.oldkey}" and "{self.newkey}"'
        super().__init__(msg=msg)


class NumberSourceArgsError(CompilationError):
    def __init__(self, args, node) -> None:
        self.args = args
        self.node = node
        msg = f"source() takes exactly two arguments ({len(self.args)} given)"
        super().__init__(msg=msg)


class RequiredVarNotFoundError(CompilationError):
    def __init__(self, var_name: str, merged: Dict, node) -> None:
        self.var_name = var_name
        self.merged = merged
        self.node = node
        super().__init__(msg=self.get_message())

    def get_message(self) -> str:
        if self.node is not None:
            node_name = self.node.name
        else:
            node_name = "<Configuration>"

        dct = {k: self.merged[k] for k in self.merged}
        pretty_vars = json.dumps(dct, sort_keys=True, indent=4)

        msg = f"Required var '{self.var_name}' not found in config:\nVars supplied to {node_name} = {pretty_vars}"
        return msg


class PackageNotFoundForMacroError(CompilationError):
    def __init__(self, package_name: str) -> None:
        self.package_name = package_name
        msg = f"Could not find package '{self.package_name}'"
        super().__init__(msg=msg)


class SecretEnvVarLocationError(ParsingError):
    def __init__(self, env_var_name: str) -> None:
        self.env_var_name = env_var_name
        super().__init__(msg=self.get_message())

    def get_message(self) -> str:
        msg = (
            "Secret env vars are allowed only in profiles.yml or packages.yml. "
            f"Found '{self.env_var_name}' referenced elsewhere."
        )
        return msg


class MacroArgTypeError(CompilationError):
    def __init__(self, method_name: str, arg_name: str, got_value: Any, expected_type) -> None:
        self.method_name = method_name
        self.arg_name = arg_name
        self.got_value = got_value
        self.expected_type = expected_type
        super().__init__(msg=self.get_message())

    def get_message(self) -> str:
        got_type = type(self.got_value)
        msg = (
            f"'adapter.{self.method_name}' expects argument "
            f"'{self.arg_name}' to be of type '{self.expected_type}', instead got "
            f"{self.got_value} ({got_type})"
        )
        return msg


class BooleanError(CompilationError):
    def __init__(self, return_value: Any, macro_name: str) -> None:
        self.return_value = return_value
        self.macro_name = macro_name
        super().__init__(msg=self.get_message())

    def get_message(self) -> str:
        msg = (
            f"Macro '{self.macro_name}' returns '{self.return_value}'.  It is not type 'bool' "
            "and cannot not be converted reliably to a bool."
        )
        return msg


class RefArgsError(CompilationError):
    def __init__(self, node, args) -> None:
        self.node = node
        self.args = args
        super().__init__(msg=self.get_message())

    def get_message(self) -> str:
        msg = f"ref() takes at most two arguments ({len(self.args)} given)"
        return msg


class MetricArgsError(CompilationError):
    def __init__(self, node, args) -> None:
        self.node = node
        self.args = args
        super().__init__(msg=self.get_message())

    def get_message(self) -> str:
        msg = f"metric() takes at most two arguments ({len(self.args)} given)"
        return msg


class RefBadContextError(CompilationError):
    def __init__(self, node, args) -> None:
        self.node = node
        self.args = args.positional_args  # type: ignore
        self.kwargs = args.keyword_args  # type: ignore
        super().__init__(msg=self.get_message())

    def get_message(self) -> str:
        # This explicitly references model['name'], instead of model['alias'], for
        # better error messages. Ex. If models foo_users and bar_users are aliased
        # to 'users', in their respective schemas, then you would want to see
        # 'bar_users' in your error messge instead of just 'users'.
        if isinstance(self.node, dict):
            model_name = self.node["name"]
        else:
            model_name = self.node.name

        ref_args = ", ".join("'{}'".format(a) for a in self.args)

        keyword_args = ""
        if self.kwargs:
            keyword_args = ", ".join(
                "{}='{}'".format(k, v) for k, v in self.kwargs.items()  # type: ignore
            )
            keyword_args = "," + keyword_args

        ref_string = f"{{{{ ref({ref_args}{keyword_args}) }}}}"

        msg = f"""dbt was unable to infer all dependencies for the model "{model_name}".
This typically happens when ref() is placed within a conditional block.

To fix this, add the following hint to the top of the model "{model_name}":

-- depends_on: {ref_string}"""

        return msg


class DocArgsError(CompilationError):
    def __init__(self, node, args) -> None:
        self.node = node
        self.args = args
        super().__init__(msg=self.get_message())

    def get_message(self) -> str:
        msg = f"doc() takes at most two arguments ({len(self.args)} given)"
        return msg


class DocTargetNotFoundError(CompilationError):
    def __init__(
        self, node, target_doc_name: str, target_doc_package: Optional[str] = None
    ) -> None:
        self.node = node
        self.target_doc_name = target_doc_name
        self.target_doc_package = target_doc_package
        super().__init__(msg=self.get_message())

    def get_message(self) -> str:
        target_package_string = ""
        if self.target_doc_package is not None:
            target_package_string = f"in package '{self. target_doc_package}' "
        msg = f"Documentation for '{self.node.unique_id}' depends on doc '{self.target_doc_name}' {target_package_string} which was not found"
        return msg


class MacroDispatchArgError(CompilationError):
    def __init__(self, macro_name: str) -> None:
        self.macro_name = macro_name
        super().__init__(msg=self.get_message())

    def get_message(self) -> str:
        msg = f"""\
        The "packages" argument of adapter.dispatch() has been deprecated.
        Use the "macro_namespace" argument instead.

        Raised during dispatch for: {self.macro_name}

        For more information, see:

        https://docs.getdbt.com/reference/dbt-jinja-functions/dispatch
        """
        return msg


class DuplicateMacroNameError(CompilationError):
    def __init__(self, node_1, node_2, namespace: str) -> None:
        self.node_1 = node_1
        self.node_2 = node_2
        self.namespace = namespace
        super().__init__(msg=self.get_message())

    def get_message(self) -> str:
        duped_name = self.node_1.name
        if self.node_1.package_name != self.node_2.package_name:
            extra = f' ("{self.node_1.package_name}" and "{self.node_2.package_name}" are both in the "{self.namespace}" namespace)'
        else:
            extra = ""

        msg = (
            f'dbt found two macros with the name "{duped_name}" in the namespace "{self.namespace}"{extra}. '
            "Since these macros have the same name and exist in the same "
            "namespace, dbt will be unable to decide which to call. To fix this, "
            f"change the name of one of these macros:\n- {self.node_1.unique_id} "
            f"({self.node_1.original_file_path})\n- {self.node_2.unique_id} ({self.node_2.original_file_path})"
        )

        return msg


class MacroResultAlreadyLoadedError(CompilationError):
    def __init__(self, result_name) -> None:
        self.result_name = result_name
        super().__init__(msg=self.get_message())

    def get_message(self) -> str:
        msg = f"The 'statement' result named '{self.result_name}' has already been loaded into a variable"

        return msg


# parser level exceptions
class DictParseError(ParsingError):
    def __init__(self, exc: ValidationError, node) -> None:
        self.exc = exc
        self.node = node
        msg = self.validator_error_message(exc)
        super().__init__(msg=msg)


class ConfigUpdateError(ParsingError):
    def __init__(self, exc: ValidationError, node) -> None:
        self.exc = exc
        self.node = node
        msg = self.validator_error_message(exc)
        super().__init__(msg=msg)


class PythonParsingError(ParsingError):
    def __init__(self, exc: SyntaxError, node) -> None:
        self.exc = exc
        self.node = node
        super().__init__(msg=self.get_message())

    def get_message(self) -> str:
        validated_exc = self.validator_error_message(self.exc)
        msg = f"{validated_exc}\n{self.exc.text}"
        return msg


class PythonLiteralEvalError(ParsingError):
    def __init__(self, exc: Exception, node) -> None:
        self.exc = exc
        self.node = node
        super().__init__(msg=self.get_message())

    def get_message(self) -> str:
        msg = (
            f"Error when trying to literal_eval an arg to dbt.ref(), dbt.source(), dbt.config() or dbt.config.get() \n{self.exc}\n"
            "https://docs.python.org/3/library/ast.html#ast.literal_eval\n"
            "In dbt python model, `dbt.ref`, `dbt.source`, `dbt.config`, `dbt.config.get` function args only support Python literal structures"
        )

        return msg


class ModelConfigError(ParsingError):
    def __init__(self, exc: ValidationError, node) -> None:
        self.msg = self.validator_error_message(exc)
        self.node = node
        super().__init__(msg=self.msg)


class YamlParseListError(ParsingError):
    def __init__(
        self,
        path: str,
        key: str,
        yaml_data: List,
        cause,
    ) -> None:
        self.path = path
        self.key = key
        self.yaml_data = yaml_data
        self.cause = cause
        super().__init__(msg=self.get_message())

    def get_message(self) -> str:
        if isinstance(self.cause, str):
            reason = self.cause
        elif isinstance(self.cause, ValidationError):
            reason = self.validator_error_message(self.cause)
        else:
            reason = self.cause.msg
        msg = f"Invalid {self.key} config given in {self.path} @ {self.key}: {self.yaml_data} - {reason}"
        return msg


class YamlParseDictError(ParsingError):
    def __init__(
        self,
        path: str,
        key: str,
        yaml_data: Dict[str, Any],
        cause,
    ) -> None:
        self.path = path
        self.key = key
        self.yaml_data = yaml_data
        self.cause = cause
        super().__init__(msg=self.get_message())

    def get_message(self) -> str:
        if isinstance(self.cause, str):
            reason = self.cause
        elif isinstance(self.cause, ValidationError):
            reason = self.validator_error_message(self.cause)
        else:
            reason = self.cause.msg
        msg = f"Invalid {self.key} config given in {self.path} @ {self.key}: {self.yaml_data} - {reason}"
        return msg


class YamlLoadError(ParsingError):
    def __init__(
        self,
        path: str,
        exc: DbtValidationError,
        project_name: Optional[str] = None,
    ) -> None:
        self.project_name = project_name
        self.path = path
        self.exc = exc
        super().__init__(msg=self.get_message())

    def get_message(self) -> str:
        reason = self.validator_error_message(self.exc)

        msg = f"Error reading {self.project_name}: {self.path} - {reason}"

        return msg


class TestConfigError(ParsingError):
    def __init__(self, exc: ValidationError, node) -> None:
        self.msg = self.validator_error_message(exc)
        self.node = node
        super().__init__(msg=self.msg)


class SchemaConfigError(ParsingError):
    def __init__(self, exc: ValidationError, node) -> None:
        self.msg = self.validator_error_message(exc)
        self.node = node
        super().__init__(msg=self.msg)


class SnapshopConfigError(ParsingError):
    def __init__(self, exc: ValidationError, node) -> None:
        self.msg = self.validator_error_message(exc)
        self.node = node
        super().__init__(msg=self.msg)


class DbtReferenceError(ParsingError):
    def __init__(self, unique_id: str, ref_unique_id: str, access: AccessType, scope: str) -> None:
        self.unique_id = unique_id
        self.ref_unique_id = ref_unique_id
        self.access = access
        self.scope = scope
        self.scope_type = "group" if self.access == AccessType.Private else "package"
        super().__init__(msg=self.get_message())

    def get_message(self) -> str:
        return (
            f"Node {self.unique_id} attempted to reference node {self.ref_unique_id}, "
            f"which is not allowed because the referenced node is {self.access} to the '{self.scope}' {self.scope_type}."
        )


class InvalidAccessTypeError(ParsingError):
    def __init__(
        self, unique_id: str, field_value: str, materialization: Optional[str] = None
    ) -> None:
        self.unique_id = unique_id
        self.field_value = field_value
        self.materialization = materialization

        with_materialization = (
            f"with '{self.materialization}' materialization " if self.materialization else ""
        )
        msg = f"Node {self.unique_id} {with_materialization}has an invalid value ({self.field_value}) for the access field"
        super().__init__(msg=msg)


class SameKeyNestedError(CompilationError):
    def __init__(self) -> None:
        msg = "Test cannot have the same key at the top-level and in config"
        super().__init__(msg=msg)


class TestArgIncludesModelError(CompilationError):
    def __init__(self) -> None:
        msg = 'Test arguments include "model", which is a reserved argument'
        super().__init__(msg=msg)


class UnexpectedTestNamePatternError(CompilationError):
    def __init__(self, test_name: str) -> None:
        self.test_name = test_name
        msg = f"Test name string did not match expected pattern: {self.test_name}"
        super().__init__(msg=msg)


class CustomMacroPopulatingConfigValueError(CompilationError):
    def __init__(
        self,
        target_name: str,
        name: str,
        key: str,
        err_msg: str,
        column_name: Optional[str] = None,
    ) -> None:
        self.target_name = target_name
        self.column_name = column_name
        self.name = name
        self.key = key
        self.err_msg = err_msg
        super().__init__(msg=self.get_message())

    def get_message(self) -> str:
        # Generic tests do not include custom macros in the Jinja
        # rendering context, so this will almost always fail. As it
        # currently stands, the error message is inscrutable, which
        # has caused issues for some projects migrating from
        # pre-0.20.0 to post-0.20.0.
        # See https://github.com/dbt-labs/dbt-core/issues/4103
        # and https://github.com/dbt-labs/dbt-core/issues/5294

        msg = (
            f"The {self.target_name}.{self.column_name} column's "
            f'"{self.name}" test references an undefined '
            f"macro in its {self.key} configuration argument. "
            f"The macro {self.err_msg}.\n"
            "Please note that the generic test configuration parser "
            "currently does not support using custom macros to "
            "populate configuration values"
        )
        return msg


class TagsNotListOfStringsError(CompilationError):
    def __init__(self, tags: Any) -> None:
        self.tags = tags
        msg = f"got {self.tags} ({type(self.tags)}) for tags, expected a list of strings"
        super().__init__(msg=msg)


class TagNotStringError(CompilationError):
    def __init__(self, tag: Any) -> None:
        self.tag = tag
        msg = f"got {self.tag} ({type(self.tag)}) for tag, expected a str"
        super().__init__(msg=msg)


class TestNameNotStringError(ParsingError):
    def __init__(self, test_name: Any) -> None:
        self.test_name = test_name
        super().__init__(msg=self.get_message())

    def get_message(self) -> str:

        msg = f"test name must be a str, got {type(self.test_name)} (value {self.test_name})"
        return msg


class TestArgsNotDictError(ParsingError):
    def __init__(self, test_args: Any) -> None:
        self.test_args = test_args
        super().__init__(msg=self.get_message())

    def get_message(self) -> str:

        msg = f"test arguments must be a dict, got {type(self.test_args)} (value {self.test_args})"
        return msg


class TestDefinitionDictLengthError(ParsingError):
    def __init__(self, test):
        self.test = test
        super().__init__(msg=self.get_message())

    def get_message(self) -> str:

        msg = (
            "test definition dictionary must have exactly one key, got"
            f" {self.test} instead ({len(self.test)} keys)"
        )
        return msg


class TestTypeError(ParsingError):
    def __init__(self, test: Any):
        self.test = test
        super().__init__(msg=self.get_message())

    def get_message(self) -> str:
        msg = f"test must be dict or str, got {type(self.test)} (value {self.test})"
        return msg


# This is triggered across multiple files
class EnvVarMissingError(ParsingError):
    def __init__(self, var: str):
        self.var = var
        super().__init__(msg=self.get_message())

    def get_message(self) -> str:
        msg = f"Env var required but not provided: '{self.var}'"
        return msg


class TargetNotFoundError(CompilationError):
    def __init__(
        self,
        node,
        target_name: str,
        target_kind: str,
        target_package: Optional[str] = None,
        target_version: Optional[Union[str, float]] = None,
        disabled: Optional[bool] = None,
    ):
        self.node = node
        self.target_name = target_name
        self.target_kind = target_kind
        self.target_package = target_package
        self.target_version = target_version
        self.disabled = disabled
        super().__init__(msg=self.get_message())

    def get_message(self) -> str:
        original_file_path = self.node.original_file_path
        unique_id = self.node.unique_id
        resource_type_title = self.node.resource_type.title()

        if self.disabled is None:
            reason = "was not found or is disabled"
        elif self.disabled is True:
            reason = "is disabled"
        else:
            reason = "was not found"

        target_version_string = ""
        if self.target_version is not None:
            target_version_string = f"with version '{self.target_version}' "

        target_package_string = ""
        if self.target_package is not None:
            target_package_string = f"in package or project '{self.target_package}' "

        msg = (
            f"{resource_type_title} '{unique_id}' ({original_file_path}) depends on a "
            f"{self.target_kind} named '{self.target_name}' {target_version_string}{target_package_string}which {reason}"
        )
        return msg


class DuplicateSourcePatchNameError(CompilationError):
    def __init__(self, patch_1, patch_2):
        self.patch_1 = patch_1
        self.patch_2 = patch_2
        super().__init__(msg=self.get_message())

    def get_message(self) -> str:
        name = f"{self.patch_1.overrides}.{self.patch_1.name}"
        fix = self._fix_dupe_msg(
            self.patch_1.path,
            self.patch_2.path,
            name,
            "sources",
        )
        msg = (
            f"dbt found two schema.yml entries for the same source named "
            f"{self.patch_1.name} in package {self.patch_1.overrides}. Sources may only be "
            f"overridden a single time. To fix this, {fix}"
        )
        return msg


class DuplicateMacroPatchNameError(CompilationError):
    def __init__(self, patch_1, existing_patch_path):
        self.patch_1 = patch_1
        self.existing_patch_path = existing_patch_path
        super().__init__(msg=self.get_message())

    def get_message(self) -> str:
        package_name = self.patch_1.package_name
        name = self.patch_1.name
        fix = self._fix_dupe_msg(
            self.patch_1.original_file_path, self.existing_patch_path, name, "macros"
        )
        msg = (
            f"dbt found two schema.yml entries for the same macro in package "
            f"{package_name} named {name}. Macros may only be described a single "
            f"time. To fix this, {fix}"
        )
        return msg


# core level exceptions
class DuplicateAliasError(AliasError):
    def __init__(self, kwargs: Mapping[str, Any], aliases: Mapping[str, str], canonical_key: str):
        self.kwargs = kwargs
        self.aliases = aliases
        self.canonical_key = canonical_key
        super().__init__(msg=self.get_message())

    def get_message(self) -> str:
        # dupe found: go through the dict so we can have a nice-ish error
        key_names = ", ".join(
            "{}".format(k) for k in self.kwargs if self.aliases.get(k) == self.canonical_key
        )
        msg = f'Got duplicate keys: ({key_names}) all map to "{self.canonical_key}"'
        return msg


# Postgres Exceptions
class UnexpectedDbReferenceError(NotImplementedError):
    def __init__(self, adapter, database, expected):
        self.adapter = adapter
        self.database = database
        self.expected = expected
        super().__init__(msg=self.get_message())

    def get_message(self) -> str:
        msg = f"Cross-db references not allowed in {self.adapter} ({self.database} vs {self.expected})"
        return msg


class CrossDbReferenceProhibitedError(CompilationError):
    def __init__(self, adapter, exc_msg: str):
        self.adapter = adapter
        self.exc_msg = exc_msg
        super().__init__(msg=self.get_message())

    def get_message(self) -> str:
        msg = f"Cross-db references not allowed in adapter {self.adapter}: Got {self.exc_msg}"
        return msg


class IndexConfigNotDictError(CompilationError):
    def __init__(self, raw_index: Any):
        self.raw_index = raw_index
        super().__init__(msg=self.get_message())

    def get_message(self) -> str:
        msg = (
            f"Invalid index config:\n"
            f"  Got: {self.raw_index}\n"
            f'  Expected a dictionary with at minimum a "columns" key'
        )
        return msg


class IndexConfigError(CompilationError):
    def __init__(self, exc: TypeError):
        self.exc = exc
        super().__init__(msg=self.get_message())

    def get_message(self) -> str:
        validator_msg = self.validator_error_message(self.exc)
        msg = f"Could not parse index config: {validator_msg}"
        return msg


# adapters exceptions
class MacroResultError(CompilationError):
    def __init__(self, freshness_macro_name: str, table):
        self.freshness_macro_name = freshness_macro_name
        self.table = table
        super().__init__(msg=self.get_message())

    def get_message(self) -> str:
        msg = f'Got an invalid result from "{self.freshness_macro_name}" macro: {[tuple(r) for r in self.table]}'

        return msg


class SnapshotTargetNotSnapshotTableError(CompilationError):
    def __init__(self, missing: List):
        self.missing = missing
        super().__init__(msg=self.get_message())

    def get_message(self) -> str:
        msg = 'Snapshot target is not a snapshot table (missing "{}")'.format(
            '", "'.join(self.missing)
        )
        return msg


class SnapshotTargetIncompleteError(CompilationError):
    def __init__(self, extra: List, missing: List):
        self.extra = extra
        self.missing = missing
        super().__init__(msg=self.get_message())

    def get_message(self) -> str:
        msg = (
            'Snapshot target has ("{}") but not ("{}") - is it an '
            "unmigrated previous version archive?".format(
                '", "'.join(self.extra), '", "'.join(self.missing)
            )
        )
        return msg


class RenameToNoneAttemptedError(CompilationError):
    def __init__(self, src_name: str, dst_name: str, name: str):
        self.src_name = src_name
        self.dst_name = dst_name
        self.name = name
        self.msg = f"Attempted to rename {self.src_name} to {self.dst_name} for {self.name}"
        super().__init__(msg=self.msg)


class NullRelationDropAttemptedError(CompilationError):
    def __init__(self, name: str):
        self.name = name
        self.msg = f"Attempted to drop a null relation for {self.name}"
        super().__init__(msg=self.msg)


class NullRelationCacheAttemptedError(CompilationError):
    def __init__(self, name: str):
        self.name = name
        self.msg = f"Attempted to cache a null relation for {self.name}"
        super().__init__(msg=self.msg)


class QuoteConfigTypeError(CompilationError):
    def __init__(self, quote_config: Any):
        self.quote_config = quote_config
        super().__init__(msg=self.get_message())

    def get_message(self) -> str:
        msg = (
            'The seed configuration value of "quote_columns" has an '
            f"invalid type {type(self.quote_config)}"
        )
        return msg


class MultipleDatabasesNotAllowedError(CompilationError):
    def __init__(self, databases):
        self.databases = databases
        super().__init__(msg=self.get_message())

    def get_message(self) -> str:
        msg = str(self.databases)
        return msg


class RelationTypeNullError(CompilationError):
    def __init__(self, relation):
        self.relation = relation
        self.msg = f"Tried to drop relation {self.relation}, but its type is null."
        super().__init__(msg=self.msg)


class MaterializationNotAvailableError(CompilationError):
    def __init__(self, materialization, adapter_type: str):
        self.materialization = materialization
        self.adapter_type = adapter_type
        super().__init__(msg=self.get_message())

    def get_message(self) -> str:
        msg = f"Materialization '{self.materialization}' is not available for {self.adapter_type}!"
        return msg


class RelationReturnedMultipleResultsError(CompilationError):
    def __init__(self, kwargs: Mapping[str, Any], matches: List):
        self.kwargs = kwargs
        self.matches = matches
        super().__init__(msg=self.get_message())

    def get_message(self) -> str:
        msg = (
            "get_relation returned more than one relation with the given args. "
            "Please specify a database or schema to narrow down the result set."
            f"\n{self.kwargs}\n\n{self.matches}"
        )
        return msg


class ApproximateMatchError(CompilationError):
    def __init__(self, target, relation):
        self.target = target
        self.relation = relation
        super().__init__(msg=self.get_message())

    def get_message(self) -> str:

        msg = (
            "When searching for a relation, dbt found an approximate match. "
            "Instead of guessing \nwhich relation to use, dbt will move on. "
            f"Please delete {self.relation}, or rename it to be less ambiguous."
            f"\nSearched for: {self.target}\nFound: {self.relation}"
        )

        return msg


class UnexpectedNullError(DbtDatabaseError):
    def __init__(self, field_name: str, source):
        self.field_name = field_name
        self.source = source
        msg = (
            f"Expected a non-null value when querying field '{self.field_name}' of table "
            f" {self.source} but received value 'null' instead"
        )
        super().__init__(msg)


class UnexpectedNonTimestampError(DbtDatabaseError):
    def __init__(self, field_name: str, source, dt: Any):
        self.field_name = field_name
        self.source = source
        self.type_name = type(dt).__name__
        msg = (
            f"Expected a timestamp value when querying field '{self.field_name}' of table "
            f"{self.source} but received value of type '{self.type_name}' instead"
        )
        super().__init__(msg)


# deps exceptions
class MultipleVersionGitDepsError(DependencyError):
    def __init__(self, git: str, requested):
        self.git = git
        self.requested = requested
        msg = (
            "git dependencies should contain exactly one version. "
            f"{self.git} contains: {self.requested}"
        )
        super().__init__(msg)


class DuplicateProjectDependencyError(DependencyError):
    def __init__(self, project_name: str):
        self.project_name = project_name
        msg = (
            f'Found duplicate project "{self.project_name}". This occurs when '
            "a dependency has the same project name as some other dependency."
        )
        super().__init__(msg)


class DuplicateDependencyToRootError(DependencyError):
    def __init__(self, project_name: str):
        self.project_name = project_name
        msg = (
            "Found a dependency with the same name as the root project "
            f'"{self.project_name}". Package names must be unique in a project.'
            " Please rename one of these packages."
        )
        super().__init__(msg)


class MismatchedDependencyTypeError(DependencyError):
    def __init__(self, new, old):
        self.new = new
        self.old = old
        msg = (
            f"Cannot incorporate {self.new} ({self.new.__class__.__name__}) in {self.old} "
            f"({self.old.__class__.__name__}): mismatched types"
        )
        super().__init__(msg)


class PackageVersionNotFoundError(DependencyError):
    def __init__(
        self,
        package_name: str,
        version_range,
        available_versions: List[str],
        should_version_check: bool,
    ):
        self.package_name = package_name
        self.version_range = version_range
        self.available_versions = available_versions
        self.should_version_check = should_version_check
        super().__init__(self.get_message())

    def get_message(self) -> str:
        base_msg = (
            "Could not find a matching compatible version for package {}\n"
            "  Requested range: {}\n"
            "  Compatible versions: {}\n"
        )
        addendum = (
            (
                "\n"
                "  Not shown: package versions incompatible with installed version of dbt-core\n"
                "  To include them, run 'dbt --no-version-check deps'"
            )
            if self.should_version_check
            else ""
        )
        msg = (
            base_msg.format(self.package_name, self.version_range, self.available_versions)
            + addendum
        )
        return msg


class PackageNotFoundError(DependencyError):
    def __init__(self, package_name: str):
        self.package_name = package_name
        msg = f"Package {self.package_name} was not found in the package index"
        super().__init__(msg)


# config level exceptions
class ProfileConfigError(DbtProfileError):
    def __init__(self, exc: ValidationError):
        self.exc = exc
        msg = self.validator_error_message(self.exc)
        super().__init__(msg=msg)


class ProjectContractError(DbtProjectError):
    def __init__(self, exc: ValidationError):
        self.exc = exc
        msg = self.validator_error_message(self.exc)
        super().__init__(msg=msg)


class ProjectContractBrokenError(DbtProjectError):
    def __init__(self, exc: ValidationError):
        self.exc = exc
        msg = self.validator_error_message(self.exc)
        super().__init__(msg=msg)


class ConfigContractBrokenError(DbtProjectError):
    def __init__(self, exc: ValidationError):
        self.exc = exc
        msg = self.validator_error_message(self.exc)
        super().__init__(msg=msg)


class NonUniquePackageNameError(CompilationError):
    def __init__(self, project_name: str):
        self.project_name = project_name
        super().__init__(msg=self.get_message())

    def get_message(self) -> str:
        msg = (
            "dbt found more than one package with the name "
            f'"{self.project_name}" included in this project. Package '
            "names must be unique in a project. Please rename "
            "one of these packages."
        )
        return msg


class UninstalledPackagesFoundError(CompilationError):
    def __init__(
        self,
        count_packages_specified: int,
        count_packages_installed: int,
        packages_specified_path: str,
        packages_install_path: str,
    ):
        self.count_packages_specified = count_packages_specified
        self.count_packages_installed = count_packages_installed
        self.packages_specified_path = packages_specified_path
        self.packages_install_path = packages_install_path
        super().__init__(msg=self.get_message())

    def get_message(self) -> str:
        msg = (
            f"dbt found {self.count_packages_specified} package(s) "
            f"specified in {self.packages_specified_path}, but only "
            f"{self.count_packages_installed} package(s) installed "
            f'in {self.packages_install_path}. Run "dbt deps" to '
            "install package dependencies."
        )
        return msg


class OptionNotYamlDictError(CompilationError):
    def __init__(self, var_type, option_name):
        self.var_type = var_type
        self.option_name = option_name
        super().__init__(msg=self.get_message())

    def get_message(self) -> str:
        type_name = self.var_type.__name__

        msg = f"The --{self.option_name} argument must be a YAML dictionary, but was of type '{type_name}'"
        return msg


# contracts level
class UnrecognizedCredentialTypeError(CompilationError):
    def __init__(self, typename: str, supported_types: List):
        self.typename = typename
        self.supported_types = supported_types
        super().__init__(msg=self.get_message())

    def get_message(self) -> str:
        msg = 'Unrecognized credentials type "{}" - supported types are ({})'.format(
            self.typename, ", ".join('"{}"'.format(t) for t in self.supported_types)
        )
        return msg


class DuplicateMacroInPackageError(CompilationError):
    def __init__(self, macro, macro_mapping: Mapping):
        self.macro = macro
        self.macro_mapping = macro_mapping
        super().__init__(msg=self.get_message())

    def get_message(self) -> str:
        other_path = self.macro_mapping[self.macro.unique_id].original_file_path
        # subtract 2 for the "Compilation Error" indent
        # note that the line wrap eats newlines, so if you want newlines,
        # this is the result :(
        msg = line_wrap_message(
            f"""\
            dbt found two macros named "{self.macro.name}" in the project
            "{self.macro.package_name}".


            To fix this error, rename or remove one of the following
            macros:

                - {self.macro.original_file_path}

                - {other_path}
            """,
            subtract=2,
        )
        return msg


class DuplicateMaterializationNameError(CompilationError):
    def __init__(self, macro, other_macro):
        self.macro = macro
        self.other_macro = other_macro
        super().__init__(msg=self.get_message())

    def get_message(self) -> str:
        macro_name = self.macro.name
        macro_package_name = self.macro.package_name
        other_package_name = self.other_macro.macro.package_name

        msg = (
            f"Found two materializations with the name {macro_name} (packages "
            f"{macro_package_name} and {other_package_name}). dbt cannot resolve "
            "this ambiguity"
        )
        return msg


# jinja exceptions
class ColumnTypeMissingError(CompilationError):
    def __init__(self, column_names: List):
        self.column_names = column_names
        super().__init__(msg=self.get_message())

    def get_message(self) -> str:
        msg = (
            "Contracted models require data_type to be defined for each column. "
            "Please ensure that the column name and data_type are defined within "
            f"the YAML configuration for the {self.column_names} column(s)."
        )
        return msg


class PatchTargetNotFoundError(CompilationError):
    def __init__(self, patches: Dict):
        self.patches = patches
        super().__init__(msg=self.get_message())

    def get_message(self) -> str:
        patch_list = "\n\t".join(
            f"model {p.name} (referenced in path {p.original_file_path})"
            for p in self.patches.values()
        )
        msg = f"dbt could not find models for the following patches:\n\t{patch_list}"
        return msg


class MacroNotFoundError(CompilationError):
    def __init__(self, node, target_macro_id: str):
        self.node = node
        self.target_macro_id = target_macro_id
        msg = f"'{self.node.unique_id}' references macro '{self.target_macro_id}' which is not defined!"

        super().__init__(msg=msg)


class MissingConfigError(CompilationError):
    def __init__(self, unique_id: str, name: str):
        self.unique_id = unique_id
        self.name = name
        msg = (
            f"Model '{self.unique_id}' does not define a required config parameter '{self.name}'."
        )
        super().__init__(msg=msg)


class MissingMaterializationError(CompilationError):
    def __init__(self, materialization, adapter_type):
        self.materialization = materialization
        self.adapter_type = adapter_type
        super().__init__(msg=self.get_message())

    def get_message(self) -> str:

        valid_types = "'default'"

        if self.adapter_type != "default":
            valid_types = f"'default' and '{self.adapter_type}'"

        msg = f"No materialization '{self.materialization}' was found for adapter {self.adapter_type}! (searched types {valid_types})"
        return msg


class MissingRelationError(CompilationError):
    def __init__(self, relation, model=None):
        self.relation = relation
        self.model = model
        msg = f"Relation {self.relation} not found!"
        super().__init__(msg=msg)


class AmbiguousAliasError(CompilationError):
    def __init__(self, node_1, node_2, duped_name=None):
        self.node_1 = node_1
        self.node_2 = node_2
        if duped_name is None:
            self.duped_name = f"{self.node_1.database}.{self.node_1.schema}.{self.node_1.alias}"
        else:
            self.duped_name = duped_name
        super().__init__(msg=self.get_message())

    def get_message(self) -> str:

        msg = (
            f'dbt found two resources with the database representation "{self.duped_name}".\ndbt '
            "cannot create two resources with identical database representations. "
            "To fix this,\nchange the configuration of one of these resources:"
            f"\n- {self.node_1.unique_id} ({self.node_1.original_file_path})\n- {self.node_2.unique_id} ({self.node_2.original_file_path})"
        )
        return msg


class AmbiguousResourceNameRefError(CompilationError):
    def __init__(self, duped_name, unique_ids, node=None):
        self.duped_name = duped_name
        self.unique_ids = unique_ids
        self.packages = [unique_id.split(".")[1] for unique_id in unique_ids]
        super().__init__(msg=self.get_message(), node=node)

    def get_message(self) -> str:
        formatted_unique_ids = "'{0}'".format("', '".join(self.unique_ids))
        formatted_packages = "'{0}'".format("' or '".join(self.packages))
        msg = (
            f"When referencing '{self.duped_name}', dbt found nodes in multiple packages: {formatted_unique_ids}"
            f"\nTo fix this, use two-argument 'ref', with the package name first: {formatted_packages}"
        )
        return msg


class AmbiguousCatalogMatchError(CompilationError):
    def __init__(self, unique_id: str, match_1, match_2):
        self.unique_id = unique_id
        self.match_1 = match_1
        self.match_2 = match_2
        super().__init__(msg=self.get_message())

    def get_match_string(self, match):
        match_schema = match.get("metadata", {}).get("schema")
        match_name = match.get("metadata", {}).get("name")
        return f"{match_schema}.{match_name}"

    def get_message(self) -> str:
        msg = (
            "dbt found two relations in your warehouse with similar database identifiers. "
            "dbt\nis unable to determine which of these relations was created by the model "
            f'"{self.unique_id}".\nIn order for dbt to correctly generate the catalog, one '
            "of the following relations must be deleted or renamed:\n\n - "
            f"{self.get_match_string(self.match_1)}\n - {self.get_match_string(self.match_2)}"
        )

        return msg


class CacheInconsistencyError(DbtInternalError):
    def __init__(self, msg: str):
        self.msg = msg
        formatted_msg = f"Cache inconsistency detected: {self.msg}"
        super().__init__(msg=formatted_msg)


class NewNameAlreadyInCacheError(CacheInconsistencyError):
    def __init__(self, old_key: str, new_key: str):
        self.old_key = old_key
        self.new_key = new_key
        msg = (
            f'in rename of "{self.old_key}" -> "{self.new_key}", new name is in the cache already'
        )
        super().__init__(msg)


class ReferencedLinkNotCachedError(CacheInconsistencyError):
    def __init__(self, referenced_key: str):
        self.referenced_key = referenced_key
        msg = f"in add_link, referenced link key {self.referenced_key} not in cache!"
        super().__init__(msg)


class DependentLinkNotCachedError(CacheInconsistencyError):
    def __init__(self, dependent_key: str):
        self.dependent_key = dependent_key
        msg = f"in add_link, dependent link key {self.dependent_key} not in cache!"
        super().__init__(msg)


class TruncatedModelNameCausedCollisionError(CacheInconsistencyError):
    def __init__(self, new_key, relations: Dict):
        self.new_key = new_key
        self.relations = relations
        super().__init__(self.get_message())

    def get_message(self) -> str:
        # Tell user when collision caused by model names truncated during
        # materialization.
        match = re.search("__dbt_backup|__dbt_tmp$", self.new_key.identifier)
        if match:
            truncated_model_name_prefix = self.new_key.identifier[: match.start()]
            message_addendum = (
                "\n\nName collisions can occur when the length of two "
                "models' names approach your database's builtin limit. "
                "Try restructuring your project such that no two models "
                f"share the prefix '{truncated_model_name_prefix}'. "
                "Then, clean your warehouse of any removed models."
            )
        else:
            message_addendum = ""

        msg = f"in rename, new key {self.new_key} already in cache: {list(self.relations.keys())}{message_addendum}"

        return msg


class NoneRelationFoundError(CacheInconsistencyError):
    def __init__(self):
        msg = "in get_relations, a None relation was found in the cache!"
        super().__init__(msg)


# this is part of the context and also raised in dbt.contracts.relation.py
class DataclassNotDictError(CompilationError):
    def __init__(self, obj: Any):
        self.obj = obj
        super().__init__(msg=self.get_message())

    def get_message(self) -> str:
        msg = (
            f'The object ("{self.obj}") was used as a dictionary. This '
            "capability has been removed from objects of this type."
        )

        return msg


class DependencyNotFoundError(CompilationError):
    def __init__(self, node, node_description, required_pkg):
        self.node = node
        self.node_description = node_description
        self.required_pkg = required_pkg
        super().__init__(msg=self.get_message())

    def get_message(self) -> str:
        msg = (
            f"Error while parsing {self.node_description}.\nThe required package "
            f'"{self.required_pkg}" was not found. Is the package installed?\n'
            "Hint: You may need to run `dbt deps`."
        )

        return msg


class DuplicatePatchPathError(CompilationError):
    def __init__(self, patch_1, existing_patch_path):
        self.patch_1 = patch_1
        self.existing_patch_path = existing_patch_path
        super().__init__(msg=self.get_message())

    def get_message(self) -> str:
        name = self.patch_1.name
        fix = self._fix_dupe_msg(
            self.patch_1.original_file_path,
            self.existing_patch_path,
            name,
            "resource",
        )
        msg = (
            f"dbt found two schema.yml entries for the same resource named "
            f"{name}. Resources and their associated columns may only be "
            f"described a single time. To fix this, {fix}"
        )
        return msg


# should this inherit ParsingError instead?
class DuplicateResourceNameError(CompilationError):
    def __init__(self, node_1, node_2):
        self.node_1 = node_1
        self.node_2 = node_2
        super().__init__(msg=self.get_message())

    def get_message(self) -> str:
        duped_name = self.node_1.name
        node_type = NodeType(self.node_1.resource_type)
        pluralized = (
            node_type.pluralize()
            if self.node_1.resource_type == self.node_2.resource_type
            else "resources"  # still raise if ref() collision, e.g. model + seed
        )

        action = "looking for"
        # duplicate 'ref' targets
        if node_type in NodeType.refable():
            formatted_name = f'ref("{duped_name}")'
        # duplicate sources
        elif node_type == NodeType.Source:
            duped_name = self.node_1.get_full_source_name()
            formatted_name = self.node_1.get_source_representation()
        # duplicate docs blocks
        elif node_type == NodeType.Documentation:
            formatted_name = f'doc("{duped_name}")'
        # duplicate generic tests
        elif node_type == NodeType.Test and hasattr(self.node_1, "test_metadata"):
            column_name = (
                f'column "{self.node_1.column_name}" in ' if self.node_1.column_name else ""
            )
            model_name = self.node_1.file_key_name
            duped_name = f'{self.node_1.name}" defined on {column_name}"{model_name}'
            action = "running"
            formatted_name = "tests"
        # all other resource types
        else:
            formatted_name = duped_name

        msg = f"""
dbt found two {pluralized} with the name "{duped_name}".

Since these resources have the same name, dbt will be unable to find the correct resource
when {action} {formatted_name}.

To fix this, change the name of one of these resources:
- {self.node_1.unique_id} ({self.node_1.original_file_path})
- {self.node_2.unique_id} ({self.node_2.original_file_path})
    """.strip()
        return msg


class DuplicateVersionedUnversionedError(ParsingError):
    def __init__(self, versioned_node, unversioned_node):
        self.versioned_node = versioned_node
        self.unversioned_node = unversioned_node
        super().__init__(msg=self.get_message())

    def get_message(self) -> str:
        msg = f"""
dbt found versioned and unversioned models with the name "{self.versioned_node.name}".

Since these resources have the same name, dbt will be unable to find the correct resource
when looking for ref('{self.versioned_node.name}').

To fix this, change the name of the unversioned resource
{self.unversioned_node.unique_id} ({self.unversioned_node.original_file_path})
or add the unversioned model to the versions in {self.versioned_node.patch_path}
    """.strip()
        return msg


class PropertyYMLError(CompilationError):
    def __init__(self, path: str, issue: str):
        self.path = path
        self.issue = issue
        super().__init__(msg=self.get_message())

    def get_message(self) -> str:
        msg = (
            f"The yml property file at {self.path} is invalid because {self.issue}. "
            "Please consult the documentation for more information on yml property file "
            "syntax:\n\nhttps://docs.getdbt.com/reference/configs-and-properties"
        )
        return msg


class RelationWrongTypeError(CompilationError):
    def __init__(self, relation, expected_type, model=None):
        self.relation = relation
        self.expected_type = expected_type
        self.model = model
        super().__init__(msg=self.get_message())

    def get_message(self) -> str:
        msg = (
            f"Trying to create {self.expected_type} {self.relation}, "
            f"but it currently exists as a {self.relation.type}. Either "
            f"drop {self.relation} manually, or run dbt with "
            "`--full-refresh` and dbt will drop it for you."
        )

        return msg


class ContractError(CompilationError):
    def __init__(self, yaml_columns, sql_columns):
        self.yaml_columns = yaml_columns
        self.sql_columns = sql_columns
        super().__init__(msg=self.get_message())

    def get_mismatches(self) -> agate.Table:
        # avoid a circular import
        from dbt.clients.agate_helper import table_from_data_flat

        column_names = ["column_name", "definition_type", "contract_type", "mismatch_reason"]
        # list of mismatches
        mismatches: List[Dict[str, str]] = []
        # track sql cols so we don't need another for loop later
        sql_col_set = set()
        # for each sql col list
        for sql_col in self.sql_columns:
            # add sql col to set
            sql_col_set.add(sql_col["name"])
            # for each yaml col list
            for i, yaml_col in enumerate(self.yaml_columns):
                # if name matches
                if sql_col["name"] == yaml_col["name"]:
                    # if type matches
                    if sql_col["data_type"] == yaml_col["data_type"]:
                        # its a perfect match! don't include in mismatch table
                        break
                    else:
                        # same name, diff type
                        row = [
                            sql_col["name"],
                            sql_col["data_type"],
                            yaml_col["data_type"],
                            "data type mismatch",
                        ]
                        mismatches += [dict(zip(column_names, row))]
                        break
                # if last loop, then no name match
                if i == len(self.yaml_columns) - 1:
                    row = [sql_col["name"], sql_col["data_type"], "", "missing in contract"]
                    mismatches += [dict(zip(column_names, row))]

        # now add all yaml cols without a match
        for yaml_col in self.yaml_columns:
            if yaml_col["name"] not in sql_col_set:
                row = [yaml_col["name"], "", yaml_col["data_type"], "missing in definition"]
                mismatches += [dict(zip(column_names, row))]

        mismatches_sorted = sorted(mismatches, key=lambda d: d["column_name"])
        return table_from_data_flat(mismatches_sorted, column_names)

    def get_message(self) -> str:
        if not self.yaml_columns:
            return (
                "This model has an enforced contract, and its 'columns' specification is missing"
            )

        table: agate.Table = self.get_mismatches()
        # Hack to get Agate table output as string
        output = io.StringIO()
        table.print_table(output=output, max_rows=None, max_column_width=50)  # type: ignore
        mismatches = output.getvalue()

        msg = (
            "This model has an enforced contract that failed.\n"
            "Please ensure the name, data_type, and number of columns in your contract "
            "match the columns in your model's definition.\n\n"
            f"{mismatches}"
        )

        return msg


# not modifying these since rpc should be deprecated soon
class UnknownAsyncIDException(Exception):
    CODE = 10012
    MESSAGE = "RPC server got an unknown async ID"

    def __init__(self, task_id):
        self.task_id = task_id

    def __str__(self):
        return f"{self.MESSAGE}: {self.task_id}"


class RPCFailureResult(DbtRuntimeError):
    CODE = 10002
    MESSAGE = "RPC execution error"


class RPCTimeoutException(DbtRuntimeError):
    CODE = 10008
    MESSAGE = "RPC timeout error"

    def __init__(self, timeout: Optional[float] = None):
        super().__init__(self.MESSAGE)
        self.timeout = timeout

    def data(self):
        result = super().data()
        result.update(
            {
                "timeout": self.timeout,
                "message": f"RPC timed out after {self.timeout}s",
            }
        )
        return result


class RPCKilledException(DbtRuntimeError):
    CODE = 10009
    MESSAGE = "RPC process killed"

    def __init__(self, signum: int):
        self.signum = signum
        self.msg = f"RPC process killed by signal {self.signum}"
        super().__init__(self.msg)

    def data(self):
        return {
            "signum": self.signum,
            "message": self.msg,
        }


class RPCCompiling(DbtRuntimeError):
    CODE = 10010
    MESSAGE = 'RPC server is compiling the project, call the "status" method for' " compile status"

    def __init__(self, msg: Optional[str] = None, node=None):
        if msg is None:
            msg = "compile in progress"
        super().__init__(msg, node)


class RPCLoadException(DbtRuntimeError):
    CODE = 10011
    MESSAGE = (
        'RPC server failed to compile project, call the "status" method for' " compile status"
    )

    def __init__(self, cause: Dict[str, Any]):
        self.cause = cause
        self.msg = f'{self.MESSAGE}: {self.cause["message"]}'
        super().__init__(self.msg)

    def data(self):
        return {"cause": self.cause, "message": self.msg}<|MERGE_RESOLUTION|>--- conflicted
+++ resolved
@@ -729,23 +729,6 @@
         return msg
 
 
-<<<<<<< HEAD
-=======
-class SymbolicLinkError(CompilationError):
-    def __init__(self) -> None:
-        super().__init__(msg=self.get_message())
-
-    def get_message(self) -> str:
-        msg = (
-            "dbt encountered an error when attempting to create a symbolic link. "
-            "If this error persists, please create an issue at: \n\n"
-            "https://github.com/dbt-labs/dbt-core"
-        )
-
-        return msg
-
-
->>>>>>> c7c3ac87
 # context level exceptions
 class ZipStrictWrongTypeError(CompilationError):
     def __init__(self, exc) -> None:
