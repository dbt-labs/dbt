import abc
import dataclasses
from concurrent.futures import as_completed, Future
from contextlib import contextmanager
from datetime import datetime
from enum import Enum
import time
from itertools import chain
from typing import (
    Any,
    Callable,
    Dict,
    Iterable,
    Iterator,
    List,
    Mapping,
    Optional,
    Set,
    Tuple,
    Type,
    TypedDict,
    Union,
)

from dbt.contracts.graph.nodes import ColumnLevelConstraint, ConstraintType, ModelLevelConstraint

import agate
import pytz

from dbt.exceptions import (
    DbtInternalError,
    DbtRuntimeError,
    DbtValidationError,
    MacroArgTypeError,
    MacroResultError,
    NotImplementedError,
    NullRelationCacheAttemptedError,
    NullRelationDropAttemptedError,
    QuoteConfigTypeError,
    RelationReturnedMultipleResultsError,
    RenameToNoneAttemptedError,
    SnapshotTargetIncompleteError,
    SnapshotTargetNotSnapshotTableError,
    UnexpectedNonTimestampError,
    UnexpectedNullError,
)

from dbt.adapters.protocol import AdapterConfig
from dbt.clients.agate_helper import empty_table, merge_tables, table_from_rows
from dbt.clients.jinja import MacroGenerator
from dbt.contracts.graph.manifest import Manifest, MacroManifest
from dbt.contracts.graph.nodes import ResultNode
from dbt.events.functions import fire_event, warn_or_error
from dbt.events.types import (
    CacheMiss,
    ListRelations,
    CodeExecution,
    CodeExecutionStatus,
    CatalogGenerationError,
    ConstraintNotSupported,
    ConstraintNotEnforced,
)
from dbt.utils import filter_null_values, executor, cast_to_str, AttrDict

from dbt.adapters.base.connections import Connection, AdapterResponse, BaseConnectionManager
from dbt.adapters.base.meta import AdapterMeta, available
from dbt.adapters.base.relation import (
    ComponentName,
    BaseRelation,
    InformationSchema,
    SchemaSearchMap,
)
from dbt.adapters.base import Column as BaseColumn
from dbt.adapters.base import Credentials
from dbt.adapters.cache import RelationsCache, _make_ref_key_dict
from dbt import deprecations

GET_CATALOG_MACRO_NAME = "get_catalog"
GET_CATALOG_RELATIONS_MACRO_NAME = "get_catalog_relations"
FRESHNESS_MACRO_NAME = "collect_freshness"
GET_RELATION_LAST_MODIFIED_MACRO_NAME = "get_relation_last_modified"


class ConstraintSupport(str, Enum):
    ENFORCED = "enforced"
    NOT_ENFORCED = "not_enforced"
    NOT_SUPPORTED = "not_supported"


def _expect_row_value(key: str, row: agate.Row):
    if key not in row.keys():
        raise DbtInternalError(
            'Got a row without "{}" column, columns: {}'.format(key, row.keys())
        )
    return row[key]


def _get_column_value_uncased(key: str, row: agate.Row) -> Any:
    for col_name, value in row.items():
        if col_name.casefold() == key.casefold():
            return value

    raise KeyError


def _catalog_filter_schemas(manifest: Manifest) -> Callable[[agate.Row], bool]:
    """Return a function that takes a row and decides if the row should be
    included in the catalog output.
    """
    schemas = frozenset((d.lower(), s.lower()) for d, s in manifest.get_used_schemas())

    def test(row: agate.Row) -> bool:
        table_database = _expect_row_value("table_database", row)
        table_schema = _expect_row_value("table_schema", row)
        # the schema may be present but None, which is not an error and should
        # be filtered out
        if table_schema is None:
            return False
        return (table_database.lower(), table_schema.lower()) in schemas

    return test


def _utc(dt: Optional[datetime], source: Optional[BaseRelation], field_name: str) -> datetime:
    """If dt has a timezone, return a new datetime that's in UTC. Otherwise,
    assume the datetime is already for UTC and add the timezone.
    """
    if dt is None:
        raise UnexpectedNullError(field_name, source)

    elif not hasattr(dt, "tzinfo"):
        raise UnexpectedNonTimestampError(field_name, source, dt)

    elif dt.tzinfo:
        return dt.astimezone(pytz.UTC)
    else:
        return dt.replace(tzinfo=pytz.UTC)


def _relation_name(rel: Optional[BaseRelation]) -> str:
    if rel is None:
        return "null relation"
    else:
        return str(rel)


def log_code_execution(code_execution_function):
    # decorator to log code and execution time
    if code_execution_function.__name__ != "submit_python_job":
        raise ValueError("this should be only used to log submit_python_job now")

    def execution_with_log(*args):
        self = args[0]
        connection_name = self.connections.get_thread_connection().name
        fire_event(CodeExecution(conn_name=connection_name, code_content=args[2]))
        start_time = time.time()
        response = code_execution_function(*args)
        fire_event(
            CodeExecutionStatus(
                status=response._message, elapsed=round((time.time() - start_time), 2)
            )
        )
        return response

    return execution_with_log


class PythonJobHelper:
    def __init__(self, parsed_model: Dict, credential: Credentials) -> None:
        raise NotImplementedError("PythonJobHelper is not implemented yet")

    def submit(self, compiled_code: str) -> Any:
        raise NotImplementedError("PythonJobHelper submit function is not implemented yet")


class Capability(str, Enum):
    """Enumeration of optional adapter features which can be probed using BaseAdapter.has_feature()"""

    SchemaMetadataByRelations = "CatalogByRelations"
    """Indicates efficient support for retrieving schema metadata for a list of relations, rather than always retrieving
    all the relations in a schema."""

    TableLastModifiedMetadata = "TableLastModifiedMetadata"
    """Indicates support for determining the time of the last table modification by querying database metadata."""


class Support(str, Enum):
    Unknown = "Unknown"
    """The adapter has not declared whether this capability is a feature of the underlying DBMS."""

    Unsupported = "Unsupported"
    """This capability is not possible with the underlying DBMS, so the adapter does not implement related macros."""

    NotImplemented = "NotImplemented"
    """This capability is available in the underlying DBMS, but support has not yet been implemented in the adapter."""

    Versioned = "Versioned"
    """Some versions of the DBMS supported by the adapter support this capability and the adapter has implemented any
    macros needed to use it."""

    Full = "Full"
    """All versions of the DBMS supported by the adapter support this capability and the adapter has implemented any
    macros needed to use it."""


@dataclasses.dataclass
class CapabilitySupport:
    capability: Capability
    support: Support
    first_version: Optional[str] = None

    def __bool__(self):
        return self.support == Support.Versioned or self.support == Support.Full


class FreshnessResponse(TypedDict):
    max_loaded_at: datetime
    snapshotted_at: datetime
    age: float  # age in seconds


class BaseAdapter(metaclass=AdapterMeta):
    """The BaseAdapter provides an abstract base class for adapters.

    Adapters must implement the following methods and macros. Some of the
    methods can be safely overridden as a noop, where it makes sense
    (transactions on databases that don't support them, for instance). Those
    methods are marked with a (passable) in their docstrings. Check docstrings
    for type information, etc.

    To implement a macro, implement "${adapter_type}__${macro_name}" in the
    adapter's internal project.

    To invoke a method in an adapter macro, call it on the 'adapter' Jinja
    object using dot syntax.

    To invoke a method in model code, add the @available decorator atop a method
    declaration. Methods are invoked as macros.

    Methods:
        - exception_handler
        - date_function
        - list_schemas
        - drop_relation
        - truncate_relation
        - rename_relation
        - get_columns_in_relation
        - get_column_schema_from_query
        - expand_column_types
        - list_relations_without_caching
        - is_cancelable
        - create_schema
        - drop_schema
        - quote
        - convert_text_type
        - convert_number_type
        - convert_boolean_type
        - convert_datetime_type
        - convert_date_type
        - convert_time_type
        - standardize_grants_dict

    Macros:
        - get_catalog
    """

    Relation: Type[BaseRelation] = BaseRelation
    Column: Type[BaseColumn] = BaseColumn
    ConnectionManager: Type[BaseConnectionManager]

    # A set of clobber config fields accepted by this adapter
    # for use in materializations
    AdapterSpecificConfigs: Type[AdapterConfig] = AdapterConfig

    CONSTRAINT_SUPPORT = {
        ConstraintType.check: ConstraintSupport.NOT_SUPPORTED,
        ConstraintType.not_null: ConstraintSupport.ENFORCED,
        ConstraintType.unique: ConstraintSupport.NOT_ENFORCED,
        ConstraintType.primary_key: ConstraintSupport.NOT_ENFORCED,
        ConstraintType.foreign_key: ConstraintSupport.ENFORCED,
    }

    def __init__(self, config) -> None:
        self.config = config
        self.cache = RelationsCache()
        self.connections = self.ConnectionManager(config)
        self._macro_manifest_lazy: Optional[MacroManifest] = None

    ###
    # Methods that pass through to the connection manager
    ###
    def acquire_connection(self, name=None) -> Connection:
        return self.connections.set_connection_name(name)

    def release_connection(self) -> None:
        self.connections.release()

    def cleanup_connections(self) -> None:
        self.connections.cleanup_all()

    def clear_transaction(self) -> None:
        self.connections.clear_transaction()

    def commit_if_has_connection(self) -> None:
        self.connections.commit_if_has_connection()

    def debug_query(self) -> None:
        self.execute("select 1 as id")

    def nice_connection_name(self) -> str:
        conn = self.connections.get_if_exists()
        if conn is None or conn.name is None:
            return "<None>"
        return conn.name

    @contextmanager
    def connection_named(self, name: str, node: Optional[ResultNode] = None) -> Iterator[None]:
        try:
            if self.connections.query_header is not None:
                self.connections.query_header.set(name, node)
            self.acquire_connection(name)
            yield
        finally:
            self.release_connection()
            if self.connections.query_header is not None:
                self.connections.query_header.reset()

    @contextmanager
    def connection_for(self, node: ResultNode) -> Iterator[None]:
        with self.connection_named(node.unique_id, node):
            yield

    @available.parse(lambda *a, **k: ("", empty_table()))
    def execute(
        self, sql: str, auto_begin: bool = False, fetch: bool = False, limit: Optional[int] = None
    ) -> Tuple[AdapterResponse, agate.Table]:
        """Execute the given SQL. This is a thin wrapper around
        ConnectionManager.execute.

        :param str sql: The sql to execute.
        :param bool auto_begin: If set, and dbt is not currently inside a
            transaction, automatically begin one.
        :param bool fetch: If set, fetch results.
        :param Optional[int] limit: If set, only fetch n number of rows
        :return: A tuple of the query status and results (empty if fetch=False).
        :rtype: Tuple[AdapterResponse, agate.Table]
        """
        return self.connections.execute(sql=sql, auto_begin=auto_begin, fetch=fetch, limit=limit)

    def validate_sql(self, sql: str) -> AdapterResponse:
        """Submit the given SQL to the engine for validation, but not execution.

        This should throw an appropriate exception if the input SQL is invalid, although
        in practice that will generally be handled by delegating to an existing method
        for execution and allowing the error handler to take care of the rest.

        :param str sql: The sql to validate
        """
        raise NotImplementedError("`validate_sql` is not implemented for this adapter!")

    @available.parse(lambda *a, **k: [])
    def get_column_schema_from_query(self, sql: str) -> List[BaseColumn]:
        """Get a list of the Columns with names and data types from the given sql."""
        _, cursor = self.connections.add_select_query(sql)
        columns = [
            self.Column.create(
                column_name, self.connections.data_type_code_to_name(column_type_code)
            )
            # https://peps.python.org/pep-0249/#description
            for column_name, column_type_code, *_ in cursor.description
        ]
        return columns

    @available.parse(lambda *a, **k: ("", empty_table()))
    def get_partitions_metadata(self, table: str) -> Tuple[agate.Table]:
        """
        TODO: Can we move this to dbt-bigquery?
        Obtain partitions metadata for a BigQuery partitioned table.

        :param str table: a partitioned table id, in standard SQL format.
        :return: a partition metadata tuple, as described in
            https://cloud.google.com/bigquery/docs/creating-partitioned-tables#getting_partition_metadata_using_meta_tables.
        :rtype: agate.Table
        """
        if hasattr(self.connections, "get_partitions_metadata"):
            return self.connections.get_partitions_metadata(table=table)
        else:
            raise NotImplementedError(
                "`get_partitions_metadata` is not implemented for this adapter!"
            )

    ###
    # Methods that should never be overridden
    ###
    @classmethod
    def type(cls) -> str:
        """Get the type of this adapter. Types must be class-unique and
        consistent.

        :return: The type name
        :rtype: str
        """
        return cls.ConnectionManager.TYPE

    @property
    def _macro_manifest(self) -> MacroManifest:
        if self._macro_manifest_lazy is None:
            return self.load_macro_manifest()
        return self._macro_manifest_lazy

    def check_macro_manifest(self) -> Optional[MacroManifest]:
        """Return the internal manifest (used for executing macros) if it's
        been initialized, otherwise return None.
        """
        return self._macro_manifest_lazy

    def load_macro_manifest(self, base_macros_only=False) -> MacroManifest:
        # base_macros_only is for the test framework
        if self._macro_manifest_lazy is None:
            # avoid a circular import
            from dbt.parser.manifest import ManifestLoader

            manifest = ManifestLoader.load_macros(
                self.config,
                self.connections.set_query_header,
                base_macros_only=base_macros_only,
            )
            # TODO CT-211
            self._macro_manifest_lazy = manifest  # type: ignore[assignment]
        # TODO CT-211
        return self._macro_manifest_lazy  # type: ignore[return-value]

    def clear_macro_manifest(self):
        if self._macro_manifest_lazy is not None:
            self._macro_manifest_lazy = None

    ###
    # Caching methods
    ###
    def _schema_is_cached(self, database: Optional[str], schema: str) -> bool:
        """Check if the schema is cached, and by default logs if it is not."""

        if (database, schema) not in self.cache:
            fire_event(
                CacheMiss(
                    conn_name=self.nice_connection_name(),
                    database=cast_to_str(database),
                    schema=schema,
                )
            )
            return False
        else:
            return True

    def _get_cache_schemas(self, manifest: Manifest) -> Set[BaseRelation]:
        """Get the set of schema relations that the cache logic needs to
        populate. This means only executable nodes are included.
        """
        # the cache only cares about executable nodes
        return {
            self.Relation.create_from(self.config, node).without_identifier()
            for node in manifest.nodes.values()
            if (node.is_relational and not node.is_ephemeral_model and not node.is_external_node)
        }

    def _get_catalog_schemas(self, manifest: Manifest) -> SchemaSearchMap:
        """Get a mapping of each node's "information_schema" relations to a
        set of all schemas expected in that information_schema.

        There may be keys that are technically duplicates on the database side,
        for example all of '"foo", 'foo', '"FOO"' and 'FOO' could coexist as
        databases, and values could overlap as appropriate. All values are
        lowercase strings.
        """
        info_schema_name_map = SchemaSearchMap()
        relations = self._get_catalog_relations(manifest)
        for relation in relations:
            info_schema_name_map.add(relation)
        # result is a map whose keys are information_schema Relations without
        # identifiers that have appropriate database prefixes, and whose values
        # are sets of lowercase schema names that are valid members of those
        # databases
        return info_schema_name_map

    def _get_catalog_relations_by_info_schema(
        self, relations
    ) -> Dict[InformationSchema, List[BaseRelation]]:
        relations_by_info_schema: Dict[InformationSchema, List[BaseRelation]] = dict()
        for relation in relations:
            info_schema = relation.information_schema_only()
            if info_schema not in relations_by_info_schema:
                relations_by_info_schema[info_schema] = []
            relations_by_info_schema[info_schema].append(relation)

        return relations_by_info_schema

    def _get_catalog_relations(
        self, manifest: Manifest, selected_nodes: Optional[Set] = None
    ) -> List[BaseRelation]:
        nodes: Iterator[ResultNode]
        if selected_nodes:
            selected: List[ResultNode] = []
            for unique_id in selected_nodes:
                if unique_id in manifest.nodes:
                    node = manifest.nodes[unique_id]
                    if node.is_relational and not node.is_ephemeral_model:
                        selected.append(node)
                elif unique_id in manifest.sources:
                    source = manifest.sources[unique_id]
                    selected.append(source)
            nodes = iter(selected)
        else:
            nodes = chain(
                [
                    node
                    for node in manifest.nodes.values()
                    if (node.is_relational and not node.is_ephemeral_model)
                ],
                manifest.sources.values(),
            )

        relations = [self.Relation.create_from(self.config, n) for n in nodes]
        return relations

    def _relations_cache_for_schemas(
        self, manifest: Manifest, cache_schemas: Optional[Set[BaseRelation]] = None
    ) -> None:
        """Populate the relations cache for the given schemas. Returns an
        iterable of the schemas populated, as strings.
        """
        if not cache_schemas:
            cache_schemas = self._get_cache_schemas(manifest)
        with executor(self.config) as tpe:
            futures: List[Future[List[BaseRelation]]] = []
            for cache_schema in cache_schemas:
                fut = tpe.submit_connected(
                    self,
                    f"list_{cache_schema.database}_{cache_schema.schema}",
                    self.list_relations_without_caching,
                    cache_schema,
                )
                futures.append(fut)

            for future in as_completed(futures):
                # if we can't read the relations we need to just raise anyway,
                # so just call future.result() and let that raise on failure
                for relation in future.result():
                    self.cache.add(relation)

        # it's possible that there were no relations in some schemas. We want
        # to insert the schemas we query into the cache's `.schemas` attribute
        # so we can check it later
        cache_update: Set[Tuple[Optional[str], str]] = set()
        for relation in cache_schemas:
            if relation.schema:
                cache_update.add((relation.database, relation.schema))
        self.cache.update_schemas(cache_update)

    def set_relations_cache(
        self,
        manifest: Manifest,
        clear: bool = False,
        required_schemas: Optional[Set[BaseRelation]] = None,
    ) -> None:
        """Run a query that gets a populated cache of the relations in the
        database and set the cache on this adapter.
        """
        with self.cache.lock:
            if clear:
                self.cache.clear()
            self._relations_cache_for_schemas(manifest, required_schemas)

    @available
    def cache_added(self, relation: Optional[BaseRelation]) -> str:
        """Cache a new relation in dbt. It will show up in `list relations`."""
        if relation is None:
            name = self.nice_connection_name()
            raise NullRelationCacheAttemptedError(name)
        self.cache.add(relation)
        # so jinja doesn't render things
        return ""

    @available
    def cache_dropped(self, relation: Optional[BaseRelation]) -> str:
        """Drop a relation in dbt. It will no longer show up in
        `list relations`, and any bound views will be dropped from the cache
        """
        if relation is None:
            name = self.nice_connection_name()
            raise NullRelationDropAttemptedError(name)
        self.cache.drop(relation)
        return ""

    @available
    def cache_renamed(
        self,
        from_relation: Optional[BaseRelation],
        to_relation: Optional[BaseRelation],
    ) -> str:
        """Rename a relation in dbt. It will show up with a new name in
        `list_relations`, but bound views will remain bound.
        """
        if from_relation is None or to_relation is None:
            name = self.nice_connection_name()
            src_name = _relation_name(from_relation)
            dst_name = _relation_name(to_relation)
            raise RenameToNoneAttemptedError(src_name, dst_name, name)

        self.cache.rename(from_relation, to_relation)
        return ""

    ###
    # Abstract methods for database-specific values, attributes, and types
    ###
    @classmethod
    @abc.abstractmethod
    def date_function(cls) -> str:
        """Get the date function used by this adapter's database."""
        raise NotImplementedError("`date_function` is not implemented for this adapter!")

    @classmethod
    @abc.abstractmethod
    def is_cancelable(cls) -> bool:
        raise NotImplementedError("`is_cancelable` is not implemented for this adapter!")

    ###
    # Abstract methods about schemas
    ###
    @abc.abstractmethod
    def list_schemas(self, database: str) -> List[str]:
        """Get a list of existing schemas in database"""
        raise NotImplementedError("`list_schemas` is not implemented for this adapter!")

    @available.parse(lambda *a, **k: False)
    def check_schema_exists(self, database: str, schema: str) -> bool:
        """Check if a schema exists.

        The default implementation of this is potentially unnecessarily slow,
        and adapters should implement it if there is an optimized path (and
        there probably is)
        """
        search = (s.lower() for s in self.list_schemas(database=database))
        return schema.lower() in search

    ###
    # Abstract methods about relations
    ###
    @abc.abstractmethod
    @available.parse_none
    def drop_relation(self, relation: BaseRelation) -> None:
        """Drop the given relation.

        *Implementors must call self.cache.drop() to preserve cache state!*
        """
        raise NotImplementedError("`drop_relation` is not implemented for this adapter!")

    @abc.abstractmethod
    @available.parse_none
    def truncate_relation(self, relation: BaseRelation) -> None:
        """Truncate the given relation."""
        raise NotImplementedError("`truncate_relation` is not implemented for this adapter!")

    @abc.abstractmethod
    @available.parse_none
    def rename_relation(self, from_relation: BaseRelation, to_relation: BaseRelation) -> None:
        """Rename the relation from from_relation to to_relation.

        Implementors must call self.cache.rename() to preserve cache state.
        """
        raise NotImplementedError("`rename_relation` is not implemented for this adapter!")

    @abc.abstractmethod
    @available.parse_list
    def get_columns_in_relation(self, relation: BaseRelation) -> List[BaseColumn]:
        """Get a list of the columns in the given Relation."""
        raise NotImplementedError("`get_columns_in_relation` is not implemented for this adapter!")

    @available.deprecated("get_columns_in_relation", lambda *a, **k: [])
    def get_columns_in_table(self, schema: str, identifier: str) -> List[BaseColumn]:
        """DEPRECATED: Get a list of the columns in the given table."""
        relation = self.Relation.create(
            database=self.config.credentials.database,
            schema=schema,
            identifier=identifier,
            quote_policy=self.config.quoting,
        )
        return self.get_columns_in_relation(relation)

    @abc.abstractmethod
    def expand_column_types(self, goal: BaseRelation, current: BaseRelation) -> None:
        """Expand the current table's types to match the goal table. (passable)

        :param self.Relation goal: A relation that currently exists in the
            database with columns of the desired types.
        :param self.Relation current: A relation that currently exists in the
            database with columns of unspecified types.
        """
        raise NotImplementedError(
            "`expand_target_column_types` is not implemented for this adapter!"
        )

    @abc.abstractmethod
    def list_relations_without_caching(self, schema_relation: BaseRelation) -> List[BaseRelation]:
        """List relations in the given schema, bypassing the cache.

        This is used as the underlying behavior to fill the cache.

        :param schema_relation: A relation containing the database and schema
            as appropraite for the underlying data warehouse
        :return: The relations in schema
        :rtype: List[self.Relation]
        """
        raise NotImplementedError(
            "`list_relations_without_caching` is not implemented for this adapter!"
        )

    ###
    # Methods about grants
    ###
    @available
    def standardize_grants_dict(self, grants_table: agate.Table) -> dict:
        """Translate the result of `show grants` (or equivalent) to match the
        grants which a user would configure in their project.

        Ideally, the SQL to show grants should also be filtering:
        filter OUT any grants TO the current user/role (e.g. OWNERSHIP).
        If that's not possible in SQL, it can be done in this method instead.

        :param grants_table: An agate table containing the query result of
            the SQL returned by get_show_grant_sql
        :return: A standardized dictionary matching the `grants` config
        :rtype: dict
        """
        grants_dict: Dict[str, List[str]] = {}
        for row in grants_table:
            grantee = row["grantee"]
            privilege = row["privilege_type"]
            if privilege in grants_dict.keys():
                grants_dict[privilege].append(grantee)
            else:
                grants_dict.update({privilege: [grantee]})
        return grants_dict

    ###
    # Provided methods about relations
    ###
    @available.parse_list
    def get_missing_columns(
        self, from_relation: BaseRelation, to_relation: BaseRelation
    ) -> List[BaseColumn]:
        """Returns a list of Columns in from_relation that are missing from
        to_relation.
        """
        if not isinstance(from_relation, self.Relation):
            raise MacroArgTypeError(
                method_name="get_missing_columns",
                arg_name="from_relation",
                got_value=from_relation,
                expected_type=self.Relation,
            )

        if not isinstance(to_relation, self.Relation):
            raise MacroArgTypeError(
                method_name="get_missing_columns",
                arg_name="to_relation",
                got_value=to_relation,
                expected_type=self.Relation,
            )

        from_columns = {col.name: col for col in self.get_columns_in_relation(from_relation)}

        to_columns = {col.name: col for col in self.get_columns_in_relation(to_relation)}

        missing_columns = set(from_columns.keys()) - set(to_columns.keys())

        return [col for (col_name, col) in from_columns.items() if col_name in missing_columns]

    @available.parse_none
    def valid_snapshot_target(self, relation: BaseRelation) -> None:
        """Ensure that the target relation is valid, by making sure it has the
        expected columns.

        :param Relation relation: The relation to check
        :raises InvalidMacroArgType: If the columns are
            incorrect.
        """
        if not isinstance(relation, self.Relation):
            raise MacroArgTypeError(
                method_name="valid_snapshot_target",
                arg_name="relation",
                got_value=relation,
                expected_type=self.Relation,
            )

        columns = self.get_columns_in_relation(relation)
        names = set(c.name.lower() for c in columns)
        expanded_keys = ("scd_id", "valid_from", "valid_to")
        extra = []
        missing = []
        for legacy in expanded_keys:
            desired = "dbt_" + legacy
            if desired not in names:
                missing.append(desired)
                if legacy in names:
                    extra.append(legacy)

        if missing:
            if extra:
                raise SnapshotTargetIncompleteError(extra, missing)
            else:
                raise SnapshotTargetNotSnapshotTableError(missing)

    @available.parse_none
    def expand_target_column_types(
        self, from_relation: BaseRelation, to_relation: BaseRelation
    ) -> None:
        if not isinstance(from_relation, self.Relation):
            raise MacroArgTypeError(
                method_name="expand_target_column_types",
                arg_name="from_relation",
                got_value=from_relation,
                expected_type=self.Relation,
            )

        if not isinstance(to_relation, self.Relation):
            raise MacroArgTypeError(
                method_name="expand_target_column_types",
                arg_name="to_relation",
                got_value=to_relation,
                expected_type=self.Relation,
            )

        self.expand_column_types(from_relation, to_relation)

    def list_relations(self, database: Optional[str], schema: str) -> List[BaseRelation]:
        if self._schema_is_cached(database, schema):
            return self.cache.get_relations(database, schema)

        schema_relation = self.Relation.create(
            database=database,
            schema=schema,
            identifier="",
            quote_policy=self.config.quoting,
        ).without_identifier()

        # we can't build the relations cache because we don't have a
        # manifest so we can't run any operations.
        relations = self.list_relations_without_caching(schema_relation)

        # if the cache is already populated, add this schema in
        # otherwise, skip updating the cache and just ignore
        if self.cache:
            for relation in relations:
                self.cache.add(relation)
            if not relations:
                # it's possible that there were no relations in some schemas. We want
                # to insert the schemas we query into the cache's `.schemas` attribute
                # so we can check it later
                self.cache.update_schemas([(database, schema)])

        fire_event(
            ListRelations(
                database=cast_to_str(database),
                schema=schema,
                relations=[_make_ref_key_dict(x) for x in relations],
            )
        )

        return relations

    def _make_match_kwargs(self, database: str, schema: str, identifier: str) -> Dict[str, str]:
        quoting = self.config.quoting
        if identifier is not None and quoting["identifier"] is False:
            identifier = identifier.lower()

        if schema is not None and quoting["schema"] is False:
            schema = schema.lower()

        if database is not None and quoting["database"] is False:
            database = database.lower()

        return filter_null_values(
            {
                "database": database,
                "identifier": identifier,
                "schema": schema,
            }
        )

    def _make_match(
        self,
        relations_list: List[BaseRelation],
        database: str,
        schema: str,
        identifier: str,
    ) -> List[BaseRelation]:
        matches = []

        search = self._make_match_kwargs(database, schema, identifier)

        for relation in relations_list:
            if relation.matches(**search):
                matches.append(relation)

        return matches

    @available.parse_none
    def get_relation(self, database: str, schema: str, identifier: str) -> Optional[BaseRelation]:
        relations_list = self.list_relations(database, schema)

        matches = self._make_match(relations_list, database, schema, identifier)

        if len(matches) > 1:
            kwargs = {
                "identifier": identifier,
                "schema": schema,
                "database": database,
            }
            raise RelationReturnedMultipleResultsError(kwargs, matches)

        elif matches:
            return matches[0]

        return None

    @available.deprecated("get_relation", lambda *a, **k: False)
    def already_exists(self, schema: str, name: str) -> bool:
        """DEPRECATED: Return if a model already exists in the database"""
        database = self.config.credentials.database
        relation = self.get_relation(database, schema, name)
        return relation is not None

    ###
    # ODBC FUNCTIONS -- these should not need to change for every adapter,
    #                   although some adapters may override them
    ###
    @abc.abstractmethod
    @available.parse_none
    def create_schema(self, relation: BaseRelation):
        """Create the given schema if it does not exist."""
        raise NotImplementedError("`create_schema` is not implemented for this adapter!")

    @abc.abstractmethod
    @available.parse_none
    def drop_schema(self, relation: BaseRelation):
        """Drop the given schema (and everything in it) if it exists."""
        raise NotImplementedError("`drop_schema` is not implemented for this adapter!")

    @available
    @classmethod
    @abc.abstractmethod
    def quote(cls, identifier: str) -> str:
        """Quote the given identifier, as appropriate for the database."""
        raise NotImplementedError("`quote` is not implemented for this adapter!")

    @available
    def quote_as_configured(self, identifier: str, quote_key: str) -> str:
        """Quote or do not quote the given identifer as configured in the
        project config for the quote key.

        The quote key should be one of 'database' (on bigquery, 'profile'),
        'identifier', or 'schema', or it will be treated as if you set `True`.
        """
        try:
            key = ComponentName(quote_key)
        except ValueError:
            return identifier

        default = self.Relation.get_default_quote_policy().get_part(key)
        if self.config.quoting.get(key, default):
            return self.quote(identifier)
        else:
            return identifier

    @available
    def quote_seed_column(self, column: str, quote_config: Optional[bool]) -> str:
        quote_columns: bool = True
        if isinstance(quote_config, bool):
            quote_columns = quote_config
        elif quote_config is None:
            pass
        else:
            raise QuoteConfigTypeError(quote_config)

        if quote_columns:
            return self.quote(column)
        else:
            return column

    ###
    # Conversions: These must be implemented by concrete implementations, for
    # converting agate types into their sql equivalents.
    ###
    @classmethod
    @abc.abstractmethod
    def convert_text_type(cls, agate_table: agate.Table, col_idx: int) -> str:
        """Return the type in the database that best maps to the agate.Text
        type for the given agate table and column index.

        :param agate_table: The table
        :param col_idx: The index into the agate table for the column.
        :return: The name of the type in the database
        """
        raise NotImplementedError("`convert_text_type` is not implemented for this adapter!")

    @classmethod
    @abc.abstractmethod
    def convert_number_type(cls, agate_table: agate.Table, col_idx: int) -> str:
        """Return the type in the database that best maps to the agate.Number
        type for the given agate table and column index.

        :param agate_table: The table
        :param col_idx: The index into the agate table for the column.
        :return: The name of the type in the database
        """
        raise NotImplementedError("`convert_number_type` is not implemented for this adapter!")

    @classmethod
    @abc.abstractmethod
    def convert_boolean_type(cls, agate_table: agate.Table, col_idx: int) -> str:
        """Return the type in the database that best maps to the agate.Boolean
        type for the given agate table and column index.

        :param agate_table: The table
        :param col_idx: The index into the agate table for the column.
        :return: The name of the type in the database
        """
        raise NotImplementedError("`convert_boolean_type` is not implemented for this adapter!")

    @classmethod
    @abc.abstractmethod
    def convert_datetime_type(cls, agate_table: agate.Table, col_idx: int) -> str:
        """Return the type in the database that best maps to the agate.DateTime
        type for the given agate table and column index.

        :param agate_table: The table
        :param col_idx: The index into the agate table for the column.
        :return: The name of the type in the database
        """
        raise NotImplementedError("`convert_datetime_type` is not implemented for this adapter!")

    @classmethod
    @abc.abstractmethod
    def convert_date_type(cls, agate_table: agate.Table, col_idx: int) -> str:
        """Return the type in the database that best maps to the agate.Date
        type for the given agate table and column index.

        :param agate_table: The table
        :param col_idx: The index into the agate table for the column.
        :return: The name of the type in the database
        """
        raise NotImplementedError("`convert_date_type` is not implemented for this adapter!")

    @classmethod
    @abc.abstractmethod
    def convert_time_type(cls, agate_table: agate.Table, col_idx: int) -> str:
        """Return the type in the database that best maps to the
        agate.TimeDelta type for the given agate table and column index.

        :param agate_table: The table
        :param col_idx: The index into the agate table for the column.
        :return: The name of the type in the database
        """
        raise NotImplementedError("`convert_time_type` is not implemented for this adapter!")

    @available
    @classmethod
    def convert_type(cls, agate_table: agate.Table, col_idx: int) -> Optional[str]:
        return cls.convert_agate_type(agate_table, col_idx)

    @classmethod
    def convert_agate_type(cls, agate_table: agate.Table, col_idx: int) -> Optional[str]:
        agate_type: Type = agate_table.column_types[col_idx]
        conversions: List[Tuple[Type, Callable[..., str]]] = [
            (agate.Text, cls.convert_text_type),
            (agate.Number, cls.convert_number_type),
            (agate.Boolean, cls.convert_boolean_type),
            (agate.DateTime, cls.convert_datetime_type),
            (agate.Date, cls.convert_date_type),
            (agate.TimeDelta, cls.convert_time_type),
        ]
        for agate_cls, func in conversions:
            if isinstance(agate_type, agate_cls):
                return func(agate_table, col_idx)

        return None

    ###
    # Operations involving the manifest
    ###
    def execute_macro(
        self,
        macro_name: str,
        manifest: Optional[Manifest] = None,
        project: Optional[str] = None,
        context_override: Optional[Dict[str, Any]] = None,
        kwargs: Optional[Dict[str, Any]] = None,
        text_only_columns: Optional[Iterable[str]] = None,
    ) -> AttrDict:
        """Look macro_name up in the manifest and execute its results.

        :param macro_name: The name of the macro to execute.
        :param manifest: The manifest to use for generating the base macro
            execution context. If none is provided, use the internal manifest.
        :param project: The name of the project to search in, or None for the
            first match.
        :param context_override: An optional dict to update() the macro
            execution context.
        :param kwargs: An optional dict of keyword args used to pass to the
            macro.
        """

        if kwargs is None:
            kwargs = {}
        if context_override is None:
            context_override = {}

        if manifest is None:
            # TODO CT-211
            manifest = self._macro_manifest  # type: ignore[assignment]
        # TODO CT-211
        macro = manifest.find_macro_by_name(  # type: ignore[union-attr]
            macro_name, self.config.project_name, project
        )
        if macro is None:
            if project is None:
                package_name = "any package"
            else:
                package_name = 'the "{}" package'.format(project)

            raise DbtRuntimeError(
                'dbt could not find a macro with the name "{}" in {}'.format(
                    macro_name, package_name
                )
            )
        # This causes a reference cycle, as generate_runtime_macro_context()
        # ends up calling get_adapter, so the import has to be here.
        from dbt.context.providers import generate_runtime_macro_context

        macro_context = generate_runtime_macro_context(
            # TODO CT-211
            macro=macro,
            config=self.config,
            manifest=manifest,  # type: ignore[arg-type]
            package_name=project,
        )
        macro_context.update(context_override)

        macro_function = MacroGenerator(macro, macro_context)

        with self.connections.exception_handler(f"macro {macro_name}"):
            result = macro_function(**kwargs)
        return result

    @classmethod
    def _catalog_filter_table(cls, table: agate.Table, manifest: Manifest) -> agate.Table:
        """Filter the table as appropriate for catalog entries. Subclasses can
        override this to change filtering rules on a per-adapter basis.
        """
        # force database + schema to be strings
        table = table_from_rows(
            table.rows,
            table.column_names,
            text_only_columns=["table_database", "table_schema", "table_name"],
        )
        return table.where(_catalog_filter_schemas(manifest))

    def _get_one_catalog(
        self,
        information_schema: InformationSchema,
        schemas: Set[str],
        manifest: Manifest,
    ) -> agate.Table:
        kwargs = {"information_schema": information_schema, "schemas": schemas}
        table = self.execute_macro(
            GET_CATALOG_MACRO_NAME,
            kwargs=kwargs,
            # pass in the full manifest so we get any local project
            # overrides
            manifest=manifest,
        )

        results = self._catalog_filter_table(table, manifest)  # type: ignore[arg-type]
        return results

    def _get_one_catalog_by_relations(
        self,
        information_schema: InformationSchema,
        relations: List[BaseRelation],
        manifest: Manifest,
    ) -> agate.Table:

        kwargs = {
            "information_schema": information_schema,
            "relations": relations,
        }
        table = self.execute_macro(
            GET_CATALOG_RELATIONS_MACRO_NAME,
            kwargs=kwargs,
            # pass in the full manifest, so we get any local project
            # overrides
            manifest=manifest,
        )

        results = self._catalog_filter_table(table, manifest)  # type: ignore[arg-type]
        return results

    def get_catalog(
        self, manifest: Manifest, selected_nodes: Optional[Set] = None
    ) -> Tuple[agate.Table, List[Exception]]:

        with executor(self.config) as tpe:
            futures: List[Future[agate.Table]] = []
<<<<<<< HEAD
            relation_count = len(self._get_catalog_relations(manifest))
            if relation_count <= 100 and self.capability_support(
                Capability.SchemaMetadataByRelations
            ):
                relations_by_schema = self._get_catalog_relations_by_info_schema(manifest)
=======
            catalog_relations = self._get_catalog_relations(manifest, selected_nodes)
            relation_count = len(catalog_relations)
            if relation_count <= 100 and self.has_feature(AdapterFeature.CatalogByRelations):
                relations_by_schema = self._get_catalog_relations_by_info_schema(catalog_relations)
>>>>>>> bb249d61
                for info_schema in relations_by_schema:
                    name = ".".join([str(info_schema.database), "information_schema"])
                    relations = relations_by_schema[info_schema]
                    fut = tpe.submit_connected(
                        self,
                        name,
                        self._get_one_catalog_by_relations,
                        info_schema,
                        relations,
                        manifest,
                    )
                    futures.append(fut)
            else:
                schema_map: SchemaSearchMap = self._get_catalog_schemas(manifest)
                for info, schemas in schema_map.items():
                    if len(schemas) == 0:
                        continue
                    name = ".".join([str(info.database), "information_schema"])
                    fut = tpe.submit_connected(
                        self, name, self._get_one_catalog, info, schemas, manifest
                    )
                    futures.append(fut)

            catalogs, exceptions = catch_as_completed(futures)

        return catalogs, exceptions

    def cancel_open_connections(self):
        """Cancel all open connections."""
        return self.connections.cancel_open()

    def calculate_freshness(
        self,
        source: BaseRelation,
        loaded_at_field: str,
        filter: Optional[str],
        manifest: Optional[Manifest] = None,
    ) -> Tuple[Optional[AdapterResponse], FreshnessResponse]:
        """Calculate the freshness of sources in dbt, and return it"""
        kwargs: Dict[str, Any] = {
            "source": source,
            "loaded_at_field": loaded_at_field,
            "filter": filter,
        }

        # run the macro
        # in older versions of dbt-core, the 'collect_freshness' macro returned the table of results directly
        # starting in v1.5, by default, we return both the table and the adapter response (metadata about the query)
        result: Union[
            AttrDict,  # current: contains AdapterResponse + agate.Table
            agate.Table,  # previous: just table
        ]
        result = self.execute_macro(FRESHNESS_MACRO_NAME, kwargs=kwargs, manifest=manifest)
        if isinstance(result, agate.Table):
            deprecations.warn("collect-freshness-return-signature")
            adapter_response = None
            table = result
        else:
            adapter_response, table = result.response, result.table  # type: ignore[attr-defined]
        # now we have a 1-row table of the maximum `loaded_at_field` value and
        # the current time according to the db.
        if len(table) != 1 or len(table[0]) != 2:
            raise MacroResultError(FRESHNESS_MACRO_NAME, table)
        if table[0][0] is None:
            # no records in the table, so really the max_loaded_at was
            # infinitely long ago. Just call it 0:00 January 1 year UTC
            max_loaded_at = datetime(1, 1, 1, 0, 0, 0, tzinfo=pytz.UTC)
        else:
            max_loaded_at = _utc(table[0][0], source, loaded_at_field)

        snapshotted_at = _utc(table[0][1], source, loaded_at_field)
        age = (snapshotted_at - max_loaded_at).total_seconds()
        freshness: FreshnessResponse = {
            "max_loaded_at": max_loaded_at,
            "snapshotted_at": snapshotted_at,
            "age": age,
        }
        return adapter_response, freshness

    def calculate_freshness_from_metadata(
        self,
        source: BaseRelation,
        manifest: Optional[Manifest] = None,
    ) -> Tuple[Optional[AdapterResponse], FreshnessResponse]:
        kwargs: Dict[str, Any] = {
            "information_schema": source.information_schema_only(),
            "relations": [source],
        }
        result = self.execute_macro(
            GET_RELATION_LAST_MODIFIED_MACRO_NAME, kwargs=kwargs, manifest=manifest
        )
        adapter_response, table = result.response, result.table  # type: ignore[attr-defined]

        try:
            assert len(table) == 1  # There should be one row since we requested one relation
            row = table[0]
            last_modified_val = _get_column_value_uncased("last_modified", row)
            snapshotted_at_val = _get_column_value_uncased("snapshotted_at", row)

            if last_modified_val is None:
                # no records in the table, so really the max_loaded_at was
                # infinitely long ago. Just call it 0:00 January 1 year UTC
                max_loaded_at = datetime(1, 1, 1, 0, 0, 0, tzinfo=pytz.UTC)
            else:
                max_loaded_at = _utc(last_modified_val, None, "last_modified")

            snapshotted_at = _utc(snapshotted_at_val, None, "snapshotted_at")
            age = (snapshotted_at - max_loaded_at).total_seconds()

            freshness: FreshnessResponse = {
                "max_loaded_at": max_loaded_at,
                "snapshotted_at": snapshotted_at,
                "age": age,
            }

            return adapter_response, freshness
        except Exception:
            raise MacroResultError(GET_RELATION_LAST_MODIFIED_MACRO_NAME, table)

    def pre_model_hook(self, config: Mapping[str, Any]) -> Any:
        """A hook for running some operation before the model materialization
        runs. The hook can assume it has a connection available.

        The only parameter is a configuration dictionary (the same one
        available in the materialization context). It should be considered
        read-only.

        The pre-model hook may return anything as a context, which will be
        passed to the post-model hook.
        """
        pass

    def post_model_hook(self, config: Mapping[str, Any], context: Any) -> None:
        """A hook for running some operation after the model materialization
        runs. The hook can assume it has a connection available.

        The first parameter is a configuration dictionary (the same one
        available in the materialization context). It should be considered
        read-only.

        The second parameter is the value returned by pre_mdoel_hook.
        """
        pass

    def get_compiler(self):
        from dbt.compilation import Compiler

        return Compiler(self.config)

    # Methods used in adapter tests
    def update_column_sql(
        self,
        dst_name: str,
        dst_column: str,
        clause: str,
        where_clause: Optional[str] = None,
    ) -> str:
        clause = f"update {dst_name} set {dst_column} = {clause}"
        if where_clause is not None:
            clause += f" where {where_clause}"
        return clause

    def timestamp_add_sql(self, add_to: str, number: int = 1, interval: str = "hour") -> str:
        # for backwards compatibility, we're compelled to set some sort of
        # default. A lot of searching has lead me to believe that the
        # '+ interval' syntax used in postgres/redshift is relatively common
        # and might even be the SQL standard's intention.
        return f"{add_to} + interval '{number} {interval}'"

    def string_add_sql(
        self,
        add_to: str,
        value: str,
        location="append",
    ) -> str:
        if location == "append":
            return f"{add_to} || '{value}'"
        elif location == "prepend":
            return f"'{value}' || {add_to}"
        else:
            raise DbtRuntimeError(f'Got an unexpected location value of "{location}"')

    def get_rows_different_sql(
        self,
        relation_a: BaseRelation,
        relation_b: BaseRelation,
        column_names: Optional[List[str]] = None,
        except_operator: str = "EXCEPT",
    ) -> str:
        """Generate SQL for a query that returns a single row with a two
        columns: the number of rows that are different between the two
        relations and the number of mismatched rows.
        """
        # This method only really exists for test reasons.
        names: List[str]
        if column_names is None:
            columns = self.get_columns_in_relation(relation_a)
            names = sorted((self.quote(c.name) for c in columns))
        else:
            names = sorted((self.quote(n) for n in column_names))
        columns_csv = ", ".join(names)

        sql = COLUMNS_EQUAL_SQL.format(
            columns=columns_csv,
            relation_a=str(relation_a),
            relation_b=str(relation_b),
            except_op=except_operator,
        )

        return sql

    @property
    def python_submission_helpers(self) -> Dict[str, Type[PythonJobHelper]]:
        raise NotImplementedError("python_submission_helpers is not specified")

    @property
    def default_python_submission_method(self) -> str:
        raise NotImplementedError("default_python_submission_method is not specified")

    @log_code_execution
    def submit_python_job(self, parsed_model: dict, compiled_code: str) -> AdapterResponse:
        submission_method = parsed_model["config"].get(
            "submission_method", self.default_python_submission_method
        )
        if submission_method not in self.python_submission_helpers:
            raise NotImplementedError(
                "Submission method {} is not supported for current adapter".format(
                    submission_method
                )
            )
        job_helper = self.python_submission_helpers[submission_method](
            parsed_model, self.connections.profile.credentials
        )
        submission_result = job_helper.submit(compiled_code)
        # process submission result to generate adapter response
        return self.generate_python_submission_response(submission_result)

    def generate_python_submission_response(self, submission_result: Any) -> AdapterResponse:
        raise NotImplementedError(
            "Your adapter need to implement generate_python_submission_response"
        )

    def valid_incremental_strategies(self):
        """The set of standard builtin strategies which this adapter supports out-of-the-box.
        Not used to validate custom strategies defined by end users.
        """
        return ["append"]

    def builtin_incremental_strategies(self):
        return ["append", "delete+insert", "merge", "insert_overwrite"]

    @available.parse_none
    def get_incremental_strategy_macro(self, model_context, strategy: str):
        # Construct macro_name from strategy name
        if strategy is None:
            strategy = "default"

        # validate strategies for this adapter
        valid_strategies = self.valid_incremental_strategies()
        valid_strategies.append("default")
        builtin_strategies = self.builtin_incremental_strategies()
        if strategy in builtin_strategies and strategy not in valid_strategies:
            raise DbtRuntimeError(
                f"The incremental strategy '{strategy}' is not valid for this adapter"
            )

        strategy = strategy.replace("+", "_")
        macro_name = f"get_incremental_{strategy}_sql"
        # The model_context should have MacroGenerator callable objects for all macros
        if macro_name not in model_context:
            raise DbtRuntimeError(
                'dbt could not find an incremental strategy macro with the name "{}" in {}'.format(
                    macro_name, self.config.project_name
                )
            )

        # This returns a callable macro
        return model_context[macro_name]

    @classmethod
    def _parse_column_constraint(cls, raw_constraint: Dict[str, Any]) -> ColumnLevelConstraint:
        try:
            ColumnLevelConstraint.validate(raw_constraint)
            return ColumnLevelConstraint.from_dict(raw_constraint)
        except Exception:
            raise DbtValidationError(f"Could not parse constraint: {raw_constraint}")

    @classmethod
    def render_column_constraint(cls, constraint: ColumnLevelConstraint) -> Optional[str]:
        """Render the given constraint as DDL text. Should be overriden by adapters which need custom constraint
        rendering."""
        constraint_expression = constraint.expression or ""

        rendered_column_constraint = None
        if constraint.type == ConstraintType.check and constraint_expression:
            rendered_column_constraint = f"check ({constraint_expression})"
        elif constraint.type == ConstraintType.not_null:
            rendered_column_constraint = f"not null {constraint_expression}"
        elif constraint.type == ConstraintType.unique:
            rendered_column_constraint = f"unique {constraint_expression}"
        elif constraint.type == ConstraintType.primary_key:
            rendered_column_constraint = f"primary key {constraint_expression}"
        elif constraint.type == ConstraintType.foreign_key and constraint_expression:
            rendered_column_constraint = f"references {constraint_expression}"
        elif constraint.type == ConstraintType.custom and constraint_expression:
            rendered_column_constraint = constraint_expression

        if rendered_column_constraint:
            rendered_column_constraint = rendered_column_constraint.strip()

        return rendered_column_constraint

    @available
    @classmethod
    def render_raw_columns_constraints(cls, raw_columns: Dict[str, Dict[str, Any]]) -> List:
        rendered_column_constraints = []

        for v in raw_columns.values():
            col_name = cls.quote(v["name"]) if v.get("quote") else v["name"]
            rendered_column_constraint = [f"{col_name} {v['data_type']}"]
            for con in v.get("constraints", None):
                constraint = cls._parse_column_constraint(con)
                c = cls.process_parsed_constraint(constraint, cls.render_column_constraint)
                if c is not None:
                    rendered_column_constraint.append(c)
            rendered_column_constraints.append(" ".join(rendered_column_constraint))

        return rendered_column_constraints

    @classmethod
    def process_parsed_constraint(
        cls, parsed_constraint: Union[ColumnLevelConstraint, ModelLevelConstraint], render_func
    ) -> Optional[str]:
        if (
            parsed_constraint.warn_unsupported
            and cls.CONSTRAINT_SUPPORT[parsed_constraint.type] == ConstraintSupport.NOT_SUPPORTED
        ):
            warn_or_error(
                ConstraintNotSupported(constraint=parsed_constraint.type.value, adapter=cls.type())
            )
        if (
            parsed_constraint.warn_unenforced
            and cls.CONSTRAINT_SUPPORT[parsed_constraint.type] == ConstraintSupport.NOT_ENFORCED
        ):
            warn_or_error(
                ConstraintNotEnforced(constraint=parsed_constraint.type.value, adapter=cls.type())
            )
        if cls.CONSTRAINT_SUPPORT[parsed_constraint.type] != ConstraintSupport.NOT_SUPPORTED:
            return render_func(parsed_constraint)

        return None

    @classmethod
    def _parse_model_constraint(cls, raw_constraint: Dict[str, Any]) -> ModelLevelConstraint:
        try:
            ModelLevelConstraint.validate(raw_constraint)
            c = ModelLevelConstraint.from_dict(raw_constraint)
            return c
        except Exception:
            raise DbtValidationError(f"Could not parse constraint: {raw_constraint}")

    @available
    @classmethod
    def render_raw_model_constraints(cls, raw_constraints: List[Dict[str, Any]]) -> List[str]:
        return [c for c in map(cls.render_raw_model_constraint, raw_constraints) if c is not None]

    @classmethod
    def render_raw_model_constraint(cls, raw_constraint: Dict[str, Any]) -> Optional[str]:
        constraint = cls._parse_model_constraint(raw_constraint)
        return cls.process_parsed_constraint(constraint, cls.render_model_constraint)

    @classmethod
    def render_model_constraint(cls, constraint: ModelLevelConstraint) -> Optional[str]:
        """Render the given constraint as DDL text. Should be overriden by adapters which need custom constraint
        rendering."""
        constraint_prefix = f"constraint {constraint.name} " if constraint.name else ""
        column_list = ", ".join(constraint.columns)
        if constraint.type == ConstraintType.check and constraint.expression:
            return f"{constraint_prefix}check ({constraint.expression})"
        elif constraint.type == ConstraintType.unique:
            constraint_expression = f" {constraint.expression}" if constraint.expression else ""
            return f"{constraint_prefix}unique{constraint_expression} ({column_list})"
        elif constraint.type == ConstraintType.primary_key:
            constraint_expression = f" {constraint.expression}" if constraint.expression else ""
            return f"{constraint_prefix}primary key{constraint_expression} ({column_list})"
        elif constraint.type == ConstraintType.foreign_key and constraint.expression:
            return f"{constraint_prefix}foreign key ({column_list}) references {constraint.expression}"
        elif constraint.type == ConstraintType.custom and constraint.expression:
            return f"{constraint_prefix}{constraint.expression}"
        else:
            return None

    def capabilities(self) -> List[CapabilitySupport]:
        return []

    def capability_support(self, capability: Capability) -> CapabilitySupport:
        return CapabilitySupport(
            capability=capability,
            support=Support.Unknown,
        )


COLUMNS_EQUAL_SQL = """
with diff_count as (
    SELECT
        1 as id,
        COUNT(*) as num_missing FROM (
            (SELECT {columns} FROM {relation_a} {except_op}
             SELECT {columns} FROM {relation_b})
             UNION ALL
            (SELECT {columns} FROM {relation_b} {except_op}
             SELECT {columns} FROM {relation_a})
        ) as a
), table_a as (
    SELECT COUNT(*) as num_rows FROM {relation_a}
), table_b as (
    SELECT COUNT(*) as num_rows FROM {relation_b}
), row_count_diff as (
    select
        1 as id,
        table_a.num_rows - table_b.num_rows as difference
    from table_a, table_b
)
select
    row_count_diff.difference as row_count_difference,
    diff_count.num_missing as num_mismatched
from row_count_diff
join diff_count using (id)
""".strip()


def catch_as_completed(
    futures,  # typing: List[Future[agate.Table]]
) -> Tuple[agate.Table, List[Exception]]:
    # catalogs: agate.Table = agate.Table(rows=[])
    tables: List[agate.Table] = []
    exceptions: List[Exception] = []

    for future in as_completed(futures):
        exc = future.exception()
        # we want to re-raise on ctrl+c and BaseException
        if exc is None:
            catalog = future.result()
            tables.append(catalog)
        elif isinstance(exc, KeyboardInterrupt) or not isinstance(exc, Exception):
            raise exc
        else:
            warn_or_error(CatalogGenerationError(exc=str(exc)))
            # exc is not None, derives from Exception, and isn't ctrl+c
            exceptions.append(exc)
    return merge_tables(tables), exceptions<|MERGE_RESOLUTION|>--- conflicted
+++ resolved
@@ -1211,18 +1211,12 @@
 
         with executor(self.config) as tpe:
             futures: List[Future[agate.Table]] = []
-<<<<<<< HEAD
-            relation_count = len(self._get_catalog_relations(manifest))
+            catalog_relations = self._get_catalog_relations(manifest, selected_nodes)
+            relation_count = len(catalog_relations)
             if relation_count <= 100 and self.capability_support(
                 Capability.SchemaMetadataByRelations
             ):
-                relations_by_schema = self._get_catalog_relations_by_info_schema(manifest)
-=======
-            catalog_relations = self._get_catalog_relations(manifest, selected_nodes)
-            relation_count = len(catalog_relations)
-            if relation_count <= 100 and self.has_feature(AdapterFeature.CatalogByRelations):
                 relations_by_schema = self._get_catalog_relations_by_info_schema(catalog_relations)
->>>>>>> bb249d61
                 for info_schema in relations_by_schema:
                     name = ".".join([str(info_schema.database), "information_schema"])
                     relations = relations_by_schema[info_schema]
