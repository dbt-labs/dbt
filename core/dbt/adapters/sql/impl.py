import agate
from typing import Any, Optional, Tuple, Type, List

from dbt.contracts.connection import Connection
<<<<<<< HEAD
from dbt.exceptions import RelationTypeNull
=======
from dbt.exceptions import RelationTypeNullError
>>>>>>> 3aeab737
from dbt.adapters.base import BaseAdapter, available
from dbt.adapters.cache import _make_ref_key_msg
from dbt.adapters.sql import SQLConnectionManager
from dbt.events.functions import fire_event
from dbt.events.types import ColTypeChange, SchemaCreation, SchemaDrop


from dbt.adapters.base.relation import BaseRelation

LIST_RELATIONS_MACRO_NAME = "list_relations_without_caching"
GET_COLUMNS_IN_RELATION_MACRO_NAME = "get_columns_in_relation"
LIST_SCHEMAS_MACRO_NAME = "list_schemas"
CHECK_SCHEMA_EXISTS_MACRO_NAME = "check_schema_exists"
CREATE_SCHEMA_MACRO_NAME = "create_schema"
DROP_SCHEMA_MACRO_NAME = "drop_schema"
RENAME_RELATION_MACRO_NAME = "rename_relation"
TRUNCATE_RELATION_MACRO_NAME = "truncate_relation"
DROP_RELATION_MACRO_NAME = "drop_relation"
ALTER_COLUMN_TYPE_MACRO_NAME = "alter_column_type"


class SQLAdapter(BaseAdapter):
    """The default adapter with the common agate conversions and some SQL
    methods was implemented. This adapter has a different much shorter list of
    methods to implement, but some more macros that must be implemented.

    To implement a macro, implement "${adapter_type}__${macro_name}". in the
    adapter's internal project.

    Methods to implement:
        - date_function

    Macros to implement:
        - get_catalog
        - list_relations_without_caching
        - get_columns_in_relation
    """

    ConnectionManager: Type[SQLConnectionManager]
    connections: SQLConnectionManager

    @available.parse(lambda *a, **k: (None, None))
    def add_query(
        self,
        sql: str,
        auto_begin: bool = True,
        bindings: Optional[Any] = None,
        abridge_sql_log: bool = False,
    ) -> Tuple[Connection, Any]:
        """Add a query to the current transaction. A thin wrapper around
        ConnectionManager.add_query.

        :param sql: The SQL query to add
        :param auto_begin: If set and there is no transaction in progress,
            begin a new one.
        :param bindings: An optional list of bindings for the query.
        :param abridge_sql_log: If set, limit the raw sql logged to 512
            characters
        """
        return self.connections.add_query(sql, auto_begin, bindings, abridge_sql_log)

    @classmethod
    def convert_text_type(cls, agate_table: agate.Table, col_idx: int) -> str:
        return "text"

    @classmethod
    def convert_number_type(cls, agate_table: agate.Table, col_idx: int) -> str:
        # TODO CT-211
        decimals = agate_table.aggregate(agate.MaxPrecision(col_idx))  # type: ignore[attr-defined]
        return "float8" if decimals else "integer"

    @classmethod
    def convert_boolean_type(cls, agate_table: agate.Table, col_idx: int) -> str:
        return "boolean"

    @classmethod
    def convert_datetime_type(cls, agate_table: agate.Table, col_idx: int) -> str:
        return "timestamp without time zone"

    @classmethod
    def convert_date_type(cls, agate_table: agate.Table, col_idx: int) -> str:
        return "date"

    @classmethod
    def convert_time_type(cls, agate_table: agate.Table, col_idx: int) -> str:
        return "time"

    @classmethod
    def is_cancelable(cls) -> bool:
        return True

    def expand_column_types(self, goal, current):
        reference_columns = {c.name: c for c in self.get_columns_in_relation(goal)}

        target_columns = {c.name: c for c in self.get_columns_in_relation(current)}

        for column_name, reference_column in reference_columns.items():
            target_column = target_columns.get(column_name)

            if target_column is not None and target_column.can_expand_to(reference_column):
                col_string_size = reference_column.string_size()
                new_type = self.Column.string_type(col_string_size)
                fire_event(
                    ColTypeChange(
                        orig_type=target_column.data_type,
                        new_type=new_type,
                        table=_make_ref_key_msg(current),
                    )
                )

                self.alter_column_type(current, column_name, new_type)

    def alter_column_type(self, relation, column_name, new_column_type) -> None:
        """
        1. Create a new column (w/ temp name and correct type)
        2. Copy data over to it
        3. Drop the existing column (cascade!)
        4. Rename the new column to existing column
        """
        kwargs = {
            "relation": relation,
            "column_name": column_name,
            "new_column_type": new_column_type,
        }
        self.execute_macro(ALTER_COLUMN_TYPE_MACRO_NAME, kwargs=kwargs)

    def drop_relation(self, relation):
        if relation.type is None:
<<<<<<< HEAD
            raise RelationTypeNull(relation)
=======
            raise RelationTypeNullError(relation)
>>>>>>> 3aeab737

        self.cache_dropped(relation)
        self.execute_macro(DROP_RELATION_MACRO_NAME, kwargs={"relation": relation})

    def truncate_relation(self, relation):
        self.execute_macro(TRUNCATE_RELATION_MACRO_NAME, kwargs={"relation": relation})

    def rename_relation(self, from_relation, to_relation):
        self.cache_renamed(from_relation, to_relation)

        kwargs = {"from_relation": from_relation, "to_relation": to_relation}
        self.execute_macro(RENAME_RELATION_MACRO_NAME, kwargs=kwargs)

    def get_columns_in_relation(self, relation):
        return self.execute_macro(
            GET_COLUMNS_IN_RELATION_MACRO_NAME, kwargs={"relation": relation}
        )

    def create_schema(self, relation: BaseRelation) -> None:
        relation = relation.without_identifier()
        fire_event(SchemaCreation(relation=_make_ref_key_msg(relation)))
        kwargs = {
            "relation": relation,
        }
        self.execute_macro(CREATE_SCHEMA_MACRO_NAME, kwargs=kwargs)
        self.commit_if_has_connection()
        # we can't update the cache here, as if the schema already existed we
        # don't want to (incorrectly) say that it's empty

    def drop_schema(self, relation: BaseRelation) -> None:
        relation = relation.without_identifier()
        fire_event(SchemaDrop(relation=_make_ref_key_msg(relation)))
        kwargs = {
            "relation": relation,
        }
        self.execute_macro(DROP_SCHEMA_MACRO_NAME, kwargs=kwargs)
        self.commit_if_has_connection()
        # we can update the cache here
        self.cache.drop_schema(relation.database, relation.schema)

    def list_relations_without_caching(
        self,
        schema_relation: BaseRelation,
    ) -> List[BaseRelation]:
        kwargs = {"schema_relation": schema_relation}
        results = self.execute_macro(LIST_RELATIONS_MACRO_NAME, kwargs=kwargs)

        relations = []
        quote_policy = {"database": True, "schema": True, "identifier": True}
        for _database, name, _schema, _type in results:
            try:
                _type = self.Relation.get_relation_type(_type)
            except ValueError:
                _type = self.Relation.External
            relations.append(
                self.Relation.create(
                    database=_database,
                    schema=_schema,
                    identifier=name,
                    quote_policy=quote_policy,
                    type=_type,
                )
            )
        return relations

    def quote(self, identifier):
        return '"{}"'.format(identifier)

    def list_schemas(self, database: str) -> List[str]:
        results = self.execute_macro(LIST_SCHEMAS_MACRO_NAME, kwargs={"database": database})

        return [row[0] for row in results]

    def check_schema_exists(self, database: str, schema: str) -> bool:
        information_schema = self.Relation.create(
            database=database,
            schema=schema,
            identifier="INFORMATION_SCHEMA",
            quote_policy=self.config.quoting,
        ).information_schema()

        kwargs = {"information_schema": information_schema, "schema": schema}
        results = self.execute_macro(CHECK_SCHEMA_EXISTS_MACRO_NAME, kwargs=kwargs)
        return results[0][0] > 0

    # This is for use in the test suite
    def run_sql_for_tests(self, sql, fetch, conn):
        cursor = conn.handle.cursor()
        try:
            cursor.execute(sql)
            if hasattr(conn.handle, "commit"):
                conn.handle.commit()
            if fetch == "one":
                return cursor.fetchone()
            elif fetch == "all":
                return cursor.fetchall()
            else:
                return
        except BaseException as e:
            if conn.handle and not getattr(conn.handle, "closed", True):
                conn.handle.rollback()
            print(sql)
            print(e)
            raise
        finally:
            conn.transaction_open = False<|MERGE_RESOLUTION|>--- conflicted
+++ resolved
@@ -2,11 +2,7 @@
 from typing import Any, Optional, Tuple, Type, List
 
 from dbt.contracts.connection import Connection
-<<<<<<< HEAD
-from dbt.exceptions import RelationTypeNull
-=======
 from dbt.exceptions import RelationTypeNullError
->>>>>>> 3aeab737
 from dbt.adapters.base import BaseAdapter, available
 from dbt.adapters.cache import _make_ref_key_msg
 from dbt.adapters.sql import SQLConnectionManager
@@ -135,11 +131,7 @@
 
     def drop_relation(self, relation):
         if relation.type is None:
-<<<<<<< HEAD
-            raise RelationTypeNull(relation)
-=======
             raise RelationTypeNullError(relation)
->>>>>>> 3aeab737
 
         self.cache_dropped(relation)
         self.execute_macro(DROP_RELATION_MACRO_NAME, kwargs={"relation": relation})
