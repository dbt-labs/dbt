import agate
<<<<<<< HEAD
import re
from typing import Any, Optional, Tuple, Type
=======
from typing import Any, Optional, Tuple, Type, List
>>>>>>> 2a6fb1d1

import dbt.clients.agate_helper
from dbt.contracts.connection import Connection
import dbt.exceptions
import dbt.flags
from dbt.adapters.base import BaseAdapter, available
from dbt.adapters.sql import SQLConnectionManager
from dbt.logger import GLOBAL_LOGGER as logger

from dbt.adapters.factory import BaseRelation

LIST_RELATIONS_MACRO_NAME = 'list_relations_without_caching'
GET_COLUMNS_IN_RELATION_MACRO_NAME = 'get_columns_in_relation'
LIST_SCHEMAS_MACRO_NAME = 'list_schemas'
CHECK_SCHEMA_EXISTS_MACRO_NAME = 'check_schema_exists'
CREATE_SCHEMA_MACRO_NAME = 'create_schema'
DROP_SCHEMA_MACRO_NAME = 'drop_schema'
RENAME_RELATION_MACRO_NAME = 'rename_relation'
TRUNCATE_RELATION_MACRO_NAME = 'truncate_relation'
DROP_RELATION_MACRO_NAME = 'drop_relation'
ALTER_COLUMN_TYPE_MACRO_NAME = 'alter_column_type'


class SQLAdapter(BaseAdapter):
    """The default adapter with the common agate conversions and some SQL
    methods implemented. This adapter has a different much shorter list of
    methods to implement, but some more macros that must be implemented.

    To implement a macro, implement "${adapter_type}__${macro_name}". in the
    adapter's internal project.

    Methods to implement:
        - date_function

    Macros to implement:
        - get_catalog
        - list_relations_without_caching
        - get_columns_in_relation
    """

    ConnectionManager: Type[SQLConnectionManager]
    connections: SQLConnectionManager

    @available.parse(lambda *a, **k: (None, None))
    def add_query(
        self,
        sql: str,
        auto_begin: bool = True,
        bindings: Optional[Any] = None,
        abridge_sql_log: bool = False,
    ) -> Tuple[Connection, Any]:
        """Add a query to the current transaction. A thin wrapper around
        ConnectionManager.add_query.

        :param sql: The SQL query to add
        :param auto_begin: If set and there is no transaction in progress,
            begin a new one.
        :param bindings: An optional list of bindings for the query.
        :param abridge_sql_log: If set, limit the raw sql logged to 512
            characters
        """
        return self.connections.add_query(sql, auto_begin, bindings,
                                          abridge_sql_log)

    @classmethod
    def convert_text_type(cls, agate_table: agate.Table, col_idx: int) -> str:
        return "text"

    @classmethod
    def convert_number_type(
        cls, agate_table: agate.Table, col_idx: int
    ) -> str:
        decimals = agate_table.aggregate(agate.MaxPrecision(col_idx))
        return "float8" if decimals else "integer"

    @classmethod
    def convert_boolean_type(
            cls, agate_table: agate.Table, col_idx: int
    ) -> str:
        return "boolean"

    @classmethod
    def convert_datetime_type(
            cls, agate_table: agate.Table, col_idx: int
    ) -> str:
        return "timestamp without time zone"

    @classmethod
    def convert_date_type(cls, agate_table: agate.Table, col_idx: int) -> str:
        return "date"

    @classmethod
    def convert_time_type(cls, agate_table: agate.Table, col_idx: int) -> str:
        return "time"

    @classmethod
    def is_cancelable(cls) -> bool:
        return True

    def expand_column_types(self, goal, current):
        reference_columns = {
            c.name: c for c in
            self.get_columns_in_relation(goal)
        }

        target_columns = {
            c.name: c for c
            in self.get_columns_in_relation(current)
        }

        for column_name, reference_column in reference_columns.items():
            target_column = target_columns.get(column_name)

            if target_column is not None and \
               target_column.can_expand_to(reference_column):
                col_string_size = reference_column.string_size()
                new_type = self.Column.string_type(col_string_size)
                logger.debug("Changing col type from {} to {} in table {}",
                             target_column.data_type, new_type, current)

                self.alter_column_type(current, column_name, new_type)

<<<<<<< HEAD
    def has_schema_changed(self, temp_relation, target_relation):
        """
        Look for schema changes between the target columns and reference columns
        Step through each column and return that a schema change *has* happened
        if any of the following are true:
        1. Number of columns are different (column has been added or removed)
        2. Columns have different names
        3. Columns have different data type
        4. Columns have different data type size
        """
        reference_columns = {
            c.name: c for c in
            self.get_columns_in_relation(relation = temp_relation)
        }

        target_columns = {
            c.name: c for c in
            self.get_columns_in_relation(relation = target_relation)
        }

        # 1. The schema has changed if columns have been added or removed
        if len(reference_columns) != len(target_columns):
            logger.debug("Schema difference detected: column count in reference does not match target. reference columns: {}  target columns: {} ".format(reference_columns, target_columns))
            logger.debug("target_ref = {} ".format(target_columns))
            logger.debug("temp_ref = {} ".format(reference_columns))
            return True

        for reference_column_name, reference_column in reference_columns.items():
            target_column = target_columns.get(reference_column_name)
            # 2a. The schema has changed if a reference column is not found in the target columns
            if target_column is None:
                logger.debug("Schema difference detected: reference column {} not found in target".format(reference_column_name))
                logger.debug("target_ref = {}".format(target_columns))
                logger.debug("temp_ref = {}".format(reference_columns))
                return True

            # 3/4. If the columns do not have the same data type and size (see core/dbt/schema.py for more details) 
            refernce_type = re.findall(r"^(\w*)",reference_column.data_type) # just get the name of datatype, not size/precision
            target_type = re.findall(r"^(\w*)",target_column.data_type)
            if refernce_type[0] != target_type[0]:
                logger.debug("Schema difference detected: Datatype {} in reference column {} do not match target datatype {}".format(refernce_type, reference_column.name, target_type))
                logger.debug("target_ref = {}".format(target_columns))
                logger.debug("temp_ref = {}".format(reference_columns))
                return True

        for i, target_column_name in enumerate(target_columns):
            reference_column = reference_columns.get(target_column_name)
            target_column = target_columns.get(target_column_name)
            # 2b. The schema has changed if a target column is not found in the reference columns
            if reference_column is None:
                logger.debug("Schema difference detected: target column {} not found in reference".format(target_column_name))
                logger.debug("target_ref = {}".format(target_columns))
                logger.debug("temp_ref = {}".format(reference_columns))
                return True

        # Nothing has detected as changed
        logger.debug("No schema difference detected")
        logger.debug("target_ref = {}".format(target_columns))
        logger.debug("temp_ref = {}".format(reference_columns))
        return False

    def alter_column_type(self, relation, column_name, new_column_type):
=======
    def alter_column_type(
            self, relation, column_name, new_column_type
    ) -> None:
>>>>>>> 2a6fb1d1
        """
        1. Create a new column (w/ temp name and correct type)
        2. Copy data over to it
        3. Drop the existing column (cascade!)
        4. Rename the new column to existing column
        """
        kwargs = {
            'relation': relation,
            'column_name': column_name,
            'new_column_type': new_column_type,
        }
        self.execute_macro(
            ALTER_COLUMN_TYPE_MACRO_NAME,
            kwargs=kwargs
        )

    def drop_relation(self, relation):
        if relation.type is None:
            dbt.exceptions.raise_compiler_error(
                'Tried to drop relation {}, but its type is null.'
                .format(relation))

        self.cache_dropped(relation)
        self.execute_macro(
            DROP_RELATION_MACRO_NAME,
            kwargs={'relation': relation}
        )

    def truncate_relation(self, relation):
        self.execute_macro(
            TRUNCATE_RELATION_MACRO_NAME,
            kwargs={'relation': relation}
        )

    def rename_relation(self, from_relation, to_relation):
        self.cache_renamed(from_relation, to_relation)

        kwargs = {'from_relation': from_relation, 'to_relation': to_relation}
        self.execute_macro(
            RENAME_RELATION_MACRO_NAME,
            kwargs=kwargs
        )

    def get_columns_in_relation(self, relation: str):
        return self.execute_macro(
            GET_COLUMNS_IN_RELATION_MACRO_NAME,
            kwargs={'relation': relation}
        )

    def create_schema(self, database: str, schema: str) -> None:
        logger.debug('Creating schema "{}"."{}".', database, schema)
        kwargs = {
            'database_name': self.quote_as_configured(database, 'database'),
            'schema_name': self.quote_as_configured(schema, 'schema'),
        }
        self.execute_macro(CREATE_SCHEMA_MACRO_NAME, kwargs=kwargs)
        self.commit_if_has_connection()
        # we can't update the cache here, as if the schema already existed we
        # don't want to (incorrectly) say that it's empty

    def drop_schema(self, database: str, schema: str) -> None:
        logger.debug('Dropping schema "{}"."{}".', database, schema)
        kwargs = {
            'database_name': self.quote_as_configured(database, 'database'),
            'schema_name': self.quote_as_configured(schema, 'schema'),
        }
        self.execute_macro(DROP_SCHEMA_MACRO_NAME, kwargs=kwargs)
        # we can update the cache here
        self.cache.drop_schema(database, schema)

    def list_relations_without_caching(
            self, information_schema, schema
    ) -> List[BaseRelation]:
        kwargs = {'information_schema': information_schema, 'schema': schema}
        results = self.execute_macro(
            LIST_RELATIONS_MACRO_NAME,
            kwargs=kwargs
        )

        relations = []
        quote_policy = {
            'database': True,
            'schema': True,
            'identifier': True
        }
        for _database, name, _schema, _type in results:
            try:
                _type = self.Relation.RelationType(_type)
            except ValueError:
                _type = self.Relation.RelationType.External
            relations.append(self.Relation.create(
                database=_database,
                schema=_schema,
                identifier=name,
                quote_policy=quote_policy,
                type=_type
            ))
        return relations

    def quote(self, identifier):
        return '"{}"'.format(identifier)

    def list_schemas(self, database: str) -> List[str]:
        results = self.execute_macro(
            LIST_SCHEMAS_MACRO_NAME,
            kwargs={'database': database}
        )

        return [row[0] for row in results]

    def check_schema_exists(self, database: str, schema: str) -> bool:
        information_schema = self.Relation.create(
            database=database,
            schema=schema,
            identifier='INFORMATION_SCHEMA',
            quote_policy=self.config.quoting
        ).information_schema()

        kwargs = {'information_schema': information_schema, 'schema': schema}
        results = self.execute_macro(
            CHECK_SCHEMA_EXISTS_MACRO_NAME,
            kwargs=kwargs
        )
        return results[0][0] > 0<|MERGE_RESOLUTION|>--- conflicted
+++ resolved
@@ -1,15 +1,10 @@
 import agate
-<<<<<<< HEAD
 import re
-from typing import Any, Optional, Tuple, Type
-=======
-from typing import Any, Optional, Tuple, Type, List
->>>>>>> 2a6fb1d1
-
 import dbt.clients.agate_helper
-from dbt.contracts.connection import Connection
 import dbt.exceptions
 import dbt.flags
+from typing import Any, Optional, Tuple, Type, List
+from dbt.contracts.connection import Connection
 from dbt.adapters.base import BaseAdapter, available
 from dbt.adapters.sql import SQLConnectionManager
 from dbt.logger import GLOBAL_LOGGER as logger
@@ -127,7 +122,6 @@
 
                 self.alter_column_type(current, column_name, new_type)
 
-<<<<<<< HEAD
     def has_schema_changed(self, temp_relation, target_relation):
         """
         Look for schema changes between the target columns and reference columns
@@ -189,12 +183,10 @@
         logger.debug("temp_ref = {}".format(reference_columns))
         return False
 
-    def alter_column_type(self, relation, column_name, new_column_type):
-=======
+
     def alter_column_type(
             self, relation, column_name, new_column_type
     ) -> None:
->>>>>>> 2a6fb1d1
         """
         1. Create a new column (w/ temp name and correct type)
         2. Copy data over to it
