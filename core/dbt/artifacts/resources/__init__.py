--- conflicted
+++ resolved
@@ -2,7 +2,6 @@
 
 # alias to latest resource definitions
 from dbt.artifacts.resources.v1.components import (
-<<<<<<< HEAD
     DependsOn,
     NodeVersion,
     RefArgs,
@@ -14,6 +13,9 @@
     InjectedCTE,
     Contract,
     DeferRelation,
+    FreshnessThreshold,
+    Quoting,
+    Time,
 )
 from dbt.artifacts.resources.v1.manifest_nodes import (
     AnalysisNode,
@@ -25,16 +27,6 @@
     TestMetadata,
     GenericTestNode,
     SnapshotNode,
-=======
-    ColumnInfo,
-    DependsOn,
-    FreshnessThreshold,
-    HasRelationMetadata,
-    NodeVersion,
-    Quoting,
-    RefArgs,
-    Time,
->>>>>>> 6965eca0
 )
 from dbt.artifacts.resources.v1.documentation import Documentation
 from dbt.artifacts.resources.v1.exposure import (
@@ -83,7 +75,6 @@
     SemanticModel,
     SemanticModelConfig,
 )
-<<<<<<< HEAD
 
 from dbt.artifacts.resources.v1.config import (
     NodeAndTestConfig,
@@ -92,12 +83,12 @@
     SeedConfig,
     TestConfig,
     SnapshotConfig,
-=======
+    SourceConfig,
+)
+
 from dbt.artifacts.resources.v1.source_definition import (
     ExternalPartition,
     ExternalTable,
     SourceDefinition,
     ParsedSourceMandatory,
-    SourceConfig,
->>>>>>> 6965eca0
 )