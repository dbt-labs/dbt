from dataclasses import dataclass
from dbt_common.dataclass_schema import dbtClassMixin
<<<<<<< HEAD
from dbt_common.contracts.util import Replaceable
from typing import List, Optional
import hashlib
=======
from typing import List
>>>>>>> 1ec5e22e

from dbt.artifacts.resources.types import NodeType


@dataclass
class BaseResource(dbtClassMixin):
    name: str
    resource_type: NodeType
    package_name: str
    path: str
    original_file_path: str
    unique_id: str


@dataclass
class GraphResource(BaseResource):
    fqn: List[str]


@dataclass
class FileHash(dbtClassMixin):
    name: str  # the hash type name
    checksum: str  # the hashlib.hash_type().hexdigest() of the file contents

    @classmethod
    def empty(cls):
        return FileHash(name="none", checksum="")

    @classmethod
    def path(cls, path: str):
        return FileHash(name="path", checksum=path)

    def __eq__(self, other):
        if not isinstance(other, FileHash):
            return NotImplemented

        if self.name == "none" or self.name != other.name:
            return False

        return self.checksum == other.checksum

    def compare(self, contents: str) -> bool:
        """Compare the file contents with the given hash"""
        if self.name == "none":
            return False

        return self.from_contents(contents, name=self.name) == self.checksum

    @classmethod
    def from_contents(cls, contents: str, name="sha256") -> "FileHash":
        """Create a file hash from the given file contents. The hash is always
        the utf-8 encoding of the contents given, because dbt only reads files
        as utf-8.
        """
        data = contents.encode("utf-8")
        checksum = hashlib.new(name, data).hexdigest()
        return cls(name=name, checksum=checksum)


@dataclass
class Docs(dbtClassMixin):
    show: bool = True
    node_color: Optional[str] = None<|MERGE_RESOLUTION|>--- conflicted
+++ resolved
@@ -1,12 +1,7 @@
 from dataclasses import dataclass
 from dbt_common.dataclass_schema import dbtClassMixin
-<<<<<<< HEAD
-from dbt_common.contracts.util import Replaceable
 from typing import List, Optional
 import hashlib
-=======
-from typing import List
->>>>>>> 1ec5e22e
 
 from dbt.artifacts.resources.types import NodeType
 
