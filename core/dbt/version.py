import importlib
import importlib.util
import os
import glob
import json
from typing import Iterator

import requests

import dbt.exceptions
import dbt.semver


PYPI_VERSION_URL = 'https://pypi.org/pypi/dbt/json'


def get_latest_version():
    try:
        resp = requests.get(PYPI_VERSION_URL)
        data = resp.json()
        version_string = data['info']['version']
    except (json.JSONDecodeError, KeyError, requests.RequestException):
        return None

    return dbt.semver.VersionSpecifier.from_version_string(version_string)


def get_installed_version():
    return dbt.semver.VersionSpecifier.from_version_string(__version__)


def get_version_information():
    installed = get_installed_version()
    latest = get_latest_version()

    installed_s = installed.to_version_string(skip_matcher=True)
    if latest is None:
        latest_s = 'unknown'
    else:
        latest_s = latest.to_version_string(skip_matcher=True)

    version_msg = ("installed version: {}\n"
                   "   latest version: {}\n\n".format(installed_s, latest_s))

    plugin_version_msg = "Plugins:\n"
    for plugin_name, version in _get_dbt_plugins_info():
        plugin_version_msg += '  - {plugin_name}: {version}\n'.format(
            plugin_name=plugin_name, version=version
        )
    if latest is None:
        return ("{}The latest version of dbt could not be determined!\n"
                "Make sure that the following URL is accessible:\n{}\n\n{}"
                .format(version_msg, PYPI_VERSION_URL, plugin_version_msg))

    if installed == latest:
        return "{}Up to date!\n\n{}".format(version_msg, plugin_version_msg)

    elif installed > latest:
        return ("{}Your version of dbt is ahead of the latest "
                "release!\n\n{}".format(version_msg, plugin_version_msg))

    else:
        return ("{}Your version of dbt is out of date! "
                "You can find instructions for upgrading here:\n"
                "https://docs.getdbt.com/docs/installation\n\n{}"
                .format(version_msg, plugin_version_msg))


def _get_adapter_plugin_names() -> Iterator[str]:
    spec = importlib.util.find_spec('dbt.adapters')
    # If None, then nothing provides an importable 'dbt.adapters', so we will
    # not be reporting plugin versions today
    if spec is None or spec.submodule_search_locations is None:
        return
    for adapters_path in spec.submodule_search_locations:
        version_glob = os.path.join(adapters_path, '*', '__version__.py')
        for version_path in glob.glob(version_glob):
            # the path is like .../dbt/adapters/{plugin_name}/__version__.py
            # except it could be \\ on windows!
            plugin_root, _ = os.path.split(version_path)
            _, plugin_name = os.path.split(plugin_root)
            yield plugin_name


def _get_dbt_plugins_info():
    for plugin_name in _get_adapter_plugin_names():
        if plugin_name == 'core':
            continue
        try:
            mod = importlib.import_module(
                f'dbt.adapters.{plugin_name}.__version__'
            )
        except ImportError:
            # not an adpater
            continue
        yield plugin_name, mod.version


<<<<<<< HEAD
__version__ = '0.19.1'
=======
__version__ = '0.19.0'
>>>>>>> 749f8739
installed = get_installed_version()<|MERGE_RESOLUTION|>--- conflicted
+++ resolved
@@ -96,9 +96,5 @@
         yield plugin_name, mod.version
 
 
-<<<<<<< HEAD
-__version__ = '0.19.1'
-=======
 __version__ = '0.19.0'
->>>>>>> 749f8739
 installed = get_installed_version()