#!/usr/bin/env python
import os
import sys

if sys.version_info < (3, 7, 2):
    print("Error: dbt does not support this version of Python.")
    print("Please upgrade to Python 3.7.2 or higher.")
    sys.exit(1)


from setuptools import setup

try:
    from setuptools import find_namespace_packages
except ImportError:
    # the user has a downlevel version of setuptools.
    print("Error: dbt requires setuptools v40.1.0 or higher.")
    print('Please upgrade setuptools with "pip install --upgrade setuptools" ' "and try again")
    sys.exit(1)


this_directory = os.path.abspath(os.path.dirname(__file__))
with open(os.path.join(this_directory, "README.md")) as f:
    long_description = f.read()


package_name = "dbt-core"
package_version = "1.1.1rc2"
description = """With dbt, data analysts and engineers can build analytics \
the way engineers build applications."""


setup(
    name=package_name,
    version=package_version,
    description=description,
    long_description=long_description,
    long_description_content_type="text/markdown",
    author="dbt Labs",
    author_email="info@dbtlabs.com",
    url="https://github.com/dbt-labs/dbt-core",
    packages=find_namespace_packages(include=["dbt", "dbt.*"]),
    include_package_data=True,
    test_suite="test",
    entry_points={
        "console_scripts": [
            "dbt = dbt.main:main",
        ],
    },
    scripts=[
        "scripts/dbt",
    ],
    install_requires=[
        "Jinja2==2.11.3",
        "MarkupSafe>=0.23,<2.1",
        "agate>=1.6,<1.6.4",
        "click>=7.0,<9",
        "colorama>=0.3.9,<0.4.5",
        "hologram>=0.0.14,<=0.0.15",
        "isodate>=0.6,<0.7",
        "logbook>=1.5,<1.6",
        "mashumaro==2.9",
        "minimal-snowplow-tracker==0.0.2",
<<<<<<< HEAD
        "networkx>=2.3,<2.8.1;python_version<'3.8'",
        "networkx>=2.3,<3;python_version>='3.8'",
=======
        "networkx>=2.3,<2.8.4",
>>>>>>> 5ef04426
        "packaging>=20.9,<22.0",
        "sqlparse>=0.2.3,<0.5",
        "dbt-extractor~=0.4.1",
        "typing-extensions>=3.7.4",
        "werkzeug>=1,<3",
        # the following are all to match snowflake-connector-python
        "requests<3.0.0",
        "idna>=2.5,<4",
        "cffi>=1.9,<2.0.0",
    ],
    zip_safe=False,
    classifiers=[
        "Development Status :: 5 - Production/Stable",
        "License :: OSI Approved :: Apache Software License",
        "Operating System :: Microsoft :: Windows",
        "Operating System :: MacOS :: MacOS X",
        "Operating System :: POSIX :: Linux",
        "Programming Language :: Python :: 3.7",
        "Programming Language :: Python :: 3.8",
        "Programming Language :: Python :: 3.9",
        "Programming Language :: Python :: 3.10",
    ],
    python_requires=">=3.7.2",
)<|MERGE_RESOLUTION|>--- conflicted
+++ resolved
@@ -61,12 +61,8 @@
         "logbook>=1.5,<1.6",
         "mashumaro==2.9",
         "minimal-snowplow-tracker==0.0.2",
-<<<<<<< HEAD
         "networkx>=2.3,<2.8.1;python_version<'3.8'",
-        "networkx>=2.3,<3;python_version>='3.8'",
-=======
-        "networkx>=2.3,<2.8.4",
->>>>>>> 5ef04426
+        "networkx>=2.3,<2.8.4;python_version>='3.8'",
         "packaging>=20.9,<22.0",
         "sqlparse>=0.2.3,<0.5",
         "dbt-extractor~=0.4.1",
