--- conflicted
+++ resolved
@@ -75,13 +75,8 @@
         'sqlparse>=0.2.3,<0.4',
         'tree-sitter==0.19.0',
         'tree-sitter-jinja2==0.1.0a1',
-<<<<<<< HEAD
         'typing-extensions>=3.7.4,<3.11',
-        'werkzeug>=0.15,<2.0',
-=======
-        'typing-extensions>=3.7.4,<3.8',
         'werkzeug>=0.15,<3.0',
->>>>>>> 762419d2
         # the following are all to match snowflake-connector-python
         'requests<3.0.0',
         'idna>=2.5,<4',
