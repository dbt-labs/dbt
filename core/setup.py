#!/usr/bin/env python
import os
import sys

if sys.version_info < (3, 9):
    print("Error: dbt does not support this version of Python.")
    print("Please upgrade to Python 3.9 or higher.")
    sys.exit(1)


from setuptools import setup

try:
    from setuptools import find_namespace_packages
except ImportError:
    # the user has a downlevel version of setuptools.
    print("Error: dbt requires setuptools v40.1.0 or higher.")
    print('Please upgrade setuptools with "pip install --upgrade setuptools" ' "and try again")
    sys.exit(1)


this_directory = os.path.abspath(os.path.dirname(__file__))
with open(os.path.join(this_directory, "README.md")) as f:
    long_description = f.read()


package_name = "dbt-core"
package_version = "1.9.0b4"
description = """With dbt, data analysts and engineers can build analytics \
the way engineers build applications."""


setup(
    name=package_name,
    version=package_version,
    description=description,
    long_description=long_description,
    long_description_content_type="text/markdown",
    author="dbt Labs",
    author_email="info@dbtlabs.com",
    url="https://github.com/dbt-labs/dbt-core",
    packages=find_namespace_packages(include=["dbt", "dbt.*"]),
    include_package_data=True,
    test_suite="test",
    entry_points={
        "console_scripts": ["dbt = dbt.cli.main:cli"],
    },
    install_requires=[
        # ----
        # dbt-core uses these packages deeply, throughout the codebase, and there have been breaking changes in past patch releases (even though these are major-version-one).
        # Pin to the patch or minor version, and bump in each new minor version of dbt-core.
        "agate>=1.7.0,<1.10",
        "Jinja2>=3.1.3,<4",
        "mashumaro[msgpack]>=3.9,<4.0",
        # ----
        # dbt-core uses these packages in standard ways. Pin to the major version, and check compatibility
        # with major versions in each new minor version of dbt-core.
        "click>=8.0.2,<9.0",
        "networkx>=2.3,<4.0",
        "protobuf>=5.0,<6.0",
        "requests<3.0.0",  # should match dbt-common
        "snowplow-tracker>=1.0.2,<2.0",
        # ----
        # These packages are major-version-0. Keep upper bounds on upcoming minor versions (which could have breaking changes)
        # and check compatibility / bump in each new minor version of dbt-core.
        "pathspec>=0.9,<0.13",
        "sqlparse>=0.5.0,<0.6.0",
        # ----
        # These are major-version-0 packages also maintained by dbt-labs.
        # Accept patches but avoid automatically updating past a set minor version range.
        "dbt-extractor>=0.5.0,<=0.6",
        "dbt-semantic-interfaces>=0.7.4,<0.8",
        # Minor versions for these are expected to be backwards-compatible
<<<<<<< HEAD
        "dbt-common>=1.13.0,<2.0",
        "dbt-adapters>=1.8.0,<2.0",
=======
        "dbt-common>=1.11.0,<2.0",
        "dbt-adapters>=1.9.0,<2.0",
>>>>>>> 2a75dd46
        # ----
        # Expect compatibility with all new versions of these packages, so lower bounds only.
        "packaging>20.9",
        "pytz>=2015.7",
        "pyyaml>=6.0",
        "daff>=1.3.46",
        "typing-extensions>=4.4",
        # ----
    ],
    zip_safe=False,
    classifiers=[
        "Development Status :: 5 - Production/Stable",
        "License :: OSI Approved :: Apache Software License",
        "Operating System :: Microsoft :: Windows",
        "Operating System :: MacOS :: MacOS X",
        "Operating System :: POSIX :: Linux",
        "Programming Language :: Python :: 3.9",
        "Programming Language :: Python :: 3.10",
        "Programming Language :: Python :: 3.11",
        "Programming Language :: Python :: 3.12",
    ],
    python_requires=">=3.9",
)<|MERGE_RESOLUTION|>--- conflicted
+++ resolved
@@ -71,13 +71,8 @@
         "dbt-extractor>=0.5.0,<=0.6",
         "dbt-semantic-interfaces>=0.7.4,<0.8",
         # Minor versions for these are expected to be backwards-compatible
-<<<<<<< HEAD
         "dbt-common>=1.13.0,<2.0",
-        "dbt-adapters>=1.8.0,<2.0",
-=======
-        "dbt-common>=1.11.0,<2.0",
         "dbt-adapters>=1.9.0,<2.0",
->>>>>>> 2a75dd46
         # ----
         # Expect compatibility with all new versions of these packages, so lower bounds only.
         "packaging>20.9",
