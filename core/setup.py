#!/usr/bin/env python
import os
import sys

if sys.version_info < (3, 8):
    print("Error: dbt does not support this version of Python.")
    print("Please upgrade to Python 3.8 or higher.")
    sys.exit(1)


from setuptools import setup

try:
    from setuptools import find_namespace_packages
except ImportError:
    # the user has a downlevel version of setuptools.
    print("Error: dbt requires setuptools v40.1.0 or higher.")
    print('Please upgrade setuptools with "pip install --upgrade setuptools" ' "and try again")
    sys.exit(1)


this_directory = os.path.abspath(os.path.dirname(__file__))
with open(os.path.join(this_directory, "README.md")) as f:
    long_description = f.read()


package_name = "dbt-core"
<<<<<<< HEAD
package_version = "1.5.6"
=======
package_version = "1.7.0b2"
>>>>>>> 417fc2a7
description = """With dbt, data analysts and engineers can build analytics \
the way engineers build applications."""


setup(
    name=package_name,
    version=package_version,
    description=description,
    long_description=long_description,
    long_description_content_type="text/markdown",
    author="dbt Labs",
    author_email="info@dbtlabs.com",
    url="https://github.com/dbt-labs/dbt-core",
    packages=find_namespace_packages(include=["dbt", "dbt.*"]),
    include_package_data=True,
    test_suite="test",
    entry_points={
        "console_scripts": ["dbt = dbt.cli.main:cli"],
    },
    install_requires=[
<<<<<<< HEAD
        "Jinja2==3.1.2",
        "agate>=1.6,<1.7.1",
        # temporarily pinning click for mypy failures: https://github.com/pallets/click/issues/2558
        "click<9",
        "colorama>=0.3.9,<0.4.7",
        "hologram>=0.0.14,<=0.0.16",
        "isodate>=0.6,<0.7",
=======
        # ----
        # dbt-core uses these packages deeply, throughout the codebase, and there have been breaking changes in past patch releases (even though these are major-version-one).
        # Pin to the patch or minor version, and bump in each new minor version of dbt-core.
        "agate~=1.7.0",
        "Jinja2~=3.1.2",
        "mashumaro[msgpack]~=3.9",
        # ----
        # Legacy: This package has not been updated since 2019, and it is unused in dbt's logging system (since v1.0)
        # The dependency here will be removed along with the removal of 'legacy logging', in a future release of dbt-core
>>>>>>> 417fc2a7
        "logbook>=1.5,<1.6",
        # ----
        # dbt-core uses these packages in standard ways. Pin to the major version, and check compatibility
        # with major versions in each new minor version of dbt-core.
        "click<9",
        "networkx>=2.3,<4",
        # ----
        # These packages are major-version-0. Keep upper bounds on upcoming minor versions (which could have breaking changes)
        # and check compatibility / bump in each new minor version of dbt-core.
        "colorama>=0.3.9,<0.5",
        "pathspec>=0.9,<0.12",
<<<<<<< HEAD
=======
        "isodate>=0.6,<0.7",
        # ----
        "sqlparse>=0.2.3,<0.5",
        # ----
        # These are major-version-0 packages also maintained by dbt-labs. Accept patches.
        "dbt-extractor~=0.5.0",
        "minimal-snowplow-tracker~=0.0.2",
        # DSI is under active development, so we're pinning to specific dev versions for now.
        "dbt-semantic-interfaces~=0.2.0",
        # ----
        # Expect compatibility with all new versions of these packages, so lower bounds only.
        "jsonschema>=3.0",
        "packaging>20.9",
>>>>>>> 417fc2a7
        "protobuf>=4.0.0",
        "pytz>=2015.7",
        "pyyaml>=6.0",
        "typing-extensions>=3.7.4",
        # ----
        # Match snowflake-connector-python, to ensure compatibility in dbt-snowflake
        "cffi>=1.9,<2.0.0",
        "idna>=2.5,<4",
        "requests<3.0.0",
        "urllib3~=1.0",
        # ----
    ],
    zip_safe=False,
    classifiers=[
        "Development Status :: 5 - Production/Stable",
        "License :: OSI Approved :: Apache Software License",
        "Operating System :: Microsoft :: Windows",
        "Operating System :: MacOS :: MacOS X",
        "Operating System :: POSIX :: Linux",
        "Programming Language :: Python :: 3.8",
        "Programming Language :: Python :: 3.9",
        "Programming Language :: Python :: 3.10",
        "Programming Language :: Python :: 3.11",
    ],
    python_requires=">=3.8",
)<|MERGE_RESOLUTION|>--- conflicted
+++ resolved
@@ -25,11 +25,7 @@
 
 
 package_name = "dbt-core"
-<<<<<<< HEAD
-package_version = "1.5.6"
-=======
 package_version = "1.7.0b2"
->>>>>>> 417fc2a7
 description = """With dbt, data analysts and engineers can build analytics \
 the way engineers build applications."""
 
@@ -50,15 +46,6 @@
         "console_scripts": ["dbt = dbt.cli.main:cli"],
     },
     install_requires=[
-<<<<<<< HEAD
-        "Jinja2==3.1.2",
-        "agate>=1.6,<1.7.1",
-        # temporarily pinning click for mypy failures: https://github.com/pallets/click/issues/2558
-        "click<9",
-        "colorama>=0.3.9,<0.4.7",
-        "hologram>=0.0.14,<=0.0.16",
-        "isodate>=0.6,<0.7",
-=======
         # ----
         # dbt-core uses these packages deeply, throughout the codebase, and there have been breaking changes in past patch releases (even though these are major-version-one).
         # Pin to the patch or minor version, and bump in each new minor version of dbt-core.
@@ -68,20 +55,18 @@
         # ----
         # Legacy: This package has not been updated since 2019, and it is unused in dbt's logging system (since v1.0)
         # The dependency here will be removed along with the removal of 'legacy logging', in a future release of dbt-core
->>>>>>> 417fc2a7
         "logbook>=1.5,<1.6",
         # ----
         # dbt-core uses these packages in standard ways. Pin to the major version, and check compatibility
         # with major versions in each new minor version of dbt-core.
         "click<9",
         "networkx>=2.3,<4",
+        "Pygments>=2,<3",
         # ----
         # These packages are major-version-0. Keep upper bounds on upcoming minor versions (which could have breaking changes)
         # and check compatibility / bump in each new minor version of dbt-core.
         "colorama>=0.3.9,<0.5",
         "pathspec>=0.9,<0.12",
-<<<<<<< HEAD
-=======
         "isodate>=0.6,<0.7",
         # ----
         "sqlparse>=0.2.3,<0.5",
@@ -95,7 +80,6 @@
         # Expect compatibility with all new versions of these packages, so lower bounds only.
         "jsonschema>=3.0",
         "packaging>20.9",
->>>>>>> 417fc2a7
         "protobuf>=4.0.0",
         "pytz>=2015.7",
         "pyyaml>=6.0",
