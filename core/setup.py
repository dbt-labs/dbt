#!/usr/bin/env python
import os
import sys

if sys.version_info < (3, 8):
    print("Error: dbt does not support this version of Python.")
    print("Please upgrade to Python 3.8 or higher.")
    sys.exit(1)


from setuptools import setup

try:
    from setuptools import find_namespace_packages
except ImportError:
    # the user has a downlevel version of setuptools.
    print("Error: dbt requires setuptools v40.1.0 or higher.")
    print('Please upgrade setuptools with "pip install --upgrade setuptools" ' "and try again")
    sys.exit(1)


this_directory = os.path.abspath(os.path.dirname(__file__))
with open(os.path.join(this_directory, "README.md")) as f:
    long_description = f.read()


package_name = "dbt-core"
package_version = "1.8.0a1"
description = """With dbt, data analysts and engineers can build analytics \
the way engineers build applications."""


setup(
    name=package_name,
    version=package_version,
    description=description,
    long_description=long_description,
    long_description_content_type="text/markdown",
    author="dbt Labs",
    author_email="info@dbtlabs.com",
    url="https://github.com/dbt-labs/dbt-core",
    packages=find_namespace_packages(include=["dbt", "dbt.*"]),
    include_package_data=True,
    test_suite="test",
    entry_points={
        "console_scripts": ["dbt = dbt.cli.main:cli"],
    },
    install_requires=[
        # ----
        # dbt-core uses these packages deeply, throughout the codebase, and there have been breaking changes in past patch releases (even though these are major-version-one).
        # Pin to the patch or minor version, and bump in each new minor version of dbt-core.
        "agate~=1.7.0",
        "Jinja2~=3.1.2",
        "mashumaro[msgpack]~=3.9",
        # ----
        # Legacy: This package has not been updated since 2019, and it is unused in dbt's logging system (since v1.0)
        # The dependency here will be removed along with the removal of 'legacy logging', in a future release of dbt-core
        "logbook>=1.5,<1.6",
        # ----
        # dbt-core uses these packages in standard ways. Pin to the major version, and check compatibility
        # with major versions in each new minor version of dbt-core.
        "click>=8.0.2,<9",
        "networkx>=2.3,<4",
        # ----
        # These packages are major-version-0. Keep upper bounds on upcoming minor versions (which could have breaking changes)
        # and check compatibility / bump in each new minor version of dbt-core.
<<<<<<< HEAD
        "colorama>=0.3.9,<0.5",
        "pathspec>=0.9",
        "isodate>=0.6,<0.7",
        # ----
=======
        "pathspec>=0.9,<0.12",
>>>>>>> b5a0c4c2
        "sqlparse>=0.2.3,<0.5",
        # ----
        # These are major-version-0 packages also maintained by dbt-labs. Accept patches.
        "dbt-extractor~=0.5.0",
        "minimal-snowplow-tracker~=0.0.2",
        "dbt-semantic-interfaces~=0.5.0a2",
        "dbt-common @ git+https://github.com/dbt-labs/dbt-common.git#egg=dbt",
        # ----
        # Expect compatibility with all new versions of these packages, so lower bounds only.
        "packaging>20.9",
        "protobuf>=4.0.0",
        "pytz>=2015.7",
        "pyyaml>=6.0",
        "daff>=1.3.46",
        "typing-extensions>=4.4",
        # ----
    ],
    zip_safe=False,
    classifiers=[
        "Development Status :: 5 - Production/Stable",
        "License :: OSI Approved :: Apache Software License",
        "Operating System :: Microsoft :: Windows",
        "Operating System :: MacOS :: MacOS X",
        "Operating System :: POSIX :: Linux",
        "Programming Language :: Python :: 3.8",
        "Programming Language :: Python :: 3.9",
        "Programming Language :: Python :: 3.10",
        "Programming Language :: Python :: 3.11",
    ],
    python_requires=">=3.8",
)<|MERGE_RESOLUTION|>--- conflicted
+++ resolved
@@ -64,14 +64,7 @@
         # ----
         # These packages are major-version-0. Keep upper bounds on upcoming minor versions (which could have breaking changes)
         # and check compatibility / bump in each new minor version of dbt-core.
-<<<<<<< HEAD
-        "colorama>=0.3.9,<0.5",
-        "pathspec>=0.9",
-        "isodate>=0.6,<0.7",
-        # ----
-=======
-        "pathspec>=0.9,<0.12",
->>>>>>> b5a0c4c2
+        "pathspec>=0.9,<0.13",
         "sqlparse>=0.2.3,<0.5",
         # ----
         # These are major-version-0 packages also maintained by dbt-labs. Accept patches.
