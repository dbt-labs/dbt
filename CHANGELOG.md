--- conflicted
+++ resolved
@@ -1,4 +1,3 @@
-<<<<<<< HEAD
 ## Betsy Ross (Unreleased)
 
 ### Changes
@@ -8,10 +7,7 @@
  - Add forward and backward graph edges to the JSON manifest file ([#762](https://github.com/fishtown-analytics/dbt/pull/762))
 - Add a 'dbt docs generate' command to generate a JSON catalog file ([#774](https://github.com/fishtown-analytics/dbt/pull/774))
 
-## dbt 0.10.1 (Unreleased)
-=======
 ## dbt 0.10.1 (May 18, 2018)
->>>>>>> 13691adc
 
 This release focuses on achieving functional parity between all of dbt's adapters. With this release, most dbt functionality should work on every adapter except where noted [here](https://docs.getdbt.com/v0.10/docs/supported-databases#section-caveats).
 
