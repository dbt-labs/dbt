<<<<<<< HEAD
## dbt-core 1.0.4 (TBD)

### Fixes
- Fix bug causing empty node level meta, snapshot config errors ([#4459](https://github.com/dbt-labs/dbt-core/issues/4459), [#4726](https://github.com/dbt-labs/dbt-core/pull/4726))

## dbt-core 1.0.3 (February 21, 2022)

### Fixes
=======
## dbt-core 1.0.3 (TBD)

### Fixes
>>>>>>> 27ed2f96
- Fix bug accessing target fields in deps and clean commands ([#4752](https://github.com/dbt-labs/dbt-core/issues/4752), [#4758](https://github.com/dbt-labs/dbt-core/issues/4758))

## dbt-core 1.0.2 (February 18, 2022)

### Dependencies
- Pin `MarkupSafe==2.0.1`. Deprecation of `soft_unicode` in `MarkupSafe==2.1.0` is not supported by `Jinja2==2.11`

## dbt-core 1.0.2rc1 (February 4, 2022)

### Fixes
- Projects created using `dbt init` now have the correct `seeds` directory created (instead of `data`) ([#4588](https://github.com/dbt-labs/dbt-core/issues/4588), [#4599](https://github.com/dbt-labs/dbt-core/pull/4589))
- Don't require a profile for dbt deps and clean commands ([#4554](https://github.com/dbt-labs/dbt-core/issues/4554), [#4610](https://github.com/dbt-labs/dbt-core/pull/4610))
- Select modified.body works correctly when new model added([#4570](https://github.com/dbt-labs/dbt-core/issues/4570), [#4631](https://github.com/dbt-labs/dbt-core/pull/4631))
- Fix bug in retry logic for bad response from hub and when there is a bad git tarball download. ([#4577](https://github.com/dbt-labs/dbt-core/issues/4577), [#4579](https://github.com/dbt-labs/dbt-core/issues/4579), [#4609](https://github.com/dbt-labs/dbt-core/pull/4609)) 
- Restore previous log level (DEBUG) when a test depends on a disabled resource. Still WARN if the resource is missing ([#4594](https://github.com/dbt-labs/dbt-core/issues/4594), [#4647](https://github.com/dbt-labs/dbt-core/pull/4647))
- User wasn't asked for permission to overwite a profile entry when running init inside an existing project ([#4375](https://github.com/dbt-labs/dbt-core/issues/4375), [#4447](https://github.com/dbt-labs/dbt-core/pull/4447))
- A change in secret environment variables won't trigger a full reparse [#4650](https://github.com/dbt-labs/dbt-core/issues/4650) [4665](https://github.com/dbt-labs/dbt-core/pull/4665)
- adapter compability messaging added([#4438](https://github.com/dbt-labs/dbt-core/pull/4438) [#4565](https://github.com/dbt-labs/dbt-core/pull/4565))
- Add project name validation to `dbt init` ([#4490](https://github.com/dbt-labs/dbt-core/issues/4490),[#4536](https://github.com/dbt-labs/dbt-core/pull/4536))

Contributors:
- [@NiallRees](https://github.com/NiallRees) ([#4447](https://github.com/dbt-labs/dbt-core/pull/4447))
- [@amirkdv](https://github.com/amirkdv) ([#4536](https://github.com/dbt-labs/dbt-core/pull/4536))
- [@nkyuray](https://github.com/nkyuray) ([#4565](https://github.com/dbt-labs/dbt-core/pull/4565))

## dbt-core 1.0.1 (January 03, 2022)


## dbt-core 1.0.1rc1 (December 20, 2021)

### Fixes
- Fix wrong url in the dbt docs overview homepage ([#4442](https://github.com/dbt-labs/dbt-core/pull/4442))
- Fix redefined status param of SQLQueryStatus to typecheck the string which passes on `._message` value of `AdapterResponse` or the `str` value sent by adapter plugin.  ([#4463](https://github.com/dbt-labs/dbt-core/pull/4463#issuecomment-990174166))
- Fix `DepsStartPackageInstall` event to use package name instead of version number. ([#4482](https://github.com/dbt-labs/dbt-core/pull/4482))
- Reimplement log message to use adapter name instead of the object method. ([#4501](https://github.com/dbt-labs/dbt-core/pull/4501))
- Issue better error message for incompatible schemas ([#4470](https://github.com/dbt-labs/dbt-core/pull/4442), [#4497](https://github.com/dbt-labs/dbt-core/pull/4497))
- Remove secrets from error related to packages. ([#4507](https://github.com/dbt-labs/dbt-core/pull/4507))
- Prevent coercion of boolean values (`True`, `False`) to numeric values (`0`, `1`) in query results ([#4511](https://github.com/dbt-labs/dbt-core/issues/4511), [#4512](https://github.com/dbt-labs/dbt-core/pull/4512))
- Fix error with an env_var in a project hook ([#4523](https://github.com/dbt-labs/dbt-core/issues/4523), [#4524](https://github.com/dbt-labs/dbt-core/pull/4524))

###  Docs
- Fix missing data on exposures in docs ([#4467](https://github.com/dbt-labs/dbt-core/issues/4467))

Contributors:
- [remoyson](https://github.com/remoyson) ([#4442](https://github.com/dbt-labs/dbt-core/pull/4442))

## dbt-core 1.0.0 (December 3, 2021)

### Fixes
- Configure the CLI logger destination to use stdout instead of stderr ([#4368](https://github.com/dbt-labs/dbt-core/pull/4368))
- Make the size of `EVENT_HISTORY` configurable, via `EVENT_BUFFER_SIZE` global config ([#4411](https://github.com/dbt-labs/dbt-core/pull/4411), [#4416](https://github.com/dbt-labs/dbt-core/pull/4416))
- Change type of `log_format` in `profiles.yml` user config to be string, not boolean ([#4394](https://github.com/dbt-labs/dbt-core/pull/4394))

### Under the hood
- Only log cache events if `LOG_CACHE_EVENTS` is enabled, and disable by default. This restores previous behavior ([#4369](https://github.com/dbt-labs/dbt-core/pull/4369))
- Move event codes to be a top-level attribute of JSON-formatted logs, rather than nested in `data` ([#4381](https://github.com/dbt-labs/dbt-core/pull/4381))
- Fix failing integration test on Windows ([#4380](https://github.com/dbt-labs/dbt-core/pull/4380))
- Clean up warning messages for `clean` + `deps` ([#4366](https://github.com/dbt-labs/dbt-core/pull/4366))
- Use RFC3339 timestamps for log messages ([#4384](https://github.com/dbt-labs/dbt-core/pull/4384))
- Different text output for console (info) and file (debug) logs ([#4379](https://github.com/dbt-labs/dbt-core/pull/4379), [#4418](https://github.com/dbt-labs/dbt-core/pull/4418))
- Remove unused events. More structured `ConcurrencyLine`. Replace `\n` message starts/ends with `EmptyLine` events, and exclude `EmptyLine` from JSON-formatted output ([#4388](https://github.com/dbt-labs/dbt-core/pull/4388))
- Update `events` module README ([#4395](https://github.com/dbt-labs/dbt-core/pull/4395))
- Rework approach to JSON serialization for events with non-standard properties ([#4396](https://github.com/dbt-labs/dbt-core/pull/4396))
- Update legacy logger file name to `dbt.log.legacy` ([#4402](https://github.com/dbt-labs/dbt-core/pull/4402))
- Rollover `dbt.log` at 10 MB, and keep up to 5 backups, restoring previous behavior ([#4405](https://github.com/dbt-labs/dbt-core/pull/4405))
- Use reference keys instead of full relation objects in cache events ([#4410](https://github.com/dbt-labs/dbt-core/pull/4410))
- Add `node_type` contextual info to more events ([#4378](https://github.com/dbt-labs/dbt-core/pull/4378))
- Make `materialized` config optional in `node_type` ([#4417](https://github.com/dbt-labs/dbt-core/pull/4417))
- Stringify exception in `GenericExceptionOnRun` to support JSON serialization ([#4424](https://github.com/dbt-labs/dbt-core/pull/4424))
- Add "interop" tests for machine consumption of structured log output ([#4327](https://github.com/dbt-labs/dbt-core/pull/4327))
- Relax version specifier for `dbt-extractor` to `~=0.4.0`, to support compiled wheels for additional architectures when available ([#4427](https://github.com/dbt-labs/dbt-core/pull/4427))

## dbt-core 1.0.0rc3 (November 30, 2021)

### Fixes
- Support partial parsing of env_vars in metrics ([#4253](https://github.com/dbt-labs/dbt-core/issues/4293), [#4322](https://github.com/dbt-labs/dbt-core/pull/4322))
- Fix typo in `UnparsedSourceDefinition.__post_serialize__` ([#3545](https://github.com/dbt-labs/dbt-core/issues/3545), [#4349](https://github.com/dbt-labs/dbt-core/pull/4349))

### Under the hood
- Change some CompilationExceptions to ParsingExceptions ([#4254](http://github.com/dbt-labs/dbt-core/issues/4254), [#4328](https://github.com/dbt-core/pull/4328))
- Reorder logic for static parser sampling to speed up model parsing ([#4332](https://github.com/dbt-labs/dbt-core/pull/4332))
- Use more augmented assignment statements ([#4315](https://github.com/dbt-labs/dbt-core/issues/4315)), ([#4311](https://github.com/dbt-labs/dbt-core/pull/4331))
- Adjust logic when finding approximate matches for models and tests ([#3835](https://github.com/dbt-labs/dbt-core/issues/3835)), [#4076](https://github.com/dbt-labs/dbt-core/pull/4076))
- Restore small previous behaviors for logging: JSON formatting for first few events; `WARN`-level stdout for `list` task; include tracking events in `dbt.log` ([#4341](https://github.com/dbt-labs/dbt-core/pull/4341))

Contributors:
- [@sarah-weatherbee](https://github.com/sarah-weatherbee) ([#4331](https://github.com/dbt-labs/dbt-core/pull/4331))
- [@emilieschario](https://github.com/emilieschario) ([#4076](https://github.com/dbt-labs/dbt-core/pull/4076))
- [@sneznaj](https://github.com/sneznaj) ([#4349](https://github.com/dbt-labs/dbt-core/pull/4349))

## dbt-core 1.0.0rc2 (November 22, 2021)

### Breaking changes
- Restrict secret env vars (prefixed `DBT_ENV_SECRET_`) to `profiles.yml` + `packages.yml` _only_. Raise an exception if a secret env var is used elsewhere ([#4310](https://github.com/dbt-labs/dbt-core/issues/4310), [#4311](https://github.com/dbt-labs/dbt-core/pull/4311))
- Reorder arguments to `config.get()` so that `default` is second ([#4273](https://github.com/dbt-labs/dbt-core/issues/4273), [#4297](https://github.com/dbt-labs/dbt-core/pull/4297))

### Features
- Avoid error when missing column in YAML description ([#4151](https://github.com/dbt-labs/dbt-core/issues/4151), [#4285](https://github.com/dbt-labs/dbt-core/pull/4285))
- Allow `--defer` flag to `dbt snapshot` ([#4110](https://github.com/dbt-labs/dbt-core/issues/4110), [#4296](https://github.com/dbt-labs/dbt-core/pull/4296))
- Install prerelease packages when `version` explicitly references a prerelease version, regardless of `install-prerelease` status ([#4243](https://github.com/dbt-labs/dbt-core/issues/4243), [#4295](https://github.com/dbt-labs/dbt-core/pull/4295))
- Add data attributes to json log messages ([#4301](https://github.com/dbt-labs/dbt-core/pull/4301))
- Add event codes to all log events ([#4319](https://github.com/dbt-labs/dbt-core/pull/4319))

### Fixes
- Fix serialization error with missing quotes in metrics model ref ([#4252](https://github.com/dbt-labs/dbt-core/issues/4252), [#4287](https://github.com/dbt-labs/dbt-core/pull/4289))
- Correct definition of 'created_at' in ParsedMetric nodes ([#4298](http://github.com/dbt-labs/dbt-core/issues/4298), [#4299](https://github.com/dbt-labs/dbt-core/pull/4299))

### Fixes
- Allow specifying default in Jinja config.get with default keyword ([#4273](https://github.com/dbt-labs/dbt-core/issues/4273), [#4297](https://github.com/dbt-labs/dbt-core/pull/4297))
- Fix serialization error with missing quotes in metrics model ref ([#4252](https://github.com/dbt-labs/dbt-core/issues/4252), [#4287](https://github.com/dbt-labs/dbt-core/pull/4289))
- Correct definition of 'created_at' in ParsedMetric nodes ([#4298](https://github.com/dbt-labs/dbt-core/issues/4298), [#4299](https://github.com/dbt-labs/dbt-core/pull/4299))

### Under the hood
- Add --indirect-selection parameter to profiles.yml and builtin DBT_ env vars; stringified parameter to enable multi-modal use ([#3997](https://github.com/dbt-labs/dbt-core/issues/3997), [#4270](https://github.com/dbt-labs/dbt-core/pull/4270))
- Fix filesystem searcher test failure on Python 3.9 ([#3689](https://github.com/dbt-labs/dbt-core/issues/3689), [#4271](https://github.com/dbt-labs/dbt-core/pull/4271))
- Clean up deprecation warnings shown for `dbt_project.yml` config renames ([#4276](https://github.com/dbt-labs/dbt-core/issues/4276), [#4291](https://github.com/dbt-labs/dbt-core/pull/4291))
- Fix metrics count in compiled project stats ([#4290](https://github.com/dbt-labs/dbt-core/issues/4290), [#4292](https://github.com/dbt-labs/dbt-core/pull/4292))
- First pass at supporting more dbt tasks via python lib ([#4200](https://github.com/dbt-labs/dbt-core/pull/4200))

Contributors:
- [@kadero](https://github.com/kadero) ([#4285](https://github.com/dbt-labs/dbt-core/pull/4285), [#4296](https://github.com/dbt-labs/dbt-core/pull/4296))
- [@joellabes](https://github.com/joellabes) ([#4295](https://github.com/dbt-labs/dbt-core/pull/4295))

## dbt-core 1.0.0rc1 (November 10, 2021)

### Breaking changes
- Replace `greedy` flag/property for test selection with `indirect_selection: eager/cautious` flag/property. Set to `eager` by default. **Note:** This reverts test selection to its pre-v0.20 behavior by default. `dbt test -s my_model` _will_ select multi-parent tests, such as `relationships`, that depend on unselected resources. To achieve the behavior change in v0.20 + v0.21, set `--indirect-selection=cautious` on the CLI or `indirect_selection: cautious` in yaml selectors. ([#4082](https://github.com/dbt-labs/dbt-core/issues/4082), [#4104](https://github.com/dbt-labs/dbt-core/pull/4104))
- In v1.0.0, **`pip install dbt` will raise an explicit error.** Instead, please use `pip install dbt-<adapter>` (to use dbt with that database adapter), or `pip install dbt-core` (for core functionality). For parity with the previous behavior of `pip install dbt`, you can use: `pip install dbt-core dbt-postgres dbt-redshift dbt-snowflake dbt-bigquery` ([#4100](https://github.com/dbt-labs/dbt-core/issues/4100), [#4133](https://github.com/dbt-labs/dbt-core/pull/4133))
- Reorganize the `global_project` (macros) into smaller files with clearer names. Remove unused global macros: `column_list`, `column_list_for_create_table`, `incremental_upsert` ([#4154](https://github.com/dbt-labs/dbt-core/pull/4154))
- Introduce structured event interface, and begin conversion of all legacy logging ([#3359](https://github.com/dbt-labs/dbt-core/issues/3359), [#4055](https://github.com/dbt-labs/dbt-core/pull/4055))
    - **This is a breaking change for adapter plugins, requiring a very simple migration.** See [`events` module README](core/dbt/events/README.md#adapter-maintainers) for details.
    - If you maintain another kind of dbt-core plugin that makes heavy use of legacy logging, and you need time to cut over to the new event interface, you can re-enable the legacy logger via an environment variable shim, `DBT_ENABLE_LEGACY_LOGGER=True`. Be advised that we will remove this capability in a future version of dbt-core.

### Features
- Allow nullable `error_after` in source freshness ([#3874](https://github.com/dbt-labs/dbt-core/issues/3874), [#3955](https://github.com/dbt-labs/dbt-core/pull/3955))
- Add `metrics` nodes ([#4071](https://github.com/dbt-labs/dbt-core/issues/4071), [#4235](https://github.com/dbt-labs/dbt-core/pull/4235))
- Add support for `dbt init <project_name>`, and support for `skip_profile_setup` argument (`dbt init -s`) ([#4156](https://github.com/dbt-labs/dbt-core/issues/4156), [#4249](https://github.com/dbt-labs/dbt-core/pull/4249))

### Fixes
- Changes unit tests using `assertRaisesRegexp` to `assertRaisesRegex` ([#4136](https://github.com/dbt-labs/dbt-core/issues/4132), [#4136](https://github.com/dbt-labs/dbt-core/pull/4136))
- Allow retries when the answer from a `dbt deps` is `None` ([#4178](https://github.com/dbt-labs/dbt-core/issues/4178), [#4225](https://github.com/dbt-labs/dbt-core/pull/4225))

### Docs

- Fix non-alphabetical sort of Source Tables in source overview page ([docs#81](https://github.com/dbt-labs/dbt-docs/issues/81), [docs#218](https://github.com/dbt-labs/dbt-docs/pull/218))
- Add title tag to node elements in tree ([docs#202](https://github.com/dbt-labs/dbt-docs/issues/202), [docs#203](https://github.com/dbt-labs/dbt-docs/pull/203))
- Account for test rename: `schema` &rarr; `generic`, `data` &rarr;` singular`. Use `test_metadata` instead of `schema`/`data` tags to differentiate ([docs#216](https://github.com/dbt-labs/dbt-docs/issues/216), [docs#222](https://github.com/dbt-labs/dbt-docs/pull/222))
- Add `metrics` ([core#216](https://github.com/dbt-labs/dbt-core/issues/4235), [docs#223](https://github.com/dbt-labs/dbt-docs/pull/223))

### Under the hood
- Bump artifact schema versions for 1.0.0: manifest v4, run results v4, sources v3. Notable changes: added `metrics` nodes; schema test + data test nodes are renamed to generic test + singular test nodes; freshness threshold default values ([#4191](https://github.com/dbt-labs/dbt-core/pull/4191))
- Speed up node selection by skipping `incorporate_indirect_nodes` if not needed ([#4213](https://github.com/dbt-labs/dbt-core/issues/4213), [#4214](https://github.com/dbt-labs/dbt-core/issues/4214))
- When `on_schema_change` is set, pass common columns as `dest_columns` in incremental merge macros ([#4144](https://github.com/dbt-labs/dbt-core/issues/4144), [#4170](https://github.com/dbt-labs/dbt-core/pull/4170))
- Clear adapters before registering in `lib` module config generation ([#4218](https://github.com/dbt-labs/dbt-core/pull/4218))
- Remove official support for python 3.6, which is reaching end of life on December 23, 2021 ([#4134](https://github.com/dbt-labs/dbt-core/issues/4134), [#4223](https://github.com/dbt-labs/dbt-core/pull/4223))

Contributors:
- [@kadero](https://github.com/kadero) ([#3955](https://github.com/dbt-labs/dbt-core/pull/3955), [#4249](https://github.com/dbt-labs/dbt-core/pull/4249))
- [@frankcash](https://github.com/frankcash) ([#4136](https://github.com/dbt-labs/dbt-core/pull/4136))
- [@Kayrnt](https://github.com/Kayrnt) ([#4136](https://github.com/dbt-labs/dbt-core/pull/4170))
- [@VersusFacit](https://github.com/VersusFacit) ([#4104](https://github.com/dbt-labs/dbt-core/pull/4104))
- [@joellabes](https://github.com/joellabes) ([#4104](https://github.com/dbt-labs/dbt-core/pull/4104))
- [@b-per](https://github.com/b-per) ([#4225](https://github.com/dbt-labs/dbt-core/pull/4225))
- [@salmonsd](https://github.com/salmonsd) ([docs#218](https://github.com/dbt-labs/dbt-docs/pull/218))
- [@miike](https://github.com/miike) ([docs#203](https://github.com/dbt-labs/dbt-docs/pull/203))


## dbt-core 1.0.0b2 (October 25, 2021)

### Breaking changes

- Enable `on-run-start` and `on-run-end` hooks for `dbt test`. Add `flags.WHICH` to execution context, representing current task ([#3463](https://github.com/dbt-labs/dbt-core/issues/3463), [#4004](https://github.com/dbt-labs/dbt-core/pull/4004))

### Features
- Normalize global CLI arguments/flags ([#2990](https://github.com/dbt-labs/dbt/issues/2990), [#3839](https://github.com/dbt-labs/dbt/pull/3839))
- Turns on the static parser by default and adds the flag `--no-static-parser` to disable it. ([#3377](https://github.com/dbt-labs/dbt/issues/3377), [#3939](https://github.com/dbt-labs/dbt/pull/3939))
- Generic test FQNs have changed to include the relative path, resource, and column (if applicable) where they are defined. This makes it easier to configure them from the `tests` block in `dbt_project.yml` ([#3259](https://github.com/dbt-labs/dbt/pull/3259), [#3880](https://github.com/dbt-labs/dbt/pull/3880)
- Turn on partial parsing by default ([#3867](https://github.com/dbt-labs/dbt/issues/3867), [#3989](https://github.com/dbt-labs/dbt/issues/3989))
- Add `result:<status>` selectors to automatically rerun failed tests and erroneous models. This makes it easier to rerun failed dbt jobs with a simple selector flag instead of restarting from the beginning or manually running the dbt models in scope. ([#3859](https://github.com/dbt-labs/dbt/issues/3891), [#4017](https://github.com/dbt-labs/dbt/pull/4017))
- `dbt init` is now interactive, generating profiles.yml when run inside existing project ([#3625](https://github.com/dbt-labs/dbt/pull/3625))

### Under the hood

- Fix intermittent errors in partial parsing tests ([#4060](https://github.com/dbt-labs/dbt-core/issues/4060), [#4068](https://github.com/dbt-labs/dbt-core/pull/4068))
- Make finding disabled nodes more consistent ([#4069](https://github.com/dbt-labs/dbt-core/issues/4069), [#4073](https://github.com/dbt-labas/dbt-core/pull/4073))
- Remove connection from `render_with_context` during parsing, thereby removing misleading log message ([#3137](https://github.com/dbt-labs/dbt-core/issues/3137), [#4062](https://github.com/dbt-labas/dbt-core/pull/4062))
- Wait for postgres docker container to be ready in `setup_db.sh`. ([#3876](https://github.com/dbt-labs/dbt-core/issues/3876), [#3908](https://github.com/dbt-labs/dbt-core/pull/3908))
- Prefer macros defined in the project over the ones in a package by default ([#4106](https://github.com/dbt-labs/dbt-core/issues/4106), [#4114](https://github.com/dbt-labs/dbt-core/pull/4114))
- Dependency updates ([#4079](https://github.com/dbt-labs/dbt-core/pull/4079)), ([#3532](https://github.com/dbt-labs/dbt-core/pull/3532)
- Schedule partial parsing for SQL files with env_var changes ([#3885](https://github.com/dbt-labs/dbt-core/issues/3885), [#4101](https://github.com/dbt-labs/dbt-core/pull/4101))
- Schedule partial parsing for schema files with env_var changes ([#3885](https://github.com/dbt-labs/dbt-core/issues/3885), [#4162](https://github.com/dbt-labs/dbt-core/pull/4162))
- Skip partial parsing when env_vars change in dbt_project or profile ([#3885](https://github.com/dbt-labs/dbt-core/issues/3885), [#4212](https://github.com/dbt-labs/dbt-core/pull/4212))

Contributors:
- [@sungchun12](https://github.com/sungchun12) ([#4017](https://github.com/dbt-labs/dbt/pull/4017))
- [@matt-winkler](https://github.com/matt-winkler) ([#4017](https://github.com/dbt-labs/dbt/pull/4017))
- [@NiallRees](https://github.com/NiallRees) ([#3625](https://github.com/dbt-labs/dbt/pull/3625))
- [@rvacaru](https://github.com/rvacaru) ([#3908](https://github.com/dbt-labs/dbt/pull/3908))
- [@JCZuurmond](https://github.com/jczuurmond) ([#4114](https://github.com/dbt-labs/dbt-core/pull/4114))
- [@ljhopkins2](https://github.com/dbt-labs/dbt-core/pull/4079)

## dbt-core 1.0.0b1 (October 11, 2021)

### Breaking changes

- The two type of test definitions are now "singular" and "generic" (instead of "data" and "schema", respectively). The `test_type:` selection method accepts `test_type:singular` and `test_type:generic`. (It will also accept `test_type:schema` and `test_type:data` for backwards compatibility) ([#3234](https://github.com/dbt-labs/dbt-core/issues/3234), [#3880](https://github.com/dbt-labs/dbt-core/pull/3880)). **Not backwards compatible:** The `--data` and `--schema` flags to `dbt test` are no longer supported, and tests no longer have the tags `'data'` and `'schema'` automatically applied.
- Deprecated the use of the `packages` arg `adapter.dispatch` in favor of the `macro_namespace` arg. ([#3895](https://github.com/dbt-labs/dbt-core/issues/3895))

### Features
- Normalize global CLI arguments/flags ([#2990](https://github.com/dbt-labs/dbt-core/issues/2990), [#3839](https://github.com/dbt-labs/dbt-core/pull/3839))
- Turns on the static parser by default and adds the flag `--no-static-parser` to disable it. ([#3377](https://github.com/dbt-labs/dbt-core/issues/3377), [#3939](https://github.com/dbt-labs/dbt-core/pull/3939))
- Generic test FQNs have changed to include the relative path, resource, and column (if applicable) where they are defined. This makes it easier to configure them from the `tests` block in `dbt_project.yml` ([#3259](https://github.com/dbt-labs/dbt-core/pull/3259), [#3880](https://github.com/dbt-labs/dbt-core/pull/3880)
- Turn on partial parsing by default ([#3867](https://github.com/dbt-labs/dbt-core/issues/3867), [#3989](https://github.com/dbt-labs/dbt-core/issues/3989))
- Generic test can now be added under a `generic` subfolder in the `test-paths` directory. ([#4052](https://github.com/dbt-labs/dbt-core/pull/4052))

### Fixes
- Add generic tests defined on sources to the manifest once, not twice ([#3347](https://github.com/dbt-labs/dbt/issues/3347), [#3880](https://github.com/dbt-labs/dbt/pull/3880))
- Skip partial parsing if certain macros have changed ([#3810](https://github.com/dbt-labs/dbt/issues/3810), [#3982](https://github.com/dbt-labs/dbt/pull/3892))
- Enable cataloging of unlogged Postgres tables ([3961](https://github.com/dbt-labs/dbt/issues/3961), [#3993](https://github.com/dbt-labs/dbt/pull/3993))
- Fix multiple disabled nodes ([#4013](https://github.com/dbt-labs/dbt/issues/4013), [#4018](https://github.com/dbt-labs/dbt/pull/4018))
- Fix multiple partial parsing errors ([#3996](https://github.com/dbt-labs/dbt/issues/3006), [#4020](https://github.com/dbt-labs/dbt/pull/4018))
- Return an error instead of a warning when runing with `--warn-error` and no models are selected ([#4006](https://github.com/dbt-labs/dbt/issues/4006), [#4019](https://github.com/dbt-labs/dbt/pull/4019))
- Fixed bug with `error_if` test option ([#4070](https://github.com/dbt-labs/dbt-core/pull/4070))

### Under the hood
- Enact deprecation for `materialization-return` and replace deprecation warning with an exception. ([#3896](https://github.com/dbt-labs/dbt-core/issues/3896))
- Build catalog for only relational, non-ephemeral nodes in the graph ([#3920](https://github.com/dbt-labs/dbt-core/issues/3920))
- Enact deprecation to remove the `release` arg from the `execute_macro` method. ([#3900](https://github.com/dbt-labs/dbt-core/issues/3900))
- Enact deprecation for default quoting to be True.  Override for the `dbt-snowflake` adapter so it stays `False`. ([#3898](https://github.com/dbt-labs/dbt-core/issues/3898))
- Enact deprecation for object used as dictionaries when they should be dataclasses. Replace deprecation warning with an exception for the dunder methods of `__iter__` and `__len__` for all superclasses of FakeAPIObject. ([#3897](https://github.com/dbt-labs/dbt-core/issues/3897))
- Enact deprecation for `adapter-macro` and replace deprecation warning with an exception. ([#3901](https://github.com/dbt-labs/dbt-core/issues/3901))
- Add warning when trying to put a node under the wrong key.  ie. A seed under models in a `schema.yml` file. ([#3899](https://github.com/dbt-labs/dbt-core/issues/3899))
- Plugins for `redshift`, `snowflake`, and `bigquery` have moved to separate repos: [`dbt-redshift`](https://github.com/dbt-labs/dbt-redshift), [`dbt-snowflake`](https://github.com/dbt-labs/dbt-snowflake), [`dbt-bigquery`](https://github.com/dbt-labs/dbt-bigquery)
- Change the default dbt packages installation directory to `dbt_packages` from `dbt_modules`.  Also rename `module-path` to `packages-install-path` to allow default overrides of package install directory.  Deprecation warning added for projects using the old `dbt_modules` name without specifying a `packages-install-path`.  ([#3523](https://github.com/dbt-labs/dbt-core/issues/3523))
- Update the default project paths to be `analysis-paths = ['analyses']` and `test-paths = ['tests]`. Also have starter project set `analysis-paths: ['analyses']` from now on.  ([#2659](https://github.com/dbt-labs/dbt-core/issues/2659))
- Define the data type of `sources` as an array of arrays of string in the manifest artifacts. ([#3966](https://github.com/dbt-labs/dbt-core/issues/3966), [#3967](https://github.com/dbt-labs/dbt-core/pull/3967))
- Marked `source-paths` and `data-paths` as deprecated keys in `dbt_project.yml` in favor of `model-paths` and `seed-paths` respectively.([#1607](https://github.com/dbt-labs/dbt-core/issues/1607))
- Surface git errors to `stdout` when cloning dbt packages from Github. ([#3167](https://github.com/dbt-labs/dbt-core/issues/3167))

Contributors:

- [@dave-connors-3](https://github.com/dave-connors-3) ([#3920](https://github.com/dbt-labs/dbt-core/pull/3922))
- [@kadero](https://github.com/kadero) ([#3952](https://github.com/dbt-labs/dbt-core/pull/3953))
- [@samlader](https://github.com/samlader) ([#3993](https://github.com/dbt-labs/dbt-core/pull/3993))
- [@yu-iskw](https://github.com/yu-iskw) ([#3967](https://github.com/dbt-labs/dbt-core/pull/3967))
- [@laxjesse](https://github.com/laxjesse) ([#4019](https://github.com/dbt-labs/dbt-core/pull/4019))
- [@gitznik](https://github.com/Gitznik) ([#4124](https://github.com/dbt-labs/dbt-core/pull/4124))

## dbt 0.21.1 (November 29, 2021)

### Fixes
- Add `get_where_subquery` to test macro namespace, fixing custom generic tests that rely on introspecting the `model` arg at parse time ([#4195](https://github.com/dbt-labs/dbt/issues/4195), [#4197](https://github.com/dbt-labs/dbt/pull/4197))

## dbt 0.21.1rc1 (November 03, 2021)

### Fixes
- Performance: Use child_map to find tests for nodes in resolve_graph ([#4012](https://github.com/dbt-labs/dbt/issues/4012), [#4022](https://github.com/dbt-labs/dbt/pull/4022))
- Switch `unique_field` from abstractproperty to optional property. Add docstring ([#4025](https://github.com/dbt-labs/dbt/issues/4025), [#4028](https://github.com/dbt-labs/dbt/pull/4028))
- Include only relational nodes in `database_schema_set` ([#4063](https://github.com/dbt-labs/dbt-core/issues/4063), [#4077](https://github.com/dbt-labs/dbt-core/pull/4077))
- Added support for tests on databases that lack real boolean types. ([#4084](https://github.com/dbt-labs/dbt-core/issues/4084))
- Scrub secrets coming from `CommandError`s so they don't get exposed in logs. ([#4138](https://github.com/dbt-labs/dbt-core/pull/4138))
- Syntax fix in `alter_relation_add_remove_columns` if only removing columns in `on_schema_change: sync_all_columns` ([#4147](https://github.com/dbt-labs/dbt-core/issues/4147))
- Increase performance of graph subset selection ([#4135](https://github.com/dbt-labs/dbt-core/issues/4135),[#4155](https://github.com/dbt-labs/dbt-core/pull/4155))
- Add downstream test edges for `build` task _only_. Restore previous graph construction, compilation performance, and node selection behavior (`test+`) for all other tasks ([#4135](https://github.com/dbt-labs/dbt-core/issues/4135), [#4143](https://github.com/dbt-labs/dbt-core/pull/4143))
- Don't require a strict/proper subset when adding testing edges to specialized graph for `build` ([#4158](https://github.com/dbt-labs/dbt-core/issues/4135), [#4158](https://github.com/dbt-labs/dbt-core/pull/4160))

Contributors:
- [@ljhopkins2](https://github.com/ljhopkins2) ([#4077](https://github.com/dbt-labs/dbt-core/pull/4077))

## dbt 0.21.0 (October 04, 2021)

## dbt 0.21.0rc2 (September 27, 2021)

### Fixes
- Fix batching for large seeds on Snowflake ([#3941](https://github.com/dbt-labs/dbt-core/issues/3941), [#3942](https://github.com/dbt-labs/dbt-core/pull/3942))
- Avoid infinite recursion in `state:modified.macros` check ([#3904](https://github.com/dbt-labs/dbt-core/issues/3904), [#3957](https://github.com/dbt-labs/dbt-core/pull/3957))
- Cast log messages to strings before scrubbing of prefixed env vars ([#3971](https://github.com/dbt-labs/dbt-core/issues/3971), [#3972](https://github.com/dbt-labs/dbt-core/pull/3972))

### Under the hood
- Bump artifact schema versions for 0.21.0 ([#3945](https://github.com/dbt-labs/dbt-core/pull/3945))

## dbt 0.21.0rc1 (September 20, 2021)

### Features

- Experimental parser now detects macro overrides of ref, source, and config builtins. ([#3581](https://github.com/dbt-labs/dbt-core/issues/3866), [#3582](https://github.com/dbt-labs/dbt-core/pull/3877))
- Add connect_timeout profile configuration for Postgres and Redshift adapters. ([#3581](https://github.com/dbt-labs/dbt-core/issues/3581), [#3582](https://github.com/dbt-labs/dbt-core/pull/3582))
- Enhance BigQuery copy materialization ([#3570](https://github.com/dbt-labs/dbt-core/issues/3570), [#3606](https://github.com/dbt-labs/dbt-core/pull/3606)):
  - to simplify config (default usage of `copy_materialization='table'` if is is not found in global or local config)
  - to let copy several source tables into single target table at a time. ([Google doc reference](https://cloud.google.com/bigquery/docs/managing-tables#copying_multiple_source_tables))
- Customize ls task JSON output by adding new flag `--output-keys` ([#3778](https://github.com/dbt-labs/dbt-core/issues/3778), [#3395](https://github.com/dbt-labs/dbt-core/issues/3395))
- Add support for execution project on BigQuery through profile configuration ([#3707](https://github.com/dbt-labs/dbt-core/issues/3707), [#3708](https://github.com/dbt-labs/dbt-core/issues/3708))
- Skip downstream nodes during the `build` task when a test fails. ([#3597](https://github.com/dbt-labs/dbt-core/issues/3597), [#3792](https://github.com/dbt-labs/dbt-core/pull/3792))
- Added default field in the `selectors.yml` to allow user to define default selector ([#3448](https://github.com/dbt-labs/dbt-core/issues/3448), [#3875](https://github.com/dbt-labs/dbt-core/issues/3875), [#3892](https://github.com/dbt-labs/dbt-core/issues/3892))
- Added timing and thread information to sources.json artifact ([#3804](https://github.com/dbt-labs/dbt-core/issues/3804), [#3894](https://github.com/dbt-labs/dbt-core/pull/3894))
- Update cli and rpc flags for the `build` task to align with other commands (`--resource-type`, `--store-failures`) ([#3596](https://github.com/dbt-labs/dbt-core/issues/3596), [#3884](https://github.com/dbt-labs/dbt-core/pull/3884))
- Log tests that are not indirectly selected. Add `--greedy` flag to `test`, `list`, `build` and `greedy` property in yaml selectors ([#3723](https://github.com/dbt-labs/dbt-core/pull/3723), [#3833](https://github.com/dbt-labs/dbt-core/pull/3833))

### Fixes

- Support BigQuery-specific aliases `target_dataset` and `target_project` in snapshot configs ([#3694](https://github.com/dbt-labs/dbt-core/issues/3694), [#3834](https://github.com/dbt-labs/dbt-core/pull/3834))
- `dbt debug` shows a summary of whether all checks passed or not ([#3831](https://github.com/dbt-labs/dbt-core/issues/3831), [#3832](https://github.com/dbt-labs/dbt-core/issues/3831))
- Fix issue when running the `deps` task after the `list` task in the RPC server ([#3846](https://github.com/dbt-labs/dbt-core/issues/3846), [#3848](https://github.com/dbt-labs/dbt-core/pull/3848), [#3850](https://github.com/dbt-labs/dbt-core/pull/3850))
- Fix bug with initializing a dataclass that inherits from `typing.Protocol`, specifically for `dbt.config.profile.Profile` ([#3843](https://github.com/dbt-labs/dbt-core/issues/3843), [#3855](https://github.com/dbt-labs/dbt-core/pull/3855))
- Introduce a macro, `get_where_subquery`, for tests that use `where` config. Alias filtering subquery as `dbt_subquery` instead of resource identifier ([#3857](https://github.com/dbt-labs/dbt-core/issues/3857), [#3859](https://github.com/dbt-labs/dbt-core/issues/3859))
- Use group by column_name in accepted_values test for compatibility with most database engines ([#3905](https://github.com/dbt-labs/dbt-core/issues/3905), [#3906](https://github.com/dbt-labs/dbt-core/pull/3906))
- Separated table vs view configuration for BigQuery since some configuration is not possible to set for tables vs views. ([#3682](https://github.com/dbt-labs/dbt-core/issues/3682), [#3691](https://github.com/dbt-labs/dbt-core/issues/3682))

### Under the hood

- Use GitHub Actions for CI ([#3688](https://github.com/dbt-labs/dbt-core/issues/3688), [#3669](https://github.com/dbt-labs/dbt-core/pull/3669))
- Better dbt hub registry packages version logging that prompts the user for upgrades to relevant packages ([#3560](https://github.com/dbt-labs/dbt-core/issues/3560), [#3763](https://github.com/dbt-labs/dbt-core/issues/3763), [#3759](https://github.com/dbt-labs/dbt-core/pull/3759))
- Allow the default seed macro's SQL parameter, `%s`, to be replaced by dispatching a new macro, `get_binding_char()`. This enables adapters with parameter marker characters such as `?` to not have to override `basic_load_csv_rows`. ([#3622](https://github.com/dbt-labs/dbt-core/issues/3622), [#3623](https://github.com/dbt-labs/dbt-core/pull/3623))
- Alert users on package rename ([hub.getdbt.com#180](https://github.com/dbt-labs/hub.getdbt.com/issues/810), [#3825](https://github.com/dbt-labs/dbt-core/pull/3825))
- Add `adapter_unique_id` to invocation context in anonymous usage tracking, to better understand dbt adoption ([#3713](https://github.com/dbt-labs/dbt-core/issues/3713), [#3796](https://github.com/dbt-labs/dbt-core/issues/3796))
- Specify `macro_namespace = 'dbt'` for all dispatched macros in the global project, making it possible to dispatch to macro implementations defined in packages. Dispatch `generate_schema_name` and `generate_alias_name` ([#3456](https://github.com/dbt-labs/dbt-core/issues/3456), [#3851](https://github.com/dbt-labs/dbt-core/issues/3851))
- Retry transient GitHub failures during download ([#3729](https://github.com/dbt-labs/dbt-core/pull/3729))

Contributors:

- [@xemuliam](https://github.com/xemuliam) ([#3606](https://github.com/dbt-labs/dbt-core/pull/3606))
- [@sungchun12](https://github.com/sungchun12) ([#3759](https://github.com/dbt-labs/dbt-core/pull/3759))
- [@dbrtly](https://github.com/dbrtly) ([#3834](https://github.com/dbt-labs/dbt-core/pull/3834))
- [@swanderz](https://github.com/swanderz) [#3623](https://github.com/dbt-labs/dbt-core/pull/3623)
- [@JasonGluck](https://github.com/JasonGluck) ([#3582](https://github.com/dbt-labs/dbt-core/pull/3582))
- [@joellabes](https://github.com/joellabes) ([#3669](https://github.com/dbt-labs/dbt-core/pull/3669), [#3833](https://github.com/dbt-labs/dbt-core/pull/3833))
- [@juma-adoreme](https://github.com/juma-adoreme) ([#3838](https://github.com/dbt-labs/dbt-core/pull/3838))
- [@annafil](https://github.com/annafil) ([#3825](https://github.com/dbt-labs/dbt-core/pull/3825))
- [@AndreasTA-AW](https://github.com/AndreasTA-AW) ([#3691](https://github.com/dbt-labs/dbt-core/pull/3691))
- [@Kayrnt](https://github.com/Kayrnt) ([3707](https://github.com/dbt-labs/dbt-core/pull/3707))
- [@TeddyCr](https://github.com/TeddyCr) ([#3448](https://github.com/dbt-labs/dbt-core/pull/3865))
- [@sdebruyn](https://github.com/sdebruyn) ([#3906](https://github.com/dbt-labs/dbt-core/pull/3906))

## dbt 0.21.0b2 (August 19, 2021)

### Features

- Capture changes to macros in `state:modified`. Introduce new `state:` sub-selectors: `modified.body`, `modified.configs`, `modified.persisted_descriptions`, `modified.relation`, `modified.macros` ([#2704](https://github.com/dbt-labs/dbt-core/issues/2704), [#3278](https://github.com/dbt-labs/dbt-core/issues/3278), [#3559](https://github.com/dbt-labs/dbt-core/issues/3559))
- Enable setting configs in schema files for models, seeds, snapshots, analyses, tests ([#2401](https://github.com/dbt-labs/dbt-core/issues/2401), [#3616](https://github.com/dbt-labs/dbt-core/pull/3616))

### Fixes

- Fix for RPC requests that raise a RecursionError when serializing Undefined values as JSON ([#3464](https://github.com/dbt-labs/dbt-core/issues/3464), [#3687](https://github.com/dbt-labs/dbt-core/pull/3687))
- Avoid caching schemas for tests when `store_failures` is not enabled ([#3715](https://github.com/dbt-labs/dbt-core/issues/3715), [#3716](https://github.com/dbt-labs/dbt-core/pull/3716))

### Under the hood

- Add `build` RPC method, and a subset of flags for `build` task ([#3595](https://github.com/dbt-labs/dbt-core/issues/3595), [#3674](https://github.com/dbt-labs/dbt-core/pull/3674))
- Get more information on partial parsing version mismatches ([#3757](https://github.com/dbt-labs/dbt-core/issues/3757), [#3758](https://github.com/dbt-labs/dbt-core/pull/3758))

## dbt 0.21.0b1 (August 03, 2021)

### Breaking changes

- Add full node selection to source freshness command and align selection syntax with other tasks (`dbt source freshness --select source_name` --> `dbt source freshness --select source:souce_name`) and rename `dbt source snapshot-freshness` -> `dbt source freshness`. ([#2987](https://github.com/dbt-labs/dbt-core/issues/2987), [#3554](https://github.com/dbt-labs/dbt-core/pull/3554))
- **dbt-snowflake:** Turn off transactions and turn on `autocommit` by default. Explicitly specify `begin` and `commit` for DML statements in incremental and snapshot materializations. Note that this may affect user-space code that depends on transactions.

### Features

- Add `dbt build` command to run models, tests, seeds, and snapshots in DAG order. ([#2743](https://github.com/dbt-labs/dbt-core/issues/2743), [#3490](https://github.com/dbt-labs/dbt-core/issues/3490), [#3608](https://github.com/dbt-labs/dbt-core/issues/3608))
- Introduce `on_schema_change` config to detect and handle schema changes on incremental models ([#1132](https://github.com/dbt-labs/dbt-core/issues/1132), [#3387](https://github.com/dbt-labs/dbt-core/issues/3387))

### Fixes

- Fix docs generation for cross-db sources in REDSHIFT RA3 node ([#3236](https://github.com/dbt-labs/dbt-core/issues/3236), [#3408](https://github.com/dbt-labs/dbt-core/pull/3408))
- Fix type coercion issues when fetching query result sets ([#2984](https://github.com/dbt-labs/dbt-core/issues/2984), [#3499](https://github.com/dbt-labs/dbt-core/pull/3499))
- Handle whitespace after a plus sign on the project config ([#3526](https://github.com/dbt-labs/dbt-core/pull/3526))
- Fix table and view materialization issue when switching from one to the other ([#2161](https://github.com/dbt-labs/dbt-core/issues/2161)), [#3547](https://github.com/dbt-labs/dbt-core/pull/3547))

### Under the hood

- Add performance regression testing [#3602](https://github.com/dbt-labs/dbt-core/pull/3602)
- Improve default view and table materialization performance by checking relational cache before attempting to drop temp relations ([#3112](https://github.com/dbt-labs/dbt-core/issues/3112), [#3468](https://github.com/dbt-labs/dbt-core/pull/3468))
- Add optional `sslcert`, `sslkey`, and `sslrootcert` profile arguments to the Postgres connector. ([#3472](https://github.com/dbt-labs/dbt-core/pull/3472), [#3473](https://github.com/dbt-labs/dbt-core/pull/3473))
- Move the example project used by `dbt init` into `dbt` repository, to avoid cloning an external repo ([#3005](https://github.com/dbt-labs/dbt-core/pull/3005), [#3474](https://github.com/dbt-labs/dbt-core/pull/3474), [#3536](https://github.com/dbt-labs/dbt-core/pull/3536))
- Better interaction between `dbt init` and adapters. Avoid raising errors while initializing a project ([#2814](https://github.com/dbt-labs/dbt-core/pull/2814), [#3483](https://github.com/dbt-labs/dbt-core/pull/3483))
- Update `create_adapter_plugins` script to include latest accessories, and stay up to date with latest dbt-core version ([#3002](https://github.com/dbt-labs/dbt-core/issues/3002), [#3509](https://github.com/dbt-labs/dbt-core/pull/3509))
- Scrub environment secrets from logs and console output ([#3617](https://github.com/dbt-labs/dbt-core/pull/3617))

### Dependencies

- Require `werkzeug>=1` ([#3590](https://github.com/dbt-labs/dbt-core/pull/3590))

Contributors:

- [@kostek-pl](https://github.com/kostek-pl) ([#3236](https://github.com/dbt-labs/dbt-core/pull/3408))
- [@matt-winkler](https://github.com/matt-winkler) ([#3387](https://github.com/dbt-labs/dbt-core/pull/3387))
- [@tconbeer](https://github.com/tconbeer) [#3468](https://github.com/dbt-labs/dbt-core/pull/3468))
- [@JLDLaughlin](https://github.com/JLDLaughlin) ([#3473](https://github.com/dbt-labs/dbt-core/pull/3473))
- [@jmriego](https://github.com/jmriego) ([#3526](https://github.com/dbt-labs/dbt-core/pull/3526))
- [@danielefrigo](https://github.com/danielefrigo) ([#3547](https://github.com/dbt-labs/dbt-core/pull/3547))

## dbt 0.20.2 (September 07, 2021)

### Under the hood

- Better error handling for BigQuery job labels that are too long. ([#3612](https://github.com/dbt-labs/dbt-core/pull/3612), [#3703](https://github.com/dbt-labs/dbt-core/pull/3703))
- Get more information on partial parsing version mismatches ([#3757](https://github.com/dbt-labs/dbt-core/issues/3757), [#3758](https://github.com/dbt-labs/dbt-core/pull/3758))
- Switch to full reparse on partial parsing exceptions. Log and report exception information. ([#3725](https://github.com/dbt-labs/dbt-core/issues/3725), [#3733](https://github.com/dbt-labs/dbt-core/pull/3733))

### Fixes

- Fix bug in finding analysis nodes when applying analysis patch ([#3764](https://github.com/dbt-labs/dbt-core/issues/3764), [#3767](https://github.com/dbt-labs/dbt-core/pull/3767))
- Rewrite built-in generic tests to support `column_name` expressions ([#3790](https://github.com/dbt-labs/dbt-core/issues/3790), [#3811](https://github.com/dbt-labs/dbt-core/pull/3811))

Contributors:

- [@sungchun12](https://github.com/sungchun12) ([#3703](https://github.com/dbt-labs/dbt-core/pull/3703))

## dbt 0.20.2rc1 (August 16, 2021)

### Under the hood

- Switch to full reparse on partial parsing exceptions. Log and report exception information. ([#3725](https://github.com/dbt-labs/dbt-core/issues/3725), [#3733](https://github.com/dbt-labs/dbt-core/pull/3733))
- Check for existence of test node when removing. ([#3711](https://github.com/dbt-labs/dbt-core/issues/3711), [#3750](https://github.com/dbt-labs/dbt-core/pull/3750))

## dbt 0.20.1 (August 11, 2021)

## dbt 0.20.1rc1 (August 02, 2021)

### Features

- Adds `install-prerelease` parameter to hub packages in `packages.yml`. When set to `True`, allows prerelease packages to be installed. By default, this parameter is False unless explicitly set to True.

### Fixes

- Fix config merge behavior with experimental parser [3637](https://github.com/dbt-labs/dbt-core/pull/3637)
- Fix exception on yml files with all comments [3568](https://github.com/dbt-labs/dbt-core/issues/3568)
- Fix `store_failures` config when defined as a modifier for `unique` and `not_null` tests ([#3575](https://github.com/dbt-labs/dbt-core/issues/3575), [#3577](https://github.com/dbt-labs/dbt-core/pull/3577))
- Fix `where` config with `relationships` test by refactoring test SQL. Note: The default `relationships` test now includes CTEs, and may need reimplementing on adapters that don't support CTEs nested inside subqueries. ([#3579](https://github.com/dbt-labs/dbt-core/issues/3579), [#3583](https://github.com/dbt-labs/dbt-core/pull/3583))
- Partial parsing: don't reprocess SQL file already scheduled ([#3589](https://github.com/dbt-labs/dbt-core/issues/3589), [#3620](https://github.com/dbt-labs/dbt-core/pull/3620))
- Handle interator functions in model config ([#3573](https://github.com/dbt-labs/dbt-core/issues/3573))
- Partial parsing: fix error after changing empty yaml file ([#3567](https://gith7ub.com/dbt-labs/dbt-core/issues/3567), [#3618](https://github.com/dbt-labs/dbt-core/pull/3618))
- Partial parsing: handle source tests when changing test macro ([#3584](https://github.com/dbt-labs/dbt-core/issues/3584), [#3620](https://github.com/dbt-labs/dbt-core/pull/3620))
- Fix `dbt deps` version comparison logic which was causing incorrect pre-release package versions to be installed. ([#3578](https://github.com/dbt-labs/dbt-core/issues/3578), [#3609](https://github.com/dbt-labs/dbt-core/issues/3609))
- Partial parsing: schedule new macro file for parsing when macro patching ([#3627](https://github.com/dbt-labs/dbt-core/issues/3627), [#3627](https://github.com/dbt-labs/dbt-core/pull/3627))
- Use `SchemaParser`'s render context to render test configs in order to support `var()` configured at the project level and passed in from the cli ([#3564](https://github.com/dbt-labs/dbt-core/issues/3564). [#3646](https://github.com/dbt-labs/dbt-core/pull/3646))
- Partial parsing: check unique_ids when recursively removing macros ([#3636](https://github.com/dbt-labs/dbt-core/issues/3636))

### Docs

- Fix docs site crash if `relationships` test has one dependency instead of two ([docs#207](https://github.com/dbt-labs/dbt-docs/issues/207), ([docs#208](https://github.com/dbt-labs/dbt-docs/issues/208)))

### Under the hood

- Handle exceptions from anonymous usage tracking for users of `dbt-snowflake` on Apple M1 chips ([#3162](https://github.com/dbt-labs/dbt-core/issues/3162), [#3661](https://github.com/dbt-labs/dbt-core/issues/3661))
- Add tracking for determine why `dbt` needs to re-parse entire project when partial parsing is enabled ([#3572](https://github.com/dbt-labs/dbt-core/issues/3572), [#3652](https://github.com/dbt-labs/dbt-core/pull/3652))

Contributors:

- [@NiallRees](https://github.com/NiallRees) ([#3624](https://github.com/dbt-labs/dbt-core/pull/3624))

## dbt 0.20.0 (July 12, 2021)

### Fixes

- Avoid slowdown in column-level `persist_docs` on Snowflake, while preserving the error-avoidance from [#3149](https://github.com/dbt-labs/dbt-core/issues/3149) ([#3541](https://github.com/dbt-labs/dbt-core/issues/3541), [#3543](https://github.com/dbt-labs/dbt-core/pull/3543))
- Partial parsing: handle already deleted nodes when schema block also deleted ([#3516](http://github.com/fishown-analystics/dbt/issues/3516), [#3522](http://github.com/fishown-analystics/dbt/issues/3522))

### Docs

- Update dbt logo and links ([docs#197](https://github.com/dbt-labs/dbt-docs/issues/197))

### Under the hood

- Add tracking for experimental parser accuracy ([3503](https://github.com/dbt-labs/dbt-core/pull/3503), [3553](https://github.com/dbt-labs/dbt-core/pull/3553))

## dbt 0.20.0rc2 (June 30, 2021)

### Fixes

- Handle quoted values within test configs, such as `where` ([#3458](https://github.com/dbt-labs/dbt-core/issues/3458), [#3459](https://github.com/dbt-labs/dbt-core/pull/3459))

### Docs

- Display `tags` on exposures ([docs#194](https://github.com/dbt-labs/dbt-docs/issues/194), [docs#195](https://github.com/dbt-labs/dbt-docs/issues/195))

### Under the hood

- Swap experimental parser implementation to use Rust [#3497](https://github.com/dbt-labs/dbt-core/pull/3497)
- Dispatch the core SQL statement of the new test materialization, to benefit adapter maintainers ([#3465](https://github.com/dbt-labs/dbt-core/pull/3465), [#3461](https://github.com/dbt-labs/dbt-core/pull/3461))
- Minimal validation of yaml dictionaries prior to partial parsing ([#3246](https://github.com/dbt-labs/dbt-core/issues/3246), [#3460](https://github.com/dbt-labs/dbt-core/pull/3460))
- Add partial parsing tests and improve partial parsing handling of macros ([#3449](https://github.com/dbt-labs/dbt-core/issues/3449), [#3505](https://github.com/dbt-labs/dbt-core/pull/3505))
- Update project loading event data to include experimental parser information. ([#3438](https://github.com/dbt-labs/dbt-core/issues/3438), [#3495](https://github.com/dbt-labs/dbt-core/pull/3495))

Contributors:

- [@swanderz](https://github.com/swanderz) ([#3461](https://github.com/dbt-labs/dbt-core/pull/3461))
- [@stkbailey](https://github.com/stkbailey) ([docs#195](https://github.com/dbt-labs/dbt-docs/issues/195))

## dbt 0.20.0rc1 (June 04, 2021)

### Breaking changes

- Fix adapter.dispatch macro resolution when statically extracting macros. Introduce new project-level `dispatch` config. The `packages` argument to `dispatch` no longer supports macro calls; there is backwards compatibility for existing packages. The argument will no longer be supported in a future release, instead provide the `macro_namespace` argument. ([#3362](https://github.com/dbt-labs/dbt-core/issues/3362), [#3363](https://github.com/dbt-labs/dbt-core/pull/3363), [#3383](https://github.com/dbt-labs/dbt-core/pull/3383), [#3403](https://github.com/dbt-labs/dbt-core/pull/3403))

### Features

- Support optional `updated_at` config parameter with `check` strategy snapshots. If not supplied, will use current timestamp (default). ([#1844](https://github.com/dbt-labs/dbt-core/issues/1844), [#3376](https://github.com/dbt-labs/dbt-core/pull/3376))
- Add the opt-in `--use-experimental-parser` flag ([#3307](https://github.com/dbt-labs/dbt-core/issues/3307), [#3374](https://github.com/dbt-labs/dbt-core/issues/3374))
- Store test failures in the database ([#517](https://github.com/dbt-labs/dbt-core/issues/517), [#903](https://github.com/dbt-labs/dbt-core/issues/903), [#2593](https://github.com/dbt-labs/dbt-core/issues/2593), [#3316](https://github.com/dbt-labs/dbt-core/issues/3316))
- Add new test configs: `where`, `limit`, `warn_if`, `error_if`, `fail_calc` ([#3258](https://github.com/dbt-labs/dbt-core/issues/3258), [#3321](https://github.com/dbt-labs/dbt-core/issues/3321), [#3336](https://github.com/dbt-labs/dbt-core/pull/3336))
- Move partial parsing to end of parsing and implement new partial parsing method. ([#3217](https://github.com/dbt-labs/dbt-core/issues/3217), [#3364](https://github.com/dbt-labs/dbt-core/pull/3364))
- Save doc file node references and use in partial parsing. ([#3425](https://github.com/dbt-labs/dbt-core/issues/3425), [#3432](https://github.com/dbt-labs/dbt-core/pull/3432))

### Fixes

- Fix compiled sql for ephemeral models ([#3317](https://github.com/dbt-labs/dbt-core/issues/3317), [#3318](https://github.com/dbt-labs/dbt-core/pull/3318))
- Now generating `run_results.json` even when no nodes are selected ([#3313](https://github.com/dbt-labs/dbt-core/issues/3313), [#3315](https://github.com/dbt-labs/dbt-core/pull/3315))
- Add missing `packaging` dependency ([#3312](https://github.com/dbt-labs/dbt-core/issues/3312), [#3339](https://github.com/dbt-labs/dbt-core/pull/3339))
- Fix references to macros with package names when rendering schema tests ([#3324](https://github.com/dbt-labs/dbt-core/issues/3324), [#3345](https://github.com/dbt-labs/dbt-core/pull/3345))
- Stop clobbering default keyword arguments for jinja test definitions ([#3329](https://github.com/dbt-labs/dbt-core/issues/3329), [#3340](https://github.com/dbt-labs/dbt-core/pull/3340))
- Fix unique_id generation for generic tests so tests with the same FQN but different configuration will run. ([#3254](https://github.com/dbt-labs/dbt-core/issues/3254), [#3335](https://github.com/dbt-labs/dbt-core/issues/3335))
- Update the snowflake adapter to only comment on a column if it exists when using the persist_docs config ([#3039](https://github.com/dbt-labs/dbt-core/issues/3039), [#3149](https://github.com/dbt-labs/dbt-core/pull/3149))
- Add a better error messages for undefined macros and when there are less packages installed than specified in `packages.yml`. ([#2999](https://github.com/dbt-labs/dbt-core/issues/2999))
- Separate `compiled_path` from `build_path`, and print the former alongside node error messages ([#1985](https://github.com/dbt-labs/dbt-core/issues/1985), [#3327](https://github.com/dbt-labs/dbt-core/pull/3327))
- Fix exception caused when running `dbt debug` with BigQuery connections ([#3314](https://github.com/dbt-labs/dbt-core/issues/3314), [#3351](https://github.com/dbt-labs/dbt-core/pull/3351))
- Raise better error if snapshot is missing required configurations ([#3381](https://github.com/dbt-labs/dbt-core/issues/3381), [#3385](https://github.com/dbt-labs/dbt-core/pull/3385))
- Fix `dbt run` errors caused from receiving non-JSON responses from Snowflake with Oauth ([#3350](https://github.com/dbt-labs/dbt-core/issues/3350))
- Fix deserialization of Manifest lock attribute ([#3435](https://github.com/dbt-labs/dbt-core/issues/3435), [#3445](https://github.com/dbt-labs/dbt-core/pull/3445))
- Fix `dbt run` errors caused from receiving non-JSON responses from Snowflake with Oauth ([#3350](https://github.com/dbt-labs/dbt-core/issues/3350)
- Fix infinite recursion when parsing schema tests due to loops in macro calls ([#3444](https://github.com/dbt-labs/dbt-core/issues/3344), [#3454](https://github.com/dbt-labs/dbt-core/pull/3454))

### Docs

- Reversed the rendering direction of relationship tests so that the test renders in the model it is defined in ([docs#181](https://github.com/dbt-labs/dbt-docs/issues/181), [docs#183](https://github.com/dbt-labs/dbt-docs/pull/183))
- Support dots in model names: display them in the graphs ([docs#184](https://github.com/dbt-labs/dbt-docs/issues/184), [docs#185](https://github.com/dbt-labs/dbt-docs/issues/185))
- Render meta tags for sources ([docs#192](https://github.com/dbt-labs/dbt-docs/issues/192), [docs#193](https://github.com/dbt-labs/dbt-docs/issues/193))

### Under the hood

- Added logic for registry requests to raise a timeout error after a response hangs out for 30 seconds and 5 attempts have been made to reach the endpoint ([#3177](https://github.com/dbt-labs/dbt-core/issues/3177), [#3275](https://github.com/dbt-labs/dbt-core/pull/3275))
- Added support for invoking the `list` task via the RPC server ([#3311](https://github.com/dbt-labs/dbt-core/issues/3311), [#3384](https://github.com/dbt-labs/dbt-core/pull/3384))
- Added `unique_id` and `original_file_path` as keys to json responses from the `list` task ([#3356](https://github.com/dbt-labs/dbt-core/issues/3356), [#3384](https://github.com/dbt-labs/dbt-core/pull/3384))
- Use shutil.which so Windows can pick up git.bat as a git executable ([#3035](https://github.com/dbt-labs/dbt-core/issues/3035), [#3134](https://github.com/dbt-labs/dbt-core/issues/3134))
- Add `ssh-client` and update `git` version (using buster backports) in Docker image ([#3337](https://github.com/dbt-labs/dbt-core/issues/3337), [#3338](https://github.com/dbt-labs/dbt-core/pull/3338))
- Add `tags` and `meta` properties to the exposure resource schema. ([#3404](https://github.com/dbt-labs/dbt-core/issues/3404), [#3405](https://github.com/dbt-labs/dbt-core/pull/3405))
- Update test sub-query alias ([#3398](https://github.com/dbt-labs/dbt-core/issues/3398), [#3414](https://github.com/dbt-labs/dbt-core/pull/3414))
- Bump schema versions for run results and manifest artifacts ([#3422](https://github.com/dbt-labs/dbt-core/issues/3422), [#3421](https://github.com/dbt-labs/dbt-core/pull/3421))
- Add deprecation warning for using `packages` argument with `adapter.dispatch` ([#3419](https://github.com/dbt-labs/dbt-core/issues/3419), [#3420](https://github.com/dbt-labs/dbt-core/pull/3420))

Contributors:

- [@TeddyCr](https://github.com/TeddyCr) ([#3275](https://github.com/dbt-labs/dbt-core/pull/3275))
- [@panasenco](https://github.com/panasenco) ([#3315](https://github.com/dbt-labs/dbt-core/pull/3315))
- [@dmateusp](https://github.com/dmateusp) ([#3338](https://github.com/dbt-labs/dbt-core/pull/3338))
- [@peiwangdb](https://github.com/peiwangdb) ([#3344](https://github.com/dbt-labs/dbt-core/pull/3344))
- [@elikastelein](https://github.com/elikastelein) ([#3149](https://github.com/dbt-labs/dbt-core/pull/3149))
- [@majidaldo](https://github.com/majidaldo) ([#3134](https://github.com/dbt-labs/dbt-core/issues/3134))
- [@jaypeedevlin](https://github.com/jaypeedevlin) ([#2999](https://github.com/dbt-labs/dbt-core/issues/2999))
- [@PJGaetan](https://github.com/PJGaetan) ([#3315](https://github.com/dbt-labs/dbt-core/pull/3376))
- [@jnatkins](https://github.com/jnatkins) ([#3385](https://github.com/dbt-labs/dbt-core/pull/3385))
- [@matt-winkler](https://github.com/matt-winkler) ([#3365](https://github.com/dbt-labs/dbt-core/pull/3365))
- [@stkbailey](https://github.com/stkbailey) ([#3404](https://github.com/dbt-labs/dbt-core/pull/3405))
- [@mascah](https://github.com/mascah) ([docs#181](https://github.com/dbt-labs/dbt-docs/issues/181), [docs#183](https://github.com/dbt-labs/dbt-docs/pull/183))
- [@monti-python](https://github.com/monti-python) ([docs#184](https://github.com/dbt-labs/dbt-docs/issues/184))
- [@diegodewilde](https://github.com/diegodewilde) ([docs#193](https://github.com/dbt-labs/dbt-docs/issues/193))

## dbt 0.20.0b1 (May 03, 2021)

### Breaking changes

- Add Jinja tag for generic test definitions. Replacement for macros prefixed `test_` ([#1173](https://github.com/dbt-labs/dbt-core/issues/1173), [#3261](https://github.com/dbt-labs/dbt-core/pull/3261))
- Update schema/generic tests to expect a set of rows instead of a single numeric value, and to use test materialization when executing. ([#3192](https://github.com/dbt-labs/dbt-core/issues/3192), [#3286](https://github.com/dbt-labs/dbt-core/pull/3286))
- **Plugin maintainers:** For adapters that inherit from other adapters (e.g. `dbt-postgres` &rarr; `dbt-redshift`), `adapter.dispatch()` will now include parent macro implementations as viable candidates ([#2923](https://github.com/dbt-labs/dbt-core/issues/2923), [#3296](https://github.com/dbt-labs/dbt-core/pull/3296))

### Features

- Support commit hashes in dbt deps package revision ([#3268](https://github.com/dbt-labs/dbt-core/issues/3268), [#3270](https://github.com/dbt-labs/dbt-core/pull/3270))
- Add optional `subdirectory` key to install dbt packages that are not hosted at the root of a Git repository ([#275](https://github.com/dbt-labs/dbt-core/issues/275), [#3267](https://github.com/dbt-labs/dbt-core/pull/3267))
- Add optional configs for `require_partition_filter` and `partition_expiration_days` in BigQuery ([#1843](https://github.com/dbt-labs/dbt-core/issues/1843), [#2928](https://github.com/dbt-labs/dbt-core/pull/2928))
- Fix for EOL SQL comments prevent entire line execution ([#2731](https://github.com/dbt-labs/dbt-core/issues/2731), [#2974](https://github.com/dbt-labs/dbt-core/pull/2974))
- Add optional `merge_update_columns` config to specify columns to update for `merge` statements in BigQuery and Snowflake ([#1862](https://github.com/dbt-labs/dbt-core/issues/1862), [#3100](https://github.com/dbt-labs/dbt-core/pull/3100))
- Use query comment JSON as job labels for BigQuery adapter when `query-comment.job-label` is set to `true` ([#2483](https://github.com/dbt-labs/dbt-core/issues/2483)), ([#3145](https://github.com/dbt-labs/dbt-core/pull/3145))
- Set application_name for Postgres connections ([#885](https://github.com/dbt-labs/dbt-core/issues/885), [#3182](https://github.com/dbt-labs/dbt-core/pull/3182))
- Support disabling schema tests, and configuring tests from `dbt_project.yml` ([#3252](https://github.com/dbt-labs/dbt-core/issues/3252),
  [#3253](https://github.com/dbt-labs/dbt-core/issues/3253), [#3257](https://github.com/dbt-labs/dbt-core/pull/3257))
- Add native support for Postgres index creation ([#804](https://github.com/dbt-labs/dbt-core/issues/804), [3106](https://github.com/dbt-labs/dbt-core/pull/3106))
- Less greedy test selection: expand to select unselected tests if and only if all parents are selected ([#2891](https://github.com/dbt-labs/dbt-core/issues/2891), [#3235](https://github.com/dbt-labs/dbt-core/pull/3235))
- Prevent locks in Redshift during full refresh in incremental materialization. ([#2426](https://github.com/dbt-labs/dbt-core/issues/2426), [#2998](https://github.com/dbt-labs/dbt-core/pull/2998))

### Fixes

- Fix exit code from dbt debug not returning a failure when one of the tests fail ([#3017](https://github.com/dbt-labs/dbt-core/issues/3017), [#3018](https://github.com/dbt-labs/dbt-core/issues/3018))
- Auto-generated CTEs in tests and ephemeral models have lowercase names to comply with dbt coding conventions ([#3027](https://github.com/dbt-labs/dbt-core/issues/3027), [#3028](https://github.com/dbt-labs/dbt-core/issues/3028))
- Fix incorrect error message when a selector does not match any node [#3036](https://github.com/dbt-labs/dbt-core/issues/3036))
- Fix variable `_dbt_max_partition` declaration and initialization for BigQuery incremental models ([#2940](https://github.com/dbt-labs/dbt-core/issues/2940), [#2976](https://github.com/dbt-labs/dbt-core/pull/2976))
- Moving from 'master' to 'HEAD' default branch in git ([#3057](https://github.com/dbt-labs/dbt-core/issues/3057), [#3104](https://github.com/dbt-labs/dbt-core/issues/3104), [#3117](https://github.com/dbt-labs/dbt-core/issues/3117)))
- Requirement on `dataclasses` is relaxed to be between `>=0.6,<0.9` allowing dbt to cohabit with other libraries which required higher versions. ([#3150](https://github.com/dbt-labs/dbt-core/issues/3150), [#3151](https://github.com/dbt-labs/dbt-core/pull/3151))
- Add feature to add `_n` alias to same column names in SQL query ([#3147](https://github.com/dbt-labs/dbt-core/issues/3147), [#3158](https://github.com/dbt-labs/dbt-core/pull/3158))
- Raise a proper error message if dbt parses a macro twice due to macro duplication or misconfiguration. ([#2449](https://github.com/dbt-labs/dbt-core/issues/2449), [#3165](https://github.com/dbt-labs/dbt-core/pull/3165))
- Fix exposures missing in graph context variable. ([#3241](https://github.com/dbt-labs/dbt-core/issues/3241), [#3243](https://github.com/dbt-labs/dbt-core/issues/3243))
- Ensure that schema test macros are properly processed ([#3229](https://github.com/dbt-labs/dbt-core/issues/3229), [#3272](https://github.com/dbt-labs/dbt-core/pull/3272))
- Use absolute path for profiles directory instead of a path relative to the project directory. Note: If a user supplies a relative path to the profiles directory, the value of `args.profiles_dir` will still be absolute. ([#3133](https://github.com/dbt-labs/dbt-core/issues/3133), [#3176](https://github.com/dbt-labs/dbt-core/issues/3176))
- Fix FQN selector unable to find models whose name contains dots ([#3246](https://github.com/dbt-labs/dbt-core/issues/3246), [#3247](https://github.com/dbt-labs/dbt-core/issues/3247))

### Under the hood

- Add dependabot configuration for alerting maintainers about keeping dependencies up to date and secure. ([#3061](https://github.com/dbt-labs/dbt-core/issues/3061), [#3062](https://github.com/dbt-labs/dbt-core/pull/3062))
- Update script to collect and write json schema for dbt artifacts ([#2870](https://github.com/dbt-labs/dbt-core/issues/2870), [#3065](https://github.com/dbt-labs/dbt-core/pull/3065))
- Relax Google Cloud dependency pins to major versions. ([#3155](https://github.com/dbt-labs/dbt-core/pull/3156), [#3155](https://github.com/dbt-labs/dbt-core/pull/3156))
- Bump `snowflake-connector-python` and releated dependencies, support Python 3.9 ([#2985](https://github.com/dbt-labs/dbt-core/issues/2985), [#3148](https://github.com/dbt-labs/dbt-core/pull/3148))
- General development environment clean up and improve experience running tests locally ([#3194](https://github.com/dbt-labs/dbt-core/issues/3194), [#3204](https://github.com/dbt-labs/dbt-core/pull/3204), [#3228](https://github.com/dbt-labs/dbt-core/pull/3228))
- Add a new materialization for tests, update data tests to use test materialization when executing. ([#3154](https://github.com/dbt-labs/dbt-core/issues/3154), [#3181](https://github.com/dbt-labs/dbt-core/pull/3181))
- Switch from externally storing parsing state in ParseResult object to using Manifest ([#3163](http://github.com/dbt-labs/dbt-core/issues/3163), [#3219](https://github.com/dbt-labs/dbt-core/pull/3219))
- Switch from loading project files in separate parsers to loading in one place([#3244](http://github.com/dbt-labs/dbt-core/issues/3244), [#3248](https://github.com/dbt-labs/dbt-core/pull/3248))

Contributors:

- [@yu-iskw](https://github.com/yu-iskw) ([#2928](https://github.com/dbt-labs/dbt-core/pull/2928))
- [@sdebruyn](https://github.com/sdebruyn) ([#3018](https://github.com/dbt-labs/dbt-core/pull/3018))
- [@rvacaru](https://github.com/rvacaru) ([#2974](https://github.com/dbt-labs/dbt-core/pull/2974))
- [@NiallRees](https://github.com/NiallRees) ([#3028](https://github.com/dbt-labs/dbt-core/pull/3028))
- [@ran-eh](https://github.com/ran-eh) ([#3036](https://github.com/dbt-labs/dbt-core/pull/3036))
- [@pcasteran](https://github.com/pcasteran) ([#2976](https://github.com/dbt-labs/dbt-core/pull/2976))
- [@VasiliiSurov](https://github.com/VasiliiSurov) ([#3104](https://github.com/dbt-labs/dbt-core/pull/3104))
- [@jmcarp](https://github.com/jmcarp) ([#3145](https://github.com/dbt-labs/dbt-core/pull/3145))
- [@bastienboutonnet](https://github.com/bastienboutonnet) ([#3151](https://github.com/dbt-labs/dbt-core/pull/3151))
- [@max-sixty](https://github.com/max-sixty) ([#3156](https://github.com/dbt-labs/dbt-core/pull/3156)
- [@prratek](https://github.com/prratek) ([#3100](https://github.com/dbt-labs/dbt-core/pull/3100))
- [@techytushar](https://github.com/techytushar) ([#3158](https://github.com/dbt-labs/dbt-core/pull/3158))
- [@cgopalan](https://github.com/cgopalan) ([#3165](https://github.com/dbt-labs/dbt-core/pull/3165), [#3182](https://github.com/dbt-labs/dbt-core/pull/3182))
- [@fux](https://github.com/fuchsst) ([#3243](https://github.com/dbt-labs/dbt-core/issues/3243))
- [@arzavj](https://github.com/arzavj) ([3106](https://github.com/dbt-labs/dbt-core/pull/3106))
- [@JCZuurmond](https://github.com/JCZuurmond) ([#3176](https://github.com/dbt-labs/dbt-core/pull/3176))
- [@dmateusp](https://github.com/dmateusp) ([#3270](https://github.com/dbt-labs/dbt-core/pull/3270), [#3267](https://github.com/dbt-labs/dbt-core/pull/3267))
- [@monti-python](https://github.com/monti-python) ([#3247](https://github.com/dbt-labs/dbt-core/issues/3247))
- [@drkarthi](https://github.com/drkarthi) ([#2426](https://github.com/dbt-labs/dbt-core/issues/2426), [#2998](https://github.com/dbt-labs/dbt-core/pull/2998))

## dbt 0.19.2 (June 28, 2021)

### Fixes

- Fix infinite recursion when parsing schema tests due to loops in macro calls ([#3444](https://github.com/dbt-labs/dbt-core/issues/3344), [#3454](https://github.com/dbt-labs/dbt-core/pull/3454))

## dbt 0.19.2rc2 (June 03, 2021)

### Breaking changes

- Fix adapter.dispatch macro resolution when statically extracting macros. Introduce new project-level `dispatch` config. The `packages` argument to `dispatch` no longer supports macro calls; there is backwards compatibility for existing packages. The argument will no longer be supported in a future release, instead provide the `macro_namespace` argument. ([#3362](https://github.com/dbt-labs/dbt-core/issues/3362), [#3363](https://github.com/dbt-labs/dbt-core/pull/3363), [#3383](https://github.com/dbt-labs/dbt-core/pull/3383), [#3403](https://github.com/dbt-labs/dbt-core/pull/3403))

### Fixes

- Fix references to macros with package names when rendering schema tests ([#3324](https://github.com/dbt-labs/dbt-core/issues/3324), [#3345](https://github.com/dbt-labs/dbt-core/pull/3345))

## dbt 0.19.2rc1 (April 28, 2021)

### Fixes

- Ensure that schema test macros are properly processed ([#3229](https://github.com/dbt-labs/dbt-core/issues/3229), [#3272](https://github.com/dbt-labs/dbt-core/pull/3272))
- Fix regression for default project/database for BigQuery connections ([#3218](https://github.com/dbt-labs/dbt-core/issues/3218), [#3305](https://github.com/dbt-labs/dbt-core/pull/3305))

## dbt 0.19.1 (March 31, 2021)

## dbt 0.19.1rc2 (March 25, 2021)

### Fixes

- Pass service-account scopes to gcloud-based oauth ([#3040](https://github.com/dbt-labs/dbt-core/issues/3040), [#3041](https://github.com/dbt-labs/dbt-core/pull/3041))

Contributors:

- [@yu-iskw](https://github.com/yu-iskw) ([#3041](https://github.com/dbt-labs/dbt-core/pull/3041))

## dbt 0.19.1rc1 (March 15, 2021)

### Under the hood

- Update code to use Mashumaro 2.0 ([#3138](https://github.com/dbt-labs/dbt-core/pull/3138))
- Pin `agate<1.6.2` to avoid installation errors relating to its new dependency `PyICU` ([#3160](https://github.com/dbt-labs/dbt-core/issues/3160), [#3161](https://github.com/dbt-labs/dbt-core/pull/3161))
- Add an event to track resource counts ([#3050](https://github.com/dbt-labs/dbt-core/issues/3050), [#3157](https://github.com/dbt-labs/dbt-core/pull/3157))

### Fixes

- Fix compiled sql for ephemeral models ([#3139](https://github.com/dbt-labs/dbt-core/pull/3139), [#3056](https://github.com/dbt-labs/dbt-core/pull/3056))

## dbt 0.19.1b2 (February 15, 2021)

## dbt 0.19.1b1 (February 12, 2021)

### Fixes

- On BigQuery, fix regressions for `insert_overwrite` incremental strategy with `int64` and `timestamp` partition columns ([#3063](https://github.com/dbt-labs/dbt-core/issues/3063), [#3095](https://github.com/dbt-labs/dbt-core/issues/3095), [#3098](https://github.com/dbt-labs/dbt-core/issues/3098))

### Under the hood

- Bump werkzeug upper bound dependency to `<v2.0` ([#3011](https://github.com/dbt-labs/dbt-core/pull/3011))
- Performance fixes for many different things ([#2862](https://github.com/dbt-labs/dbt-core/issues/2862), [#3034](https://github.com/dbt-labs/dbt-core/pull/3034))

Contributors:

- [@Bl3f](https://github.com/Bl3f) ([#3011](https://github.com/dbt-labs/dbt-core/pull/3011))

## dbt 0.19.0 (January 27, 2021)

## dbt 0.19.0rc3 (January 27, 2021)

### Under the hood

- Cleanup docker resources, use single `docker/Dockerfile` for publishing dbt as a docker image ([dbt-release#3](https://github.com/dbt-labs/dbt-release/issues/3), [#3019](https://github.com/dbt-labs/dbt-core/pull/3019))

## dbt 0.19.0rc2 (January 14, 2021)

### Fixes

- Fix regression with defining exposures and other resources with the same name ([#2969](https://github.com/dbt-labs/dbt-core/issues/2969), [#3009](https://github.com/dbt-labs/dbt-core/pull/3009))
- Remove ellipses printed while parsing ([#2971](https://github.com/dbt-labs/dbt-core/issues/2971), [#2996](https://github.com/dbt-labs/dbt-core/pull/2996))

### Under the hood

- Rewrite macro for snapshot_merge_sql to make compatible with other SQL dialects ([#3003](https://github.com/dbt-labs/dbt-core/pull/3003)
- Rewrite logic in `snapshot_check_strategy()` to make compatible with other SQL dialects ([#3000](https://github.com/dbt-labs/dbt-core/pull/3000), [#3001](https://github.com/dbt-labs/dbt-core/pull/3001))
- Remove version restrictions on `botocore` ([#3006](https://github.com/dbt-labs/dbt-core/pull/3006))
- Include `exposures` in start-of-invocation stdout summary: `Found ...` ([#3007](https://github.com/dbt-labs/dbt-core/pull/3007), [#3008](https://github.com/dbt-labs/dbt-core/pull/3008))

Contributors:

- [@mikaelene](https://github.com/mikaelene) ([#3003](https://github.com/dbt-labs/dbt-core/pull/3003))
- [@dbeatty10](https://github.com/dbeatty10) ([dbt-adapter-tests#10](https://github.com/dbt-labs/dbt-adapter-tests/pull/10))
- [@swanderz](https://github.com/swanderz) ([#3000](https://github.com/dbt-labs/dbt-core/pull/3000))
- [@stpierre](https://github.com/stpierre) ([#3006](https://github.com/dbt-labs/dbt-core/pull/3006))

## dbt 0.19.0rc1 (December 29, 2020)

### Breaking changes

- Defer if and only if upstream reference does not exist in current environment namespace ([#2909](https://github.com/dbt-labs/dbt-core/issues/2909), [#2946](https://github.com/dbt-labs/dbt-core/pull/2946))
- Rationalize run result status reporting and clean up artifact schema ([#2493](https://github.com/dbt-labs/dbt-core/issues/2493), [#2943](https://github.com/dbt-labs/dbt-core/pull/2943))
- Add adapter specific query execution info to run results and source freshness results artifacts. Statement call blocks return `response` instead of `status`, and the adapter method `get_status` is now `get_response` ([#2747](https://github.com/dbt-labs/dbt-core/issues/2747), [#2961](https://github.com/dbt-labs/dbt-core/pull/2961))

### Features

- Added macro `get_partitions_metadata(table)` to return partition metadata for BigQuery partitioned tables ([#2552](https://github.com/dbt-labs/dbt-core/pull/2552), [#2596](https://github.com/dbt-labs/dbt-core/pull/2596))
- Added `--defer` flag for `dbt test` as well ([#2701](https://github.com/dbt-labs/dbt-core/issues/2701), [#2954](https://github.com/dbt-labs/dbt-core/pull/2954))
- Added native python `re` module for regex in jinja templates ([#1755](https://github.com/dbt-labs/dbt-core/pull/2851), [#1755](https://github.com/dbt-labs/dbt-core/pull/2851))
- Store resolved node names in manifest ([#2647](https://github.com/dbt-labs/dbt-core/issues/2647), [#2837](https://github.com/dbt-labs/dbt-core/pull/2837))
- Save selectors dictionary to manifest, allow descriptions ([#2693](https://github.com/dbt-labs/dbt-core/issues/2693), [#2866](https://github.com/dbt-labs/dbt-core/pull/2866))
- Normalize cli-style-strings in manifest selectors dictionary ([#2879](https://github.com/dbt-labs/dbt-core/issues/2879), [#2895](https://github.com/dbt-labs/dbt-core/pull/2895))
- Hourly, monthly and yearly partitions available in BigQuery ([#2476](https://github.com/dbt-labs/dbt-core/issues/2476), [#2903](https://github.com/dbt-labs/dbt-core/pull/2903))
- Allow BigQuery to default to the environment's default project ([#2828](https://github.com/dbt-labs/dbt-core/pull/2828), [#2908](https://github.com/dbt-labs/dbt-core/pull/2908))
- Rationalize run result status reporting and clean up artifact schema ([#2493](https://github.com/dbt-labs/dbt-core/issues/2493), [#2943](https://github.com/dbt-labs/dbt-core/pull/2943))

### Fixes

- Respect `--project-dir` in `dbt clean` command ([#2840](https://github.com/dbt-labs/dbt-core/issues/2840), [#2841](https://github.com/dbt-labs/dbt-core/pull/2841))
- Fix Redshift adapter `get_columns_in_relation` macro to push schema filter down to the `svv_external_columns` view ([#2854](https://github.com/dbt-labs/dbt-core/issues/2854), [#2854](https://github.com/dbt-labs/dbt-core/issues/2854))
- Increased the supported relation name length in postgres from 29 to 51 ([#2850](https://github.com/dbt-labs/dbt-core/pull/2850))
- `dbt list` command always return `0` as exit code ([#2886](https://github.com/dbt-labs/dbt-core/issues/2886), [#2892](https://github.com/dbt-labs/dbt-core/issues/2892))
- Set default `materialized` for test node configs to `test` ([#2806](https://github.com/dbt-labs/dbt-core/issues/2806), [#2902](https://github.com/dbt-labs/dbt-core/pull/2902))
- Allow `docs` blocks in `exposure` descriptions ([#2913](https://github.com/dbt-labs/dbt-core/issues/2913), [#2920](https://github.com/dbt-labs/dbt-core/pull/2920))
- Use original file path instead of absolute path as checksum for big seeds ([#2927](https://github.com/dbt-labs/dbt-core/issues/2927), [#2939](https://github.com/dbt-labs/dbt-core/pull/2939))
- Fix KeyError if deferring to a manifest with a since-deleted source, ephemeral model, or test ([#2875](https://github.com/dbt-labs/dbt-core/issues/2875), [#2958](https://github.com/dbt-labs/dbt-core/pull/2958))

### Under the hood

- Add `unixodbc-dev` package to testing docker image ([#2859](https://github.com/dbt-labs/dbt-core/pull/2859))
- Add event tracking for project parser/load times ([#2823](https://github.com/dbt-labs/dbt-core/issues/2823),[#2893](https://github.com/dbt-labs/dbt-core/pull/2893))
- Bump `cryptography` version to `>= 3.2` and bump snowflake connector to `2.3.6` ([#2896](https://github.com/dbt-labs/dbt-core/issues/2896), [#2922](https://github.com/dbt-labs/dbt-core/issues/2922))
- Widen supported Google Cloud libraries dependencies ([#2794](https://github.com/dbt-labs/dbt-core/pull/2794), [#2877](https://github.com/dbt-labs/dbt-core/pull/2877)).
- Bump `hologram` version to `0.0.11`. Add `scripts/dtr.py` ([#2888](https://github.com/dbt-labs/dbt-core/issues/2840),[#2889](https://github.com/dbt-labs/dbt-core/pull/2889))
- Bump `hologram` version to `0.0.12`. Add testing support for python3.9 ([#2822](https://github.com/dbt-labs/dbt-core/issues/2822),[#2960](https://github.com/dbt-labs/dbt-core/pull/2960))
- Bump the version requirements for `boto3` in dbt-redshift to the upper limit `1.16` to match dbt-redshift and the `snowflake-python-connector` as of version `2.3.6`. ([#2931](https://github.com/dbt-labs/dbt-core/issues/2931), ([#2963](https://github.com/dbt-labs/dbt-core/issues/2963))

### Docs

- Fixed issue where data tests with tags were not showing up in graph viz ([docs#147](https://github.com/dbt-labs/dbt-docs/issues/147), [docs#157](https://github.com/dbt-labs/dbt-docs/pull/157))

Contributors:

- [@feluelle](https://github.com/feluelle) ([#2841](https://github.com/dbt-labs/dbt-core/pull/2841))
- [ran-eh](https://github.com/ran-eh) ([#2596](https://github.com/dbt-labs/dbt-core/pull/2596))
- [@hochoy](https://github.com/hochoy) ([#2851](https://github.com/dbt-labs/dbt-core/pull/2851))
- [@brangisom](https://github.com/brangisom) ([#2855](https://github.com/dbt-labs/dbt-core/pull/2855))
- [@elexisvenator](https://github.com/elexisvenator) ([#2850](https://github.com/dbt-labs/dbt-core/pull/2850))
- [@franloza](https://github.com/franloza) ([#2837](https://github.com/dbt-labs/dbt-core/pull/2837))
- [@max-sixty](https://github.com/max-sixty) ([#2877](https://github.com/dbt-labs/dbt-core/pull/2877), [#2908](https://github.com/dbt-labs/dbt-core/pull/2908))
- [@rsella](https://github.com/rsella) ([#2892](https://github.com/dbt-labs/dbt-core/issues/2892))
- [@joellabes](https://github.com/joellabes) ([#2913](https://github.com/dbt-labs/dbt-core/issues/2913))
- [@plotneishestvo](https://github.com/plotneishestvo) ([#2896](https://github.com/dbt-labs/dbt-core/issues/2896))
- [@db-magnus](https://github.com/db-magnus) ([#2892](https://github.com/dbt-labs/dbt-core/issues/2892))
- [@tyang209](https:/github.com/tyang209) ([#2931](https://github.com/dbt-labs/dbt-core/issues/2931))

## dbt 0.19.0b1 (October 21, 2020)

### Breaking changes

- The format for `sources.json`, `run-results.json`, `manifest.json`, and `catalog.json` has changed:
  - Each now has a common metadata dictionary ([#2761](https://github.com/dbt-labs/dbt-core/issues/2761), [#2778](https://github.com/dbt-labs/dbt-core/pull/2778)). The contents include: schema and dbt versions ([#2670](https://github.com/dbt-labs/dbt-core/issues/2670), [#2767](https://github.com/dbt-labs/dbt-core/pull/2767)); `invocation_id` ([#2763](https://github.com/dbt-labs/dbt-core/issues/2763), [#2784](https://github.com/dbt-labs/dbt-core/pull/2784)); custom environment variables prefixed with `DBT_ENV_CUSTOM_ENV_` ([#2764](https://github.com/dbt-labs/dbt-core/issues/2764), [#2785](https://github.com/dbt-labs/dbt-core/pull/2785)); cli and rpc arguments in the `run_results.json` ([#2510](https://github.com/dbt-labs/dbt-core/issues/2510), [#2813](https://github.com/dbt-labs/dbt-core/pull/2813)).
  - Remove `injected_sql` from manifest nodes, use `compiled_sql` instead ([#2762](https://github.com/dbt-labs/dbt-core/issues/2762), [#2834](https://github.com/dbt-labs/dbt-core/pull/2834))

### Features

- dbt will compare configurations using the un-rendered form of the config block in `dbt_project.yml` ([#2713](https://github.com/dbt-labs/dbt-core/issues/2713), [#2735](https://github.com/dbt-labs/dbt-core/pull/2735))
- Added state and defer arguments to the RPC client, matching the CLI ([#2678](https://github.com/dbt-labs/dbt-core/issues/2678), [#2736](https://github.com/dbt-labs/dbt-core/pull/2736))
- Added ability to snapshot hard-deleted records (opt-in with `invalidate_hard_deletes` config option). ([#249](https://github.com/dbt-labs/dbt-core/issues/249), [#2749](https://github.com/dbt-labs/dbt-core/pull/2749))
- Added revival for snapshotting hard-deleted records. ([#2819](https://github.com/dbt-labs/dbt-core/issues/2819), [#2821](https://github.com/dbt-labs/dbt-core/pull/2821))
- Improved error messages for YAML selectors ([#2700](https://github.com/dbt-labs/dbt-core/issues/2700), [#2781](https://github.com/dbt-labs/dbt-core/pull/2781))
- Added `dbt_invocation_id` for each BigQuery job to enable performance analysis ([#2808](https://github.com/dbt-labs/dbt-core/issues/2808), [#2809](https://github.com/dbt-labs/dbt-core/pull/2809))
- Added support for BigQuery connections using refresh tokens ([#2344](https://github.com/dbt-labs/dbt-core/issues/2344), [#2805](https://github.com/dbt-labs/dbt-core/pull/2805))

### Under the hood

- Save `manifest.json` at the same time we save the `run_results.json` at the end of a run ([#2765](https://github.com/dbt-labs/dbt-core/issues/2765), [#2799](https://github.com/dbt-labs/dbt-core/pull/2799))
- Added strategy-specific validation to improve the relevancy of compilation errors for the `timestamp` and `check` snapshot strategies. (([#2787](https://github.com/dbt-labs/dbt-core/issues/2787), [#2791](https://github.com/dbt-labs/dbt-core/pull/2791))
- Changed rpc test timeouts to avoid locally run test failures ([#2803](https://github.com/dbt-labs/dbt-core/issues/2803),[#2804](https://github.com/dbt-labs/dbt-core/pull/2804))
- Added a `debug_query` on the base adapter that will allow plugin authors to create custom debug queries ([#2751](https://github.com/dbt-labs/dbt-core/issues/2751),[#2871](https://github.com/dbt-labs/dbt-core/pull/2817))

### Docs

- Add select/deselect option in DAG view dropups. ([docs#98](https://github.com/dbt-labs/dbt-docs/issues/98), [docs#138](https://github.com/dbt-labs/dbt-docs/pull/138))
- Fixed issue where sources with tags were not showing up in graph viz ([docs#93](https://github.com/dbt-labs/dbt-docs/issues/93), [docs#139](https://github.com/dbt-labs/dbt-docs/pull/139))
- Use `compiled_sql` instead of `injected_sql` for "Compiled" ([docs#146](https://github.com/dbt-labs/dbt-docs/issues/146), [docs#148](https://github.com/dbt-labs/dbt-docs/issues/148))

Contributors:

- [@joelluijmes](https://github.com/joelluijmes) ([#2749](https://github.com/dbt-labs/dbt-core/pull/2749), [#2821](https://github.com/dbt-labs/dbt-core/pull/2821))
- [@kingfink](https://github.com/kingfink) ([#2791](https://github.com/dbt-labs/dbt-core/pull/2791))
- [@zmac12](https://github.com/zmac12) ([#2817](https://github.com/dbt-labs/dbt-core/pull/2817))
- [@Mr-Nobody99](https://github.com/Mr-Nobody99) ([docs#138](https://github.com/dbt-labs/dbt-docs/pull/138))
- [@jplynch77](https://github.com/jplynch77) ([docs#139](https://github.com/dbt-labs/dbt-docs/pull/139))

## dbt 0.18.2 (March 22, 2021)

## dbt 0.18.2rc1 (March 12, 2021)

### Under the hood

- Pin `agate<1.6.2` to avoid installation errors relating to its new dependency
  `PyICU` ([#3160](https://github.com/dbt-labs/dbt-core/issues/3160),
  [#3161](https://github.com/dbt-labs/dbt-core/pull/3161))

## dbt 0.18.1 (October 13, 2020)

## dbt 0.18.1rc1 (October 01, 2020)

### Features

- Added retry support for rateLimitExceeded error from BigQuery, ([#2795](https://github.com/dbt-labs/dbt-core/issues/2795), [#2796](https://github.com/dbt-labs/dbt-core/issues/2796))

Contributors:

- [@championj-foxtel](https://github.com/championj-foxtel) ([#2796](https://github.com/dbt-labs/dbt-core/issues/2796))

## dbt 0.18.1b3 (September 25, 2020)

### Feature

- Added 'Last Modified' stat in snowflake catalog macro. Now should be available in docs. ([#2728](https://github.com/dbt-labs/dbt-core/issues/2728))

### Fixes

- `dbt compile` and `dbt run` failed with `KeyError: 'endpoint_resolver'` when threads > 1 and `method: iam` had been specified in the profiles.yaml ([#2756](https://github.com/dbt-labs/dbt-core/issues/2756), [#2766](https://github.com/dbt-labs/dbt-core/pull/2766))
- Fix Redshift adapter to include columns from external tables when using the get_columns_in_relation macro ([#2753](https://github.com/dbt-labs/dbt-core/issues/2753), [#2754](https://github.com/dbt-labs/dbt-core/pull/2754))

### Under the hood

- Require extra `snowflake-connector-python[secure-local-storage]` on all dbt-snowflake installations ([#2779](https://github.com/dbt-labs/dbt-core/issues/2779), [#2789](https://github.com/dbt-labs/dbt-core/pull/2789))

Contributors:

- [@Mr-Nobody99](https://github.com/Mr-Nobody99) ([#2732](https://github.com/dbt-labs/dbt-core/pull/2732))
- [@jweibel22](https://github.com/jweibel22) ([#2766](https://github.com/dbt-labs/dbt-core/pull/2766))
- [@aiguofer](https://github.com/aiguofer) ([#2754](https://github.com/dbt-labs/dbt-core/pull/2754))

## dbt 0.18.1b1 (September 17, 2020)

### Under the hood

- If column config says quote, use quoting in SQL for adding a comment. ([#2539](https://github.com/dbt-labs/dbt-core/issues/2539), [#2733](https://github.com/dbt-labs/dbt-core/pull/2733))
- Added support for running docker-based tests under Linux. ([#2739](https://github.com/dbt-labs/dbt-core/issues/2739))

### Features

- Specify all three logging levels (`INFO`, `WARNING`, `ERROR`) in result logs for commands `test`, `seed`, `run`, `snapshot` and `source snapshot-freshness` ([#2680](https://github.com/dbt-labs/dbt-core/pull/2680), [#2723](https://github.com/dbt-labs/dbt-core/pull/2723))
- Added "exposures" ([#2730](https://github.com/dbt-labs/dbt-core/issues/2730), [#2752](https://github.com/dbt-labs/dbt-core/pull/2752), [#2777](https://github.com/dbt-labs/dbt-core/issues/2777))

### Docs

- Add Exposure nodes ([docs#135](https://github.com/dbt-labs/dbt-docs/issues/135), [docs#136](https://github.com/dbt-labs/dbt-docs/pull/136), [docs#137](https://github.com/dbt-labs/dbt-docs/pull/137))

Contributors:

- [@tpilewicz](https://github.com/tpilewicz) ([#2723](https://github.com/dbt-labs/dbt-core/pull/2723))
- [@heisencoder](https://github.com/heisencoder) ([#2739](https://github.com/dbt-labs/dbt-core/issues/2739))

## dbt 0.18.0 (September 03, 2020)

### Under the hood

- Added 3 more adapter methods that the new dbt-adapter-test suite can use for testing. ([#2492](https://github.com/dbt-labs/dbt-core/issues/2492), [#2721](https://github.com/dbt-labs/dbt-core/pull/2721))
- It is now an error to attempt installing `dbt` with a Python version less than 3.6. (resolves [#2347](https://github.com/dbt-labs/dbt-core/issues/2347))
- Check for Postgres relation names longer than 63 and throw exception. ([#2197](https://github.com/dbt-labs/dbt-core/issues/2197), [#2727](https://github.com/dbt-labs/dbt-core/pull/2727))

### Fixes

- dbt now validates the require-dbt-version field before it validates the dbt_project.yml schema ([#2638](https://github.com/dbt-labs/dbt-core/issues/2638), [#2726](https://github.com/dbt-labs/dbt-core/pull/2726))

### Docs

- Add project level overviews ([docs#127](https://github.com/dbt-labs/dbt-docs/issues/127))

Contributors:

- [@genos](https://github.com/genos) ([#2722](https://github.com/dbt-labs/dbt-core/pull/2722))
- [@Mr-Nobody99](https://github.com/Mr-Nobody99) ([docs#129](https://github.com/dbt-labs/dbt-docs/pull/129))

## dbt 0.18.0rc1 (August 19, 2020)

### Breaking changes

- `adapter_macro` is no longer a macro, instead it is a builtin context method. Any custom macros that intercepted it by going through `context['dbt']` will need to instead access it via `context['builtins']` ([#2302](https://github.com/dbt-labs/dbt-core/issues/2302), [#2673](https://github.com/dbt-labs/dbt-core/pull/2673))
- `adapter_macro` is now deprecated. Use `adapter.dispatch` instead.
- Data tests are now written as CTEs instead of subqueries. Adapter plugins for adapters that don't support CTEs may require modification. ([#2712](https://github.com/dbt-labs/dbt-core/pull/2712))

### Under the hood

- Upgraded snowflake-connector-python dependency to 2.2.10 and enabled the SSO token cache ([#2613](https://github.com/dbt-labs/dbt-core/issues/2613), [#2689](https://github.com/dbt-labs/dbt-core/issues/2689), [#2698](https://github.com/dbt-labs/dbt-core/pull/2698))
- Add deprecation warnings to anonymous usage tracking ([#2688](https://github.com/dbt-labs/dbt-core/issues/2688), [#2710](https://github.com/dbt-labs/dbt-core/issues/2710))
- Data tests now behave like dbt CTEs ([#2609](https://github.com/dbt-labs/dbt-core/issues/2609), [#2712](https://github.com/dbt-labs/dbt-core/pull/2712))
- Adapter plugins can now override the CTE prefix by overriding their `Relation` attribute with a class that has a custom `add_ephemeral_prefix` implementation. ([#2660](https://github.com/dbt-labs/dbt-core/issues/2660), [#2712](https://github.com/dbt-labs/dbt-core/pull/2712))

### Features

- Add a BigQuery adapter macro to enable usage of CopyJobs ([#2709](https://github.com/dbt-labs/dbt-core/pull/2709))
- Support TTL for BigQuery tables([#2711](https://github.com/dbt-labs/dbt-core/pull/2711))
- Add better retry support when using the BigQuery adapter ([#2694](https://github.com/dbt-labs/dbt-core/pull/2694), follow-up to [#1963](https://github.com/dbt-labs/dbt-core/pull/1963))
- Added a `dispatch` method to the context adapter and deprecated `adapter_macro`. ([#2302](https://github.com/dbt-labs/dbt-core/issues/2302), [#2679](https://github.com/dbt-labs/dbt-core/pull/2679))
- The built-in schema tests now use `adapter.dispatch`, so they can be overridden for adapter plugins ([#2415](https://github.com/dbt-labs/dbt-core/issues/2415), [#2684](https://github.com/dbt-labs/dbt-core/pull/2684))
- Add support for impersonating a service account using `impersonate_service_account` in the BigQuery profile configuration ([#2677](https://github.com/dbt-labs/dbt-core/issues/2677)) ([docs](https://docs.getdbt.com/reference/warehouse-profiles/bigquery-profile#service-account-impersonation))
- Macros in the current project can override internal dbt macros that are called through `execute_macros`. ([#2301](https://github.com/dbt-labs/dbt-core/issues/2301), [#2686](https://github.com/dbt-labs/dbt-core/pull/2686))
- Add state:modified and state:new selectors ([#2641](https://github.com/dbt-labs/dbt-core/issues/2641), [#2695](https://github.com/dbt-labs/dbt-core/pull/2695))
- Add two new flags `--use-colors` and `--no-use-colors` to `dbt run` command to enable or disable log colorization from the command line ([#2708](https://github.com/dbt-labs/dbt-core/pull/2708))

### Fixes

- Fix Redshift table size estimation; e.g. 44 GB tables are no longer reported as 44 KB. [#2702](https://github.com/dbt-labs/dbt-core/issues/2702)
- Fix issue where jinja that only contained jinja comments wasn't rendered. ([#2707](https://github.com/dbt-labs/dbt-core/issues/2707), [#2178](https://github.com/dbt-labs/dbt-core/pull/2178))

### Docs

- Add "Referenced By" and "Depends On" sections for each node ([docs#106](https://github.com/dbt-labs/dbt-docs/pull/106))
- Add Name, Description, Column, SQL, Tags filters to site search ([docs#108](https://github.com/dbt-labs/dbt-docs/pull/108))
- Add relevance criteria to site search ([docs#113](https://github.com/dbt-labs/dbt-docs/pull/113))
- Support new selector methods, intersection, and arbitrary parent/child depth in DAG selection syntax ([docs#118](https://github.com/dbt-labs/dbt-docs/pull/118))
- Revise anonymous event tracking: simpler URL fuzzing; differentiate between Cloud-hosted and non-Cloud docs ([docs#121](https://github.com/dbt-labs/dbt-docs/pull/121))
  Contributors:
- [@bbhoss](https://github.com/bbhoss) ([#2677](https://github.com/dbt-labs/dbt-core/pull/2677))
- [@kconvey](https://github.com/kconvey) ([#2694](https://github.com/dbt-labs/dbt-core/pull/2694), [#2709](https://github.com/dbt-labs/dbt-core/pull/2709)), [#2711](https://github.com/dbt-labs/dbt-core/pull/2711))
- [@vogt4nick](https://github.com/vogt4nick) ([#2702](https://github.com/dbt-labs/dbt-core/issues/2702))
- [@stephen8chang](https://github.com/stephen8chang) ([docs#106](https://github.com/dbt-labs/dbt-docs/pull/106), [docs#108](https://github.com/dbt-labs/dbt-docs/pull/108), [docs#113](https://github.com/dbt-labs/dbt-docs/pull/113))
- [@rsenseman](https://github.com/rsenseman) ([#2708](https://github.com/dbt-labs/dbt-core/pull/2708))

## dbt 0.18.0b2 (July 30, 2020)

### Features

- Added `--defer` and `--state` flags to `dbt run`, to defer to a previously generated manifest for unselected nodes in a run. ([#2527](https://github.com/dbt-labs/dbt-core/issues/2527), [#2656](https://github.com/dbt-labs/dbt-core/pull/2656))

### Breaking changes

- Previously, dbt put macros from all installed plugins into the namespace. This version of dbt will not include adapter plugin macros unless they are from the currently-in-use adapter or one of its dependencies [#2590](https://github.com/dbt-labs/dbt-core/pull/2590)

### Features

- Added option "--adapter" to `dbt init` to create a sample `profiles.yml` based on the chosen adapter ([#2533](https://github.com/dbt-labs/dbt-core/issues/2533), [#2594](https://github.com/dbt-labs/dbt-core/pull/2594))
- Added support for Snowflake query tags at the connection and model level ([#1030](https://github.com/dbt-labs/dbt-core/issues/1030), [#2555](https://github.com/dbt-labs/dbt-core/pull/2555/))
- Added new node selector methods (`config`, `test_type`, `test_name`, `package`) ([#2425](https://github.com/dbt-labs/dbt-core/issues/2425), [#2629](https://github.com/dbt-labs/dbt-core/pull/2629))
- Added option to specify profile when connecting to Redshift via IAM ([#2437](https://github.com/dbt-labs/dbt-core/issues/2437), [#2581](https://github.com/dbt-labs/dbt-core/pull/2581))
- Add more helpful error message for misconfiguration in profiles.yml ([#2569](https://github.com/dbt-labs/dbt-core/issues/2569), [#2627](https://github.com/dbt-labs/dbt-core/pull/2627))
- Added support for setting policy tags for BigQuery columns ([#2586](https://github.com/dbt-labs/dbt-core/issues/2586), [#2589](https://github.com/dbt-labs/dbt-core/pull/2589))

### Fixes

- Adapter plugins can once again override plugins defined in core ([#2548](https://github.com/dbt-labs/dbt-core/issues/2548), [#2590](https://github.com/dbt-labs/dbt-core/pull/2590))
- Added `--selector` argument and support for `selectors.yml` file to define selection mechanisms. ([#2172](https://github.com/dbt-labs/dbt-core/issues/2172), [#2640](https://github.com/dbt-labs/dbt-core/pull/2640))
- Compile assets as part of docs generate ([#2072](https://github.com/dbt-labs/dbt-core/issues/2072), [#2623](https://github.com/dbt-labs/dbt-core/pull/2623))

Contributors:

- [@brunomurino](https://github.com/brunomurino) ([#2581](https://github.com/dbt-labs/dbt-core/pull/2581), [#2594](https://github.com/dbt-labs/dbt-core/pull/2594))
- [@DrMcTaco](https://github.com/DrMcTaco) ([#1030](https://github.com/dbt-labs/dbt-core/issues/1030)),[#2555](https://github.com/dbt-labs/dbt-core/pull/2555/))
- [@kning](https://github.com/kning) ([#2627](https://github.com/dbt-labs/dbt-core/pull/2627))
- [@azhard](https://github.com/azhard) ([#2588](https://github.com/dbt-labs/dbt-core/pull/2588))

## dbt 0.18.0b1 (June 08, 2020)

### Features

- Made project-level warnings more apparent ([#2545](https://github.com/dbt-labs/dbt-core/issues/2545))
- Added a `full_refresh` config item that overrides the behavior of the `--full-refresh` flag ([#1009](https://github.com/dbt-labs/dbt-core/issues/1009), [#2348](https://github.com/dbt-labs/dbt-core/pull/2348))
- Added a "docs" field to macros, with a "show" subfield to allow for hiding macros from the documentation site ([#2430](https://github.com/dbt-labs/dbt-core/issues/2430))
- Added intersection syntax for model selector ([#2167](https://github.com/dbt-labs/dbt-core/issues/2167), [#2417](https://github.com/dbt-labs/dbt-core/pull/2417))
- Extends model selection syntax with at most n-th parent/children `dbt run --models 3+m1+2` ([#2052](https://github.com/dbt-labs/dbt-core/issues/2052), [#2485](https://github.com/dbt-labs/dbt-core/pull/2485))
- Added support for renaming BigQuery relations ([#2520](https://github.com/dbt-labs/dbt-core/issues/2520), [#2521](https://github.com/dbt-labs/dbt-core/pull/2521))
- Added support for BigQuery authorized views ([#1718](https://github.com/dbt-labs/dbt-core/issues/1718), [#2517](https://github.com/dbt-labs/dbt-core/pull/2517))
- Added support for altering BigQuery column types ([#2546](https://github.com/dbt-labs/dbt-core/issues/2546), [#2547](https://github.com/dbt-labs/dbt-core/pull/2547))
- Include row counts and bytes processed in log output for all BigQuery statement types ([#2526](https://github.com/dbt-labs/dbt-core/issues/2526))

### Fixes

- Fixed an error in create_adapter_plugins.py script when -dependency arg not passed ([#2507](https://github.com/dbt-labs/dbt-core/issues/2507), [#2508](https://github.com/dbt-labs/dbt-core/pull/2508))
- Remove misleading "Opening a new connection" log message in set_connection_name. ([#2511](https://github.com/dbt-labs/dbt-core/issues/2511))
- Now all the BigQuery statement types return the number of bytes processed ([#2526](https://github.com/dbt-labs/dbt-core/issues/2526)).

Contributors:

- [@raalsky](https://github.com/Raalsky) ([#2417](https://github.com/dbt-labs/dbt-core/pull/2417), [#2485](https://github.com/dbt-labs/dbt-core/pull/2485))
- [@alf-mindshift](https://github.com/alf-mindshift) ([#2431](https://github.com/dbt-labs/dbt-core/pull/2431))
- [@scarrucciu](https://github.com/scarrucciu) ([#2508](https://github.com/dbt-labs/dbt-core/pull/2508))
- [@southpolemonkey](https://github.com/southpolemonkey) ([#2511](https://github.com/dbt-labs/dbt-core/issues/2511))
- [@azhard](https://github.com/azhard) ([#2517](https://github.com/dbt-labs/dbt-core/pull/2517), ([#2521](https://github.com/dbt-labs/dbt-core/pull/2521)), [#2547](https://github.com/dbt-labs/dbt-core/pull/2547))
- [@alepuccetti](https://github.com/alepuccetti) ([#2526](https://github.com/dbt-labs/dbt-core/issues/2526))

## dbt 0.17.2 (July 29, 2020)

### Fixes

- The redshift catalog now contains information for all schemas in a project, not just the default ([#2653](https://github.com/dbt-labs/dbt-core/issues/2653), [#2654](https://github.com/dbt-labs/dbt-core/pull/2654))

### Docs

- Fix background appearance of markdown ` ``` ` code blocks ([docs#114](https://github.com/dbt-labs/dbt-docs/pull/114), [docs#115](https://github.com/dbt-labs/dbt-docs/pull/115))

## dbt 0.17.2rc1 (July 28, 2020)

### Breaking changes (for plugins)

- The `release` argument to adapter.execute_macro no longer has any effect. It will be removed in a future release of dbt (likely 0.18.0) ([#2650](https://github.com/dbt-labs/dbt-core/pull/2650))

### Fixes

- fast-fail option with adapters that don't support cancelling queries will now passthrough the original error messages ([#2644](https://github.com/dbt-labs/dbt-core/issues/2644), [#2646](https://github.com/dbt-labs/dbt-core/pull/2646))
- `dbt clean` no longer requires a profile ([#2620](https://github.com/dbt-labs/dbt-core/issues/2620), [#2649](https://github.com/dbt-labs/dbt-core/pull/2649))
- Close all connections so snowflake's keepalive thread will exit. ([#2645](https://github.com/dbt-labs/dbt-core/issues/2645), [#2650](https://github.com/dbt-labs/dbt-core/pull/2650))

Contributors:

- [@joshpeng-quibi](https://github.com/joshpeng-quibi) ([#2646](https://github.com/dbt-labs/dbt-core/pull/2646))

## dbt 0.17.2b1 (July 21, 2020)

### Features

- Added environment variables for debug-level logging ([#2633](https://github.com/dbt-labs/dbt-core/issues/2633), [#2635](https://github.com/dbt-labs/dbt-core/pull/2635))

## dbt 0.17.1 (July 20, 2020)

## dbt 0.17.1rc4 (July 08, 2020)

### Fixes

- dbt native rendering now requires an opt-in with the `as_native` filter. Added `as_bool` and `as_number` filters, which are like `as_native` but also type-check. ([#2612](https://github.com/dbt-labs/dbt-core/issues/2612), [#2618](https://github.com/dbt-labs/dbt-core/pull/2618))

## dbt 0.17.1rc3 (July 01, 2020)

### Fixes

- dbt native rendering now avoids turning quoted strings into unquoted strings ([#2597](https://github.com/dbt-labs/dbt-core/issues/2597), [#2599](https://github.com/dbt-labs/dbt-core/pull/2599))
- Hash name of local packages ([#2600](https://github.com/dbt-labs/dbt-core/pull/2600))
- On bigquery, also persist docs for seeds ([#2598](https://github.com/dbt-labs/dbt-core/issues/2598), [#2601](https://github.com/dbt-labs/dbt-core/pull/2601))
- Swallow all file-writing related errors on Windows, regardless of path length or exception type. ([#2603](https://github.com/dbt-labs/dbt-core/pull/2603))

## dbt 0.17.1rc2 (June 25, 2020)

### Fixes

- dbt config-version: 2 now properly defers rendering `+pre-hook` and `+post-hook` fields. ([#2583](https://github.com/dbt-labs/dbt-core/issues/2583), [#2854](https://github.com/dbt-labs/dbt-core/pull/2854))
- dbt handles too-long paths on windows that do not report that the path is too long ([#2591](https://github.com/dbt-labs/dbt-core/pull/2591))

## dbt 0.17.1rc1 (June 19, 2020)

### Fixes

- dbt compile and ls no longer create schemas if they don't already exist ([#2525](https://github.com/dbt-labs/dbt-core/issues/2525), [#2528](https://github.com/dbt-labs/dbt-core/pull/2528))
- `dbt deps` now respects the `--project-dir` flag, so using `dbt deps --project-dir=/some/path` and then `dbt run --project-dir=/some/path` will properly find dependencies ([#2519](https://github.com/dbt-labs/dbt-core/issues/2519), [#2534](https://github.com/dbt-labs/dbt-core/pull/2534))
- `packages.yml` revision/version fields can be float-like again (`revision: '1.0'` is valid). ([#2518](https://github.com/dbt-labs/dbt-core/issues/2518), [#2535](https://github.com/dbt-labs/dbt-core/pull/2535))
- dbt again respects config aliases in config() calls ([#2557](https://github.com/dbt-labs/dbt-core/issues/2557), [#2559](https://github.com/dbt-labs/dbt-core/pull/2559))

- Parallel RPC requests no longer step on each others' arguments ([[#2484](https://github.com/dbt-labs/dbt-core/issues/2484), [#2554](https://github.com/dbt-labs/dbt-core/pull/2554)])
- `persist_docs` now takes into account descriptions for nested columns in bigquery ([#2549](https://github.com/dbt-labs/dbt-core/issues/2549), [#2550](https://github.com/dbt-labs/dbt-core/pull/2550))
- On windows (depending upon OS support), dbt no longer fails with errors when writing artifacts ([#2558](https://github.com/dbt-labs/dbt-core/issues/2558), [#2566](https://github.com/dbt-labs/dbt-core/pull/2566))
- dbt again respects config aliases in config() calls and dbt_project.yml ([#2557](https://github.com/dbt-labs/dbt-core/issues/2557), [#2559](https://github.com/dbt-labs/dbt-core/pull/2559), [#2575](https://github.com/dbt-labs/dbt-core/pull/2575))
- fix unclickable nodes in the dbt Docs DAG viz ([#101](https://github.com/dbt-labs/dbt-docs/pull/101))
- fix null database names for Spark projects in dbt Docs site ([#96](https://github.com/dbt-labs/dbt-docs/pull/96))

Contributors:

- [@bodschut](https://github.com/bodschut) ([#2550](https://github.com/dbt-labs/dbt-core/pull/2550))

## dbt 0.17.0 (June 08, 2020)

### Fixes

- Removed `pytest-logbook` dependency from `dbt-core` ([#2505](https://github.com/dbt-labs/dbt-core/pull/2505))

Contributors:

- [@aburgel](https://github.com/aburgel) ([#2505](https://github.com/dbt-labs/dbt-core/pull/2505))

## dbt 0.17.0rc4 (June 2, 2020)

### Fixes

- On snowflake, get_columns_in_relation now returns an empty list again if the relation does not exist, instead of raising an exception. ([#2504](https://github.com/dbt-labs/dbt-core/issues/2504), [#2509](https://github.com/dbt-labs/dbt-core/pull/2509))
- Added filename, project, and the value that failed to render to the exception raised when rendering fails. ([#2499](https://github.com/dbt-labs/dbt-core/issues/2499), [#2501](https://github.com/dbt-labs/dbt-core/pull/2501))

### Under the hood

- Lock protobufs to the last version that had fully functioning releases on all supported platforms ([#2490](https://github.com/dbt-labs/dbt-core/issues/2490), [#2491](https://github.com/dbt-labs/dbt-core/pull/2491))

### dbt 0.17.0rc3 (May 27, 2020)

### Fixes

- When no columns are documented and persist_docs.columns is True, skip creating comments instead of failing with errors ([#2439](https://github.com/dbt-labs/dbt-core/issues/2439), [#2440](https://github.com/dbt-labs/dbt-core/pull/2440))
- Fixed an argument issue with the `create_schema` macro on bigquery ([#2445](https://github.com/dbt-labs/dbt-core/issues/2445), [#2448](https://github.com/dbt-labs/dbt-core/pull/2448))
- dbt now logs using the adapter plugin's ideas about how relations should be displayed ([dbt-spark/#74](https://github.com/dbt-labs/dbt-spark/issues/74), [#2450](https://github.com/dbt-labs/dbt-core/pull/2450))
- The create_adapter_plugin.py script creates a version 2 dbt_project.yml file ([#2451](https://github.com/dbt-labs/dbt-core/issues/2451), [#2455](https://github.com/dbt-labs/dbt-core/pull/2455))
- Fixed dbt crashing with an AttributeError on duplicate sources ([#2463](https://github.com/dbt-labs/dbt-core/issues/2463), [#2464](https://github.com/dbt-labs/dbt-core/pull/2464))
- Fixed a number of issues with globally-scoped vars ([#2473](https://github.com/dbt-labs/dbt-core/issues/2473), [#2472](https://github.com/dbt-labs/dbt-core/issues/2472), [#2469](https://github.com/dbt-labs/dbt-core/issues/2469), [#2477](https://github.com/dbt-labs/dbt-core/pull/2477))
- Fixed DBT Docker entrypoint ([#2470](https://github.com/dbt-labs/dbt-core/issues/2470), [#2475](https://github.com/dbt-labs/dbt-core/pull/2475))
- Fixed a performance regression that occurred even when a user was not using the relevant feature ([#2474](https://github.com/dbt-labs/dbt-core/issues/2474), [#2478](https://github.com/dbt-labs/dbt-core/pull/2478))
- Substantial performance improvements for parsing on large projects, especially projects with many docs definition. ([#2480](https://github.com/dbt-labs/dbt-core/issues/2480), [#2481](https://github.com/dbt-labs/dbt-core/pull/2481))
- Expose Snowflake query id in case of an exception raised by connector ([#2201](https://github.com/dbt-labs/dbt-core/issues/2201), [#2358](https://github.com/dbt-labs/dbt-core/pull/2358))

### Under the hood

- Better support for optional database fields in adapters ([#2487](https://github.com/dbt-labs/dbt-core/issues/2487) [#2489](https://github.com/dbt-labs/dbt-core/pull/2489))

Contributors:

- [@dmateusp](https://github.com/dmateusp) ([#2475](https://github.com/dbt-labs/dbt-core/pull/2475))
- [@ChristianKohlberg](https://github.com/ChristianKohlberg) (#2358](https://github.com/dbt-labs/dbt-core/pull/2358))

## dbt 0.17.0rc1 (May 12, 2020)

### Breaking changes

- The `list_relations_without_caching`, `drop_schema`, and `create_schema` macros and methods now accept a single argument of a Relation object with no identifier field. ([#2411](https://github.com/dbt-labs/dbt-core/pull/2411))

### Features

- Added warning to nodes selector if nothing was matched ([#2115](https://github.com/dbt-labs/dbt-core/issues/2115), [#2343](https://github.com/dbt-labs/dbt-core/pull/2343))
- Suport column descriptions for BigQuery models ([#2335](https://github.com/dbt-labs/dbt-core/issues/2335), [#2402](https://github.com/dbt-labs/dbt-core/pull/2402))
- Added BigQuery option maximum_bytes_billed to set an upper limit for query costs ([#2346](https://github.com/dbt-labs/dbt-core/issues/2346), [#2427](https://github.com/dbt-labs/dbt-core/pull/2427))

### Fixes

- When tracking is disabled due to errors, do not reset the invocation ID ([#2398](https://github.com/dbt-labs/dbt-core/issues/2398), [#2400](https://github.com/dbt-labs/dbt-core/pull/2400))
- Fix for logic error in compilation errors for duplicate data test names ([#2406](https://github.com/dbt-labs/dbt-core/issues/2406), [#2407](https://github.com/dbt-labs/dbt-core/pull/2407))
- Fix list_schemas macro failing for BigQuery ([#2412](https://github.com/dbt-labs/dbt-core/issues/2412), [#2413](https://github.com/dbt-labs/dbt-core/issues/2413))
- When plugins are installed in the same folder as dbt core, report their versions. ([#2410](https://github.com/dbt-labs/dbt-core/issues/2410), [#2418](https://github.com/dbt-labs/dbt-core/pull/2418))
- Fix for making schema tests work for community plugin [dbt-sqlserver](https://github.com/mikaelene/dbt-sqlserver) [#2414](https://github.com/dbt-labs/dbt-core/pull/2414)
- Fix a bug where quoted uppercase schemas on snowflake were not processed properly during cache building. ([#2403](https://github.com/dbt-labs/dbt-core/issues/2403), [#2411](https://github.com/dbt-labs/dbt-core/pull/2411))
- Fix for extra spacing and parentheses when creating views in BigQuery ([#2421](https://github.com/dbt-labs/dbt-core/issues/2421), [#2422](https://github.com/dbt-labs/dbt-core/issues/2422))

### Docs

- Do not render hidden models in the search bar ([docs#89](https://github.com/dbt-labs/dbt-docs/issues/89), [docs#90](https://github.com/dbt-labs/dbt-docs/pull/90))

### Under the hood

- Track distinct project hashes in anonymous usage metrics for package downloads ([#2351](https://github.com/dbt-labs/dbt-core/issues/2351), [#2429](https://github.com/dbt-labs/dbt-core/pull/2429))

Contributors:

- [@azhard](https://github.com/azhard) ([#2413](https://github.com/dbt-labs/dbt-core/pull/2413), [#2422](https://github.com/dbt-labs/dbt-core/pull/2422))
- [@mikaelene](https://github.com/mikaelene) [#2414](https://github.com/dbt-labs/dbt-core/pull/2414)
- [@raalsky](https://github.com/Raalsky) ([#2343](https://github.com/dbt-labs/dbt-core/pull/2343))
- [@haukeduden](https://github.com/haukeduden) ([#2427](https://github.com/dbt-labs/dbt-core/pull/2427))
- [@alf-mindshift](https://github.com/alf-mindshift) ([docs#90](https://github.com/dbt-labs/dbt-docs/pull/90))

## dbt 0.17.0b1 (May 5, 2020)

### Breaking changes

- Added a new dbt_project.yml version format. This emits a deprecation warning currently, but support for the existing version will be removed in a future dbt version ([#2300](https://github.com/dbt-labs/dbt-core/issues/2300), [#2312](https://github.com/dbt-labs/dbt-core/pull/2312))
- The `graph` object available in some dbt contexts now has an additional member `sources` (along side the existing `nodes`). Sources have been removed from `nodes` and added to `sources` instead ([#2312](https://github.com/dbt-labs/dbt-core/pull/2312))
- The 'location' field has been removed from bigquery catalogs ([#2382](https://github.com/dbt-labs/dbt-core/pull/2382))

### Features

- Added --fail-fast argument for dbt run and dbt test to fail on first test failure or runtime error. ([#1649](https://github.com/dbt-labs/dbt-core/issues/1649), [#2224](https://github.com/dbt-labs/dbt-core/pull/2224))
- Support for appending query comments to SQL queries. ([#2138](https://github.com/dbt-labs/dbt-core/issues/2138), [#2199](https://github.com/dbt-labs/dbt-core/pull/2199))
- Added a `get-manifest` API call. ([#2168](https://github.com/dbt-labs/dbt-core/issues/2168), [#2232](https://github.com/dbt-labs/dbt-core/pull/2232))
- Support adapter-specific aliases (like `project` and `dataset` on BigQuery) in source definitions. ([#2133](https://github.com/dbt-labs/dbt-core/issues/2133), [#2244](https://github.com/dbt-labs/dbt-core/pull/2244))
- Users can now use jinja as arguments to tests. Test arguments are rendered in the native context and injected into the test execution context directly. ([#2149](https://github.com/dbt-labs/dbt-core/issues/2149), [#2220](https://github.com/dbt-labs/dbt-core/pull/2220))
- Added support for `db_groups` and `autocreate` flags in Redshift configurations. ([#1995](https://github.com/dbt-labs/dbt-core/issues/1995), [#2262](https://github.com/dbt-labs/dbt-core/pull/2262))
- Users can supply paths as arguments to `--models` and `--select`, either explicitily by prefixing with `path:` or implicitly with no prefix. ([#454](https://github.com/dbt-labs/dbt-core/issues/454), [#2258](https://github.com/dbt-labs/dbt-core/pull/2258))
- dbt now builds the relation cache for "dbt compile" and "dbt ls" as well as "dbt run" ([#1705](https://github.com/dbt-labs/dbt-core/issues/1705), [#2319](https://github.com/dbt-labs/dbt-core/pull/2319))
- Snowflake now uses "show terse objects" to build the relations cache instead of selecting from the information schema ([#2174](https://github.com/dbt-labs/dbt-core/issues/2174), [#2322](https://github.com/dbt-labs/dbt-core/pull/2322))
- Snowflake now uses "describe table" to get the columns in a relation ([#2260](https://github.com/dbt-labs/dbt-core/issues/2260), [#2324](https://github.com/dbt-labs/dbt-core/pull/2324))
- Add a 'depends_on' attribute to the log record extra field ([#2316](https://github.com/dbt-labs/dbt-core/issues/2316), [#2341](https://github.com/dbt-labs/dbt-core/pull/2341))
- Added a '--no-browser' argument to "dbt docs serve" so you can serve docs in an environment that only has a CLI browser which would otherwise deadlock dbt ([#2004](https://github.com/dbt-labs/dbt-core/issues/2004), [#2364](https://github.com/dbt-labs/dbt-core/pull/2364))
- Snowflake now uses "describe table" to get the columns in a relation ([#2260](https://github.com/dbt-labs/dbt-core/issues/2260), [#2324](https://github.com/dbt-labs/dbt-core/pull/2324))
- Sources (and therefore freshness tests) can be enabled and disabled via dbt_project.yml ([#2283](https://github.com/dbt-labs/dbt-core/issues/2283), [#2312](https://github.com/dbt-labs/dbt-core/pull/2312), [#2357](https://github.com/dbt-labs/dbt-core/pull/2357))
- schema.yml files are now fully rendered in a context that is aware of vars declared in from dbt_project.yml files ([#2269](https://github.com/dbt-labs/dbt-core/issues/2269), [#2357](https://github.com/dbt-labs/dbt-core/pull/2357))
- Sources from dependencies can be overridden in schema.yml files ([#2287](https://github.com/dbt-labs/dbt-core/issues/2287), [#2357](https://github.com/dbt-labs/dbt-core/pull/2357))
- Implement persist_docs for both `relation` and `comments` on postgres and redshift, and extract them when getting the catalog. ([#2333](https://github.com/dbt-labs/dbt-core/issues/2333), [#2378](https://github.com/dbt-labs/dbt-core/pull/2378))
- Added a filter named `as_text` to the native environment rendering code that allows users to mark a value as always being a string ([#2384](https://github.com/dbt-labs/dbt-core/issues/2384), [#2395](https://github.com/dbt-labs/dbt-core/pull/2395))
- Relation comments supported for Snowflake tables and views. Column comments supported for tables. ([#1722](https://github.com/dbt-labs/dbt-core/issues/1722), [#2321](https://github.com/dbt-labs/dbt-core/pull/2321))

### Fixes

- When a jinja value is undefined, give a helpful error instead of failing with cryptic "cannot pickle ParserMacroCapture" errors ([#2110](https://github.com/dbt-labs/dbt-core/issues/2110), [#2184](https://github.com/dbt-labs/dbt-core/pull/2184))
- Added timeout to registry download call ([#2195](https://github.com/dbt-labs/dbt-core/issues/2195), [#2228](https://github.com/dbt-labs/dbt-core/pull/2228))
- When a macro is called with invalid arguments, include the calling model in the output ([#2073](https://github.com/dbt-labs/dbt-core/issues/2073), [#2238](https://github.com/dbt-labs/dbt-core/pull/2238))
- When a warn exception is not in a jinja do block, return an empty string instead of None ([#2222](https://github.com/dbt-labs/dbt-core/issues/2222), [#2259](https://github.com/dbt-labs/dbt-core/pull/2259))
- Add dbt plugin versions to --version([#2272](https://github.com/dbt-labs/dbt-core/issues/2272), [#2279](https://github.com/dbt-labs/dbt-core/pull/2279))
- When a Redshift table is defined as "auto", don't provide diststyle ([#2246](https://github.com/dbt-labs/dbt-core/issues/2246), [#2298](https://github.com/dbt-labs/dbt-core/pull/2298))
- Made file names lookups case-insensitve (.sql, .SQL, .yml, .YML) and if .yaml files are found, raise a warning indicating dbt will parse these files in future releases. ([#1681](https://github.com/dbt-labs/dbt-core/issues/1681), [#2263](https://github.com/dbt-labs/dbt-core/pull/2263))
- Return error message when profile is empty in profiles.yml. ([#2292](https://github.com/dbt-labs/dbt-core/issues/2292), [#2297](https://github.com/dbt-labs/dbt-core/pull/2297))
- Fix skipped node count in stdout at the end of a run ([#2095](https://github.com/dbt-labs/dbt-core/issues/2095), [#2310](https://github.com/dbt-labs/dbt-core/pull/2310))
- Fix an issue where BigQuery incorrectly used a relation's quote policy as the basis for the information schema's include policy, instead of the relation's include policy. ([#2188](https://github.com/dbt-labs/dbt-core/issues/2188), [#2325](https://github.com/dbt-labs/dbt-core/pull/2325))
- Fix "dbt deps" command so it respects the "--project-dir" arg if specified. ([#2338](https://github.com/dbt-labs/dbt-core/issues/2338), [#2339](https://github.com/dbt-labs/dbt-core/issues/2339))
- On `run_cli` API calls that are passed `--vars` differing from the server's `--vars`, the RPC server rebuilds the manifest for that call. ([#2265](https://github.com/dbt-labs/dbt-core/issues/2265), [#2363](https://github.com/dbt-labs/dbt-core/pull/2363))
- Remove the query job SQL from bigquery exceptions ([#2383](https://github.com/dbt-labs/dbt-core/issues/2383), [#2393](https://github.com/dbt-labs/dbt-core/pull/2393))
- Fix "Object of type Decimal is not JSON serializable" error when BigQuery queries returned numeric types in nested data structures ([#2336](https://github.com/dbt-labs/dbt-core/issues/2336), [#2348](https://github.com/dbt-labs/dbt-core/pull/2348))
- No longer query the information_schema.schemata view on bigquery ([#2320](https://github.com/dbt-labs/dbt-core/issues/2320), [#2382](https://github.com/dbt-labs/dbt-core/pull/2382))
- Preserve original subdirectory structure in compiled files. ([#2173](https://github.com/dbt-labs/dbt-core/issues/2173), [#2349](https://github.com/dbt-labs/dbt-core/pull/2349))
- Add support for `sql_header` config in incremental models ([#2136](https://github.com/dbt-labs/dbt-core/issues/2136), [#2200](https://github.com/dbt-labs/dbt-core/pull/2200))
- The ambiguous alias check now examines the node's database value as well as the schema/identifier ([#2326](https://github.com/dbt-labs/dbt-core/issues/2326), [#2387](https://github.com/dbt-labs/dbt-core/pull/2387))
- Postgres array types can now be returned via `run_query` macro calls ([#2337](https://github.com/dbt-labs/dbt-core/issues/2337), [#2376](https://github.com/dbt-labs/dbt-core/pull/2376))
- Add missing comma to `dbt compile` help text ([#2388](https://github.com/dbt-labs/dbt-core/issues/2388) [#2389](https://github.com/dbt-labs/dbt-core/pull/2389))
- Fix for non-atomic snapshot staging table creation ([#1884](https://github.com/dbt-labs/dbt-core/issues/1884), [#2390](https://github.com/dbt-labs/dbt-core/pull/2390))
- Fix for snapshot errors when strategy changes from `check` to `timestamp` between runs ([#2350](https://github.com/dbt-labs/dbt-core/issues/2350), [#2391](https://github.com/dbt-labs/dbt-core/pull/2391))

### Under the hood

- Added more tests for source inheritance ([#2264](https://github.com/dbt-labs/dbt-core/issues/2264), [#2291](https://github.com/dbt-labs/dbt-core/pull/2291))
- Update documentation website for 0.17.0 ([#2284](https://github.com/dbt-labs/dbt-core/issues/2284))

Contributors:

- [@raalsky](https://github.com/Raalsky) ([#2224](https://github.com/dbt-labs/dbt-core/pull/2224), [#2228](https://github.com/dbt-labs/dbt-core/pull/2228))
- [@ilkinulas](https://github.com/ilkinulas) [#2199](https://github.com/dbt-labs/dbt-core/pull/2199)
- [@kyleabeauchamp](https://github.com/kyleabeauchamp) [#2262](https://github.com/dbt-labs/dbt-core/pull/2262)
- [@jeremyyeo](https://github.com/jeremyyeo) [#2259](https://github.com/dbt-labs/dbt-core/pull/2259)
- [@rodrigodelmonte](https://github.com/rodrigodelmonte) [#2298](https://github.com/dbt-labs/dbt-core/pull/2298)
- [@sumanau7](https://github.com/sumanau7) ([#2279](https://github.com/dbt-labs/dbt-core/pull/2279), [#2263](https://github.com/dbt-labs/dbt-core/pull/2263), [#2297](https://github.com/dbt-labs/dbt-core/pull/2297))
- [@nickwu241](https://github.com/nickwu241) [#2339](https://github.com/dbt-labs/dbt-core/issues/2339)
- [@Fokko](https://github.com/Fokko) [#2361](https://github.com/dbt-labs/dbt-core/pull/2361)
- [@franloza](https://github.com/franloza) [#2349](https://github.com/dbt-labs/dbt-core/pull/2349)
- [@sethwoodworth](https://github.com/sethwoodworth) [#2389](https://github.com/dbt-labs/dbt-core/pull/2389)
- [@snowflakeseitz](https://github.com/snowflakeseitz) [#2321](https://github.com/dbt-labs/dbt-core/pull/2321)

## dbt 0.16.1 (April 14, 2020)

### Features

- Support for appending query comments to SQL queries. ([#2138](https://github.com/dbt-labs/dbt-core/issues/2138) [#2199](https://github.com/dbt-labs/dbt-core/issues/2199))

### Fixes

- dbt now renders the project name in the "base" context, in particular giving it access to `var` and `env_var` ([#2230](https://github.com/dbt-labs/dbt-core/issues/2230), [#2251](https://github.com/dbt-labs/dbt-core/pull/2251))
- Fix an issue with raw blocks where multiple raw blocks in the same file resulted in an error ([#2241](https://github.com/dbt-labs/dbt-core/issues/2241), [#2252](https://github.com/dbt-labs/dbt-core/pull/2252))
- Fix a redshift-only issue that caused an error when `dbt seed` found a seed with an entirely empty column that was set to a `varchar` data type. ([#2250](https://github.com/dbt-labs/dbt-core/issues/2250), [#2254](https://github.com/dbt-labs/dbt-core/pull/2254))
- Fix a bug where third party plugins that used the default `list_schemas` and `information_schema_name` macros with database quoting enabled double-quoted the database name in their queries ([#2267](https://github.com/dbt-labs/dbt-core/issues/2267), [#2281](https://github.com/dbt-labs/dbt-core/pull/2281))
- The BigQuery "partitions" config value can now be used in `dbt_project.yml` ([#2256](https://github.com/dbt-labs/dbt-core/issues/2256), [#2280](https://github.com/dbt-labs/dbt-core/pull/2280))
- dbt deps once again does not require a profile, but if profile-specific fields are accessed users will get an error ([#2231](https://github.com/dbt-labs/dbt-core/issues/2231), [#2290](https://github.com/dbt-labs/dbt-core/pull/2290))
- Macro name collisions between dbt and plugins now raise an appropriate exception, instead of an AttributeError ([#2288](https://github.com/dbt-labs/dbt-core/issues/2288), [#2293](https://github.com/dbt-labs/dbt-core/pull/2293))
- The create_adapter_plugin.py script has been updated to support 0.16.X adapters ([#2145](https://github.com/dbt-labs/dbt-core/issues/2145), [#2294](https://github.com/dbt-labs/dbt-core/pull/2294))

### Under the hood

- Pin google libraries to higher minimum values, add more dependencies as explicit ([#2233](https://github.com/dbt-labs/dbt-core/issues/2233), [#2249](https://github.com/dbt-labs/dbt-core/pull/2249))

Contributors:

- [@ilkinulas](https://github.com/ilkinulas) [#2199](https://github.com/dbt-labs/dbt-core/pull/2199)

## dbt 0.16.0 (March 23, 2020)

## dbt 0.16.0rc4 (March 20, 2020)

### Fixes

- When dbt encounters databases, schemas, or tables with names that look like numbers, treat them as strings ([#2206](https://github.com/dbt-labs/dbt-core/issues/2206), [#2208](https://github.com/dbt-labs/dbt-core/pull/2208))
- Increased the lower bound for google-cloud-bigquery ([#2213](https://github.com/dbt-labs/dbt-core/issues/2213), [#2214](https://github.com/dbt-labs/dbt-core/pull/2214))

## dbt 0.16.0rc3 (March 11, 2020)

### Fixes

- If database quoting is enabled, do not attempt to create schemas that already exist ([#2186](https://github.com/dbt-labs/dbt-core/issues/2186), [#2187](https://github.com/dbt-labs/dbt-core/pull/2187))

### Features

- Support for appending query comments to SQL queries. ([#2138](https://github.com/dbt-labs/dbt-core/issues/2138))

## dbt 0.16.0rc2 (March 4, 2020)

### Under the hood

- Pin cffi to <1.14 to avoid a version conflict with snowflake-connector-python ([#2180](https://github.com/dbt-labs/dbt-core/issues/2180), [#2181](https://github.com/dbt-labs/dbt-core/pull/2181))

## dbt 0.16.0rc1 (March 4, 2020)

### Breaking changes

- When overriding the snowflake\_\_list_schemas macro, you must now run a result with a column named 'name' instead of the first column ([#2171](https://github.com/dbt-labs/dbt-core/pull/2171))
- dbt no longer supports databases with greater than 10,000 schemas ([#2171](https://github.com/dbt-labs/dbt-core/pull/2171))

### Features

- Remove the requirement to have a passphrase when using Snowflake key pair authentication ([#1805](https://github.com/dbt-labs/dbt-core/issues/1805), [#2164](https://github.com/dbt-labs/dbt-core/pull/2164))
- Adding optional "sslmode" parameter for postgres ([#2152](https://github.com/dbt-labs/dbt-core/issues/2152), [#2154](https://github.com/dbt-labs/dbt-core/pull/2154))
- Docs website changes:
  - Handle non-array `accepted_values` test arguments ([dbt-docs#70](https://github.com/dbt-labs/dbt-docs/pull/70))
  - Support filtering by resource type ([dbt-docs#77](https://github.com/dbt-labs/dbt-docs/pull/77))
  - Render analyses, macros, and custom data tests ([dbt-docs#72](https://github.com/dbt-labs/dbt-docs/pull/72), [dbt-docs#77](https://github.com/dbt-labs/dbt-docs/pull/77), [dbt-docs#69](https://github.com/dbt-labs/dbt-docs/pull/69))
  - Support hiding models from the docs (these nodes still render in the DAG view as "hidden") ([dbt-docs#71](https://github.com/dbt-labs/dbt-docs/pull/71))
  - Render `meta` fields as "details" in node views ([dbt-docs#73](https://github.com/dbt-labs/dbt-docs/pull/73))
  - Default to lower-casing Snowflake columns specified in all-caps ([dbt-docs#74](https://github.com/dbt-labs/dbt-docs/pull/74))
  - Upgrade site dependencies
- Support `insert_overwrite` materializtion for BigQuery incremental models ([#2153](https://github.com/dbt-labs/dbt-core/pull/2153))

### Under the hood

- Use `show terse schemas in database` (chosen based on data collected by Michael Weinberg) instead of `select ... from information_schema.schemata` when collecting the list of schemas in a database ([#2166](https://github.com/dbt-labs/dbt-core/issues/2166), [#2171](https://github.com/dbt-labs/dbt-core/pull/2171))
- Parallelize filling the cache and listing schemas in each database during startup ([#2127](https://github.com/dbt-labs/dbt-core/issues/2127), [#2157](https://github.com/dbt-labs/dbt-core/pull/2157))

Contributors:

- [@mhmcdonald](https://github.com/mhmcdonald) ([#2164](https://github.com/dbt-labs/dbt-core/pull/2164))
- [@dholleran-lendico](https://github.com/dholleran-lendico) ([#2154](https://github.com/dbt-labs/dbt-core/pull/2154))

## dbt 0.16.0b3 (February 26, 2020)

### Breaking changes

- Arguments to source tests are not parsed in the config-rendering context, and are passed as their literal unparsed values to macros ([#2150](https://github.com/dbt-labs/dbt-core/pull/2150))
- `generate_schema_name` macros that accept a single argument are no longer supported ([#2143](https://github.com/dbt-labs/dbt-core/pull/2143))

### Features

- Add a "docs" field to models, with a "show" subfield ([#1671](https://github.com/dbt-labs/dbt-core/issues/1671), [#2107](https://github.com/dbt-labs/dbt-core/pull/2107))
- Add an optional "sslmode" parameter for postgres ([#2152](https://github.com/dbt-labs/dbt-core/issues/2152), [#2154](https://github.com/dbt-labs/dbt-core/pull/2154))
- Remove the requirement to have a passphrase when using Snowflake key pair authentication ([#1804](https://github.com/dbt-labs/dbt-core/issues/1805), [#2164](https://github.com/dbt-labs/dbt-core/pull/2164))
- Support a cost-effective approach for incremental models on BigQuery using scription ([#1034](https://github.com/dbt-labs/dbt-core/issues/1034), [#2140](https://github.com/dbt-labs/dbt-core/pull/2140))
- Add a dbt-{dbt_version} user agent field to the bigquery connector ([#2121](https://github.com/dbt-labs/dbt-core/issues/2121), [#2146](https://github.com/dbt-labs/dbt-core/pull/2146))
- Add support for `generate_database_name` macro ([#1695](https://github.com/dbt-labs/dbt-core/issues/1695), [#2143](https://github.com/dbt-labs/dbt-core/pull/2143))
- Expand the search path for schema.yml (and by extension, the default docs path) to include macro-paths and analysis-paths (in addition to source-paths, data-paths, and snapshot-paths) ([#2155](https://github.com/dbt-labs/dbt-core/issues/2155), [#2160](https://github.com/dbt-labs/dbt-core/pull/2160))

### Fixes

- Fix issue where dbt did not give an error in the presence of duplicate doc names ([#2054](https://github.com/dbt-labs/dbt-core/issues/2054), [#2080](https://github.com/dbt-labs/dbt-core/pull/2080))
- Include vars provided to the cli method when running the actual method ([#2092](https://github.com/dbt-labs/dbt-core/issues/2092), [#2104](https://github.com/dbt-labs/dbt-core/pull/2104))
- Improved error messages with malformed packages.yml ([#2017](https://github.com/dbt-labs/dbt-core/issues/2017), [#2078](https://github.com/dbt-labs/dbt-core/pull/2078))
- Fix an issue where dbt rendered source test args, fix issue where dbt ran an extra compile pass over the wrapped SQL. ([#2114](https://github.com/dbt-labs/dbt-core/issues/2114), [#2150](https://github.com/dbt-labs/dbt-core/pull/2150))
- Set more upper bounds for jinja2,requests, and idna dependencies, upgrade snowflake-connector-python ([#2147](https://github.com/dbt-labs/dbt-core/issues/2147), [#2151](https://github.com/dbt-labs/dbt-core/pull/2151))

Contributors:

- [@bubbomb](https://github.com/bubbomb) ([#2080](https://github.com/dbt-labs/dbt-core/pull/2080))
- [@sonac](https://github.com/sonac) ([#2078](https://github.com/dbt-labs/dbt-core/pull/2078))

## dbt 0.16.0b1 (February 11, 2020)

### Breaking changes

- Update the debug log format ([#2099](https://github.com/dbt-labs/dbt-core/pull/2099))
- Removed `docrefs` from output ([#2096](https://github.com/dbt-labs/dbt-core/pull/2096))
- Contexts updated to be more consistent and well-defined ([#1053](https://github.com/dbt-labs/dbt-core/issues/1053), [#1981](https://github.com/dbt-labs/dbt-core/issues/1981), [#1255](https://github.com/dbt-labs/dbt-core/issues/1255), [#2085](https://github.com/dbt-labs/dbt-core/pull/2085))
- The syntax of the `get_catalog` macro has changed ([#2037](https://github.com/dbt-labs/dbt-core/pull/2037))
- Agate type inference is no longer locale-specific. Only a small number of date/datetime formats are supported. If a seed has a specified column type, agate will not perform any type inference (it will instead be cast from a string). ([#999](https://github.com/dbt-labs/dbt-core/issues/999), [#1639](https://github.com/dbt-labs/dbt-core/issues/1639), [#1920](https://github.com/dbt-labs/dbt-core/pull/1920))

### Features

- Add column-level quoting control for tests ([#2106](https://github.com/dbt-labs/dbt-core/issues/2106), [#2047](https://github.com/dbt-labs/dbt-core/pull/2047))
- Add the macros every node uses to its `depends_on.macros` list ([#2082](https://github.com/dbt-labs/dbt-core/issues/2082), [#2103](https://github.com/dbt-labs/dbt-core/pull/2103))
- Add `arguments` field to macros ([#2081](https://github.com/dbt-labs/dbt-core/issues/2081), [#2083](https://github.com/dbt-labs/dbt-core/issues/2083), [#2096](https://github.com/dbt-labs/dbt-core/pull/2096))
- Batch the anonymous usage statistics requests to improve performance ([#2008](https://github.com/dbt-labs/dbt-core/issues/2008), [#2089](https://github.com/dbt-labs/dbt-core/pull/2089))
- Add documentation for macros/analyses ([#1041](https://github.com/dbt-labs/dbt-core/issues/1041), [#2068](https://github.com/dbt-labs/dbt-core/pull/2068))
- Search for docs in 'data' and 'snapshots' folders, in addition to 'models' ([#1832](https://github.com/dbt-labs/dbt-core/issues/1832), [#2058](https://github.com/dbt-labs/dbt-core/pull/2058))
- Add documentation for snapshots and seeds ([#1974](https://github.com/dbt-labs/dbt-core/issues/1974), [#2051](https://github.com/dbt-labs/dbt-core/pull/2051))
- Add `Column.is_number`/`Column.is_float` methods ([#1969](https://github.com/dbt-labs/dbt-core/issues/1969), [#2046](https://github.com/dbt-labs/dbt-core/pull/2046))
- Detect duplicate macros and cause an error when they are detected ([#1891](https://github.com/dbt-labs/dbt-core/issues/1891), [#2045](https://github.com/dbt-labs/dbt-core/pull/2045))
- Add support for `--select` on `dbt seed` ([#1711](https://github.com/dbt-labs/dbt-core/issues/1711), [#2042](https://github.com/dbt-labs/dbt-core/pull/2042))
- Add tags for sources (like model tags) and columns (tags apply to tests of that column) ([#1906](https://github.com/dbt-labs/dbt-core/issues/1906), [#1586](https://github.com/dbt-labs/dbt-core/issues/1586), [#2039](https://github.com/dbt-labs/dbt-core/pull/2039))
- Improve the speed of catalog generation by performing multiple smaller queries instead of one huge query ([#2009](https://github.com/dbt-labs/dbt-core/issues/2009), [#2037](https://github.com/dbt-labs/dbt-core/pull/2037))
- Add`toyaml` and `fromyaml` methods to the base context ([#1911](https://github.com/dbt-labs/dbt-core/issues/1911), [#2036](https://github.com/dbt-labs/dbt-core/pull/2036))
- Add `database_schemas` to the on-run-end context ([#1924](https://github.com/dbt-labs/dbt-core/issues/1924), [#2031](https://github.com/dbt-labs/dbt-core/pull/2031))
- Add the concept of `builtins` to the dbt context, make it possible to override functions like `ref` ([#1603](https://github.com/dbt-labs/dbt-core/issues/1603), [#2028](https://github.com/dbt-labs/dbt-core/pull/2028))
- Add a `meta` key to most `schema.yml` objects ([#1362](https://github.com/dbt-labs/dbt-core/issues/1362), [#2015](https://github.com/dbt-labs/dbt-core/pull/2015))
- Add clickable docs URL link in CLI output ([#2027](https://github.com/dbt-labs/dbt-core/issues/2027), [#2131](https://github.com/dbt-labs/dbt-core/pull/2131))
- Add `role` parameter in Postgres target configuration ([#1955](https://github.com/dbt-labs/dbt-core/issues/1955), [#2137](https://github.com/dbt-labs/dbt-core/pull/2137))
- Parse model hooks and collect `ref` statements ([#1957](https://github.com/dbt-labs/dbt-core/issues/1957), [#2025](https://github.com/dbt-labs/dbt-core/pull/2025))

### Fixes

- Fix the help output for `dbt docs` and `dbt source` to not include misleading flags ([#2038](https://github.com/dbt-labs/dbt-core/issues/2038), [#2105](https://github.com/dbt-labs/dbt-core/pull/2105))
- Allow `dbt debug` from subdirectories ([#2086](https://github.com/dbt-labs/dbt-core/issues/2086), [#2094](https://github.com/dbt-labs/dbt-core/pull/2094))
- Fix the `--no-compile` flag to `dbt docs generate` not crash dbt ([#2090](https://github.com/dbt-labs/dbt-core/issues/2090), [#2093](https://github.com/dbt-labs/dbt-core/pull/2093))
- Fix issue running `dbt debug` with an empty `dbt_project.yml` file ([#2116](https://github.com/dbt-labs/dbt-core/issues/2116), [#2120](https://github.com/dbt-labs/dbt-core/pull/2120))
- Ovewrwrite source config fields that should clobber, rather than deep merging them ([#2049](https://github.com/dbt-labs/dbt-core/issues/2049), [#2062](https://github.com/dbt-labs/dbt-core/pull/2062))
- Fix a bug in macro search where built-in macros could not be overridden for `dbt run-operation` ([#2032](https://github.com/dbt-labs/dbt-core/issues/2032), [#2035](https://github.com/dbt-labs/dbt-core/pull/2035))
- dbt now detects dependencies with the same name as the current project as an error instead of silently clobbering each other ([#2029](https://github.com/dbt-labs/dbt-core/issues/2029), [#2030](https://github.com/dbt-labs/dbt-core/pull/2030))
- Exclude tests of disabled models in compile statistics ([#1804](https://github.com/dbt-labs/dbt-core/issues/1804), [#2026](https://github.com/dbt-labs/dbt-core/pull/2026))
- Do not show ephemeral models as being cancelled during ctrl+c ([#1993](https://github.com/dbt-labs/dbt-core/issues/1993), [#2024](https://github.com/dbt-labs/dbt-core/pull/2024))
- Improve errors on plugin import failure ([#2006](https://github.com/dbt-labs/dbt-core/issues/2006), [#2022](https://github.com/dbt-labs/dbt-core/pull/2022))
- Fix the behavior of the `project-dir` argument when running `dbt debug` ([#1733](https://github.com/dbt-labs/dbt-core/issues/1733), [#1989](https://github.com/dbt-labs/dbt-core/pull/1989))

### Under the hood

- Improve the CI process for externally-contributed PRs ([#2033](https://github.com/dbt-labs/dbt-core/issues/2033), [#2097](https://github.com/dbt-labs/dbt-core/pull/2097))
- lots and lots of mypy/typing fixes ([#2010](https://github.com/dbt-labs/dbt-core/pull/2010))

Contributors:

- [@aaronsteers](https://github.com/aaronsteers) ([#2131](https://github.com/dbt-labs/dbt-core/pull/2131))
- [@alanmcruickshank](https://github.com/alanmcruickshank) ([#2028](https://github.com/dbt-labs/dbt-core/pull/2028))
- [@franloza](https://github.com/franloza) ([#1989](https://github.com/dbt-labs/dbt-core/pull/1989))
- [@heisencoder](https://github.com/heisencoder) ([#2099](https://github.com/dbt-labs/dbt-core/pull/2099))
- [@nchammas](https://github.com/nchammas) ([#2120](https://github.com/dbt-labs/dbt-core/pull/2120))
- [@NiallRees](https://github.com/NiallRees) ([#2026](https://github.com/dbt-labs/dbt-core/pull/2026))
- [@shooka](https://github.com/shooka) ([#2137](https://github.com/dbt-labs/dbt-core/pull/2137))
- [@tayloramurphy](https://github.com/tayloramurphy) ([#2015](https://github.com/dbt-labs/dbt-core/pull/2015))

## dbt 0.15.3 (February 19, 2020)

This is a bugfix release.

### Fixes

- Use refresh tokens in snowflake instead of access tokens ([#2126](https://github.com/dbt-labs/dbt-core/issues/2126), [#2141](https://github.com/dbt-labs/dbt-core/pull/2141))

## dbt 0.15.2 (February 2, 2020)

This is a bugfix release.

### Features

- Add support for Snowflake OAuth authentication ([#2050](https://github.com/dbt-labs/dbt-core/issues/2050), [#2069](https://github.com/dbt-labs/dbt-core/pull/2069))
- Add a -t flag as an alias for `dbt run --target` ([#1281](https://github.com/dbt-labs/dbt-core/issues/1281), [#2057](https://github.com/dbt-labs/dbt-core/pull/2057))

### Fixes

- Fix for UnicodeDecodeError when installing dbt via pip ([#1771](https://github.com/dbt-labs/dbt-core/issues/1771), [#2076](https://github.com/dbt-labs/dbt-core/pull/2076))
- Fix for ability to clean "protected" paths in the `dbt clean` command and improve logging ([#2059](https://github.com/dbt-labs/dbt-core/issues/2059), [#2060](https://github.com/dbt-labs/dbt-core/pull/2060))
- Fix for dbt server error when `{% docs %}` tags are malformed ([#2066](https://github.com/dbt-labs/dbt-core/issues/2066), [#2067](https://github.com/dbt-labs/dbt-core/pull/2067))
- Fix for errant duplicate resource errors when models are disabled and partial parsing is enabled ([#2055](https://github.com/dbt-labs/dbt-core/issues/2055), [#2056](https://github.com/dbt-labs/dbt-core/pull/2056))
- Fix for errant duplicate resource errors when a resource is included in multiple source paths ([#2064](https://github.com/dbt-labs/dbt-core/issues/2064), [#2065](https://github.com/dbt-labs/dbt-core/pull/2065/files))

Contributors:

- [@markberger](https://github.com/markeberger) ([#2076](https://github.com/dbt-labs/dbt-core/pull/2076))
- [@emilieschario](https://github.com/emilieschario) ([#2060](https://github.com/dbt-labs/dbt-core/pull/2060))

## dbt 0.15.1 (January 17, 2020)

This is a bugfix release.

### Features

- Lazily load database connections ([#1584](https://github.com/dbt-labs/dbt-core/issues/1584), [#1992](https://github.com/dbt-labs/dbt-core/pull/1992))
- Support raising warnings in user-space ([#1970](https://github.com/dbt-labs/dbt-core/issues/1970), [#1977](https://github.com/dbt-labs/dbt-core/pull/1977))
- Suppport BigQuery label configuration for models ([#1942](https://github.com/dbt-labs/dbt-core/issues/1942), [#1964](https://github.com/dbt-labs/dbt-core/pull/1964))
- Support retrying when BigQuery models fail with server errors ([#1579](https://github.com/dbt-labs/dbt-core/issues/1579), [#1963](https://github.com/dbt-labs/dbt-core/pull/1963))
- Support sql headers in create table/view statements ([#1879](https://github.com/dbt-labs/dbt-core/issues/1879), [#1967](https://github.com/dbt-labs/dbt-core/pull/1967))
- Add source snapshot-freshness to dbt rpc ([#2040](https://github.com/dbt-labs/dbt-core/issues/2040), [#2041](https://github.com/dbt-labs/dbt-core/pull/2041))

### Fixes

- Fix for catalog generation error when datasets are missing on BigQuery ([#1984](https://github.com/dbt-labs/dbt-core/issues/1984), [#2005](https://github.com/dbt-labs/dbt-core/pull/2005))
- Fix for invalid SQL generated when "check" strategy is used in Snapshots with changing schemas ([#1797](https://github.com/dbt-labs/dbt-core/issues/1797), [#2001](https://github.com/dbt-labs/dbt-core/pull/2001)(
- Fix for gaps in valid_from and valid_to timestamps when "check" strategy is used in Snapshots on some databases ([#1736](https://github.com/dbt-labs/dbt-core/issues/1736), [#1994](https://github.com/dbt-labs/dbt-core/pull/1994))
- Fix incorrect thread names in dbt server logs ([#1905](https://github.com/dbt-labs/dbt-core/issues/1905), [#2002](https://github.com/dbt-labs/dbt-core/pull/2002))
- Fix for ignored catalog data when user schemas begin with `pg*` on Postgres and Redshift ([#1960](https://github.com/dbt-labs/dbt-core/issues/1960), [#2003](https://github.com/dbt-labs/dbt-core/pull/2003))
- Fix for poorly defined materialization resolution logic ([#1962](https://github.com/dbt-labs/dbt-core/issues/1962), [#1976](https://github.com/dbt-labs/dbt-core/pull/1976))
- Fix missing `drop_schema` method in adapter namespace ([#1980](https://github.com/dbt-labs/dbt-core/issues/1980), [#1983](https://github.com/dbt-labs/dbt-core/pull/1983))
- Fix incorrect `generated_at` value in the catalog ([#1988](https://github.com/dbt-labs/dbt-core/pull/1988))

### Under the hood

- Fail more gracefully at install time when setuptools is downlevel ([#1975](https://github.com/dbt-labs/dbt-core/issues/1975), [#1978](https://github.com/dbt-labs/dbt-core/pull/1978))
- Make the `DBT_TEST_ALT` integration test warehouse configurable on Snowflake ([#1939](https://github.com/dbt-labs/dbt-core/issues/1939), [#1979](https://github.com/dbt-labs/dbt-core/pull/1979))
- Pin upper bound on `google-cloud-bigquery` dependency to `1.24.0`. ([#2007](https://github.com/dbt-labs/dbt-core/pull/2007))
- Remove duplicate `get_context_modules` method ([#1996](https://github.com/dbt-labs/dbt-core/pull/1996))
- Add type annotations to base adapter code ([#1982](https://github.com/dbt-labs/dbt-core/pull/1982))

Contributors:

- [@Fokko](https://github.com/Fokko) ([#1996](https://github.com/dbt-labs/dbt-core/pull/1996), [#1988](https://github.com/dbt-labs/dbt-core/pull/1988), [#1982](https://github.com/dbt-labs/dbt-core/pull/1982))
- [@kconvey](https://github.com/kconvey) ([#1967](https://github.com/dbt-labs/dbt-core/pull/1967))

## dbt 0.15.0 (November 25, 2019)

### Breaking changes

- Support for Python 2.x has been dropped [as it will no longer be supported on January 1, 2020](https://www.python.org/dev/peps/pep-0373/)
- Compilation errors in .yml files are now treated as errors instead of warnings ([#1493](https://github.com/dbt-labs/dbt-core/issues/1493), [#1751](https://github.com/dbt-labs/dbt-core/pull/1751))
- The 'table_name' field field has been removed from Relations
- The existing `compile` and `execute` rpc tasks have been renamed to `compile_sql` and `execute_sql` ([#1779](https://github.com/dbt-labs/dbt-core/issues/1779), [#1798](https://github.com/dbt-labs/dbt-core/pull/1798)) ([docs](https://docs.getdbt.com/v0.15/docs/rpc))
- Custom materializations must now manage dbt's Relation cache ([docs](https://docs.getdbt.com/v0.15/docs/creating-new-materializations#section-6-update-the-relation-cache))

### Installation notes:

dbt v0.15.0 uses the `psycopg2-binary` dependency (instead of `psycopg2`) to simplify installation on platforms that do not have a compiler toolchain installed. If you experience segmentation faults, crashes, or installation errors, you can set the `DBT_PSYCOPG2_NAME` environment variable to `psycopg2` to change the dependency that dbt installs. This may require a compiler toolchain and development libraries.

```bash
$ DBT_PSYCOPG2_NAME=psycopg2 pip install dbt
```

You may also install specific dbt plugins directly by name. This has the advantage of only installing the Python requirements needed for your particular database:

```bash
$ pip install dbt-postgres
$ pip install dbt-redshift
$ pip install dbt-snowflake
$ pip install dbt-bigquery
```

### Core

#### Features

- Add a JSON logger ([#1237](https://github.com/dbt-labs/dbt-core/issues/1237), [#1791](https://github.com/dbt-labs/dbt-core/pull/1791)) ([docs](https://docs.getdbt.com/v0.15/docs/global-cli-flags#section-log-formatting))
- Add structured logging to dbt ([#1704](https://github.com/dbt-labs/dbt-core/issues/1704), [#1799](https://github.com/dbt-labs/dbt-core/issues/1799), [#1715](https://github.com/dbt-labs/dbt-core/pull/1715), [#1806](https://github.com/dbt-labs/dbt-core/pull/1806))
- Add partial parsing option to the profiles.yml file ([#1835](https://github.com/dbt-labs/dbt-core/issues/1835), [#1836](https://github.com/dbt-labs/dbt-core/pull/1836), [#1487](https://github.com/dbt-labs/dbt-core/issues/1487)) ([docs](https://docs.getdbt.com/v0.15/docs/configure-your-profile#section-partial-parsing))
- Support configurable query comments in SQL queries ([#1643](https://github.com/dbt-labs/dbt-core/issues/1643), [#1864](https://github.com/dbt-labs/dbt-core/pull/1864)) ([docs](https://docs.getdbt.com/v0.15/docs/configuring-query-comments))
- Support atomic full-refreshes for incremental models ([#525](https://github.com/dbt-labs/dbt-core/issues/525), [#1682](https://github.com/dbt-labs/dbt-core/pull/1682))
- Support snapshot configs in dbt_project.yml ([#1613](https://github.com/dbt-labs/dbt-core/issues/1613), [#1759](https://github.com/dbt-labs/dbt-core/pull/1759)) ([docs](https://docs.getdbt.com/v0.15/docs/snapshots#section-configuring-snapshots-in-dbt_project-yml))
- Support cache modifications in materializations ([#1683](https://github.com/dbt-labs/dbt-core/issues/1683), [#1770](https://github.com/dbt-labs/dbt-core/pull/1770)) ([docs](https://docs.getdbt.com/v0.15/docs/creating-new-materializations#section-6-update-the-relation-cache))
- Support `quote` parameter to Accepted Values schema tests ([#1873](https://github.com/dbt-labs/dbt-core/issues/1873), [#1876](https://github.com/dbt-labs/dbt-core/pull/1876)) ([docs](https://docs.getdbt.com/v0.15/docs/testing#section-accepted-values))
- Support Python 3.8 ([#1886](https://github.com/dbt-labs/dbt-core/pull/1886))
- Support filters in sources for `dbt source snapshot-freshness` invocation ([#1495](https://github.com/dbt-labs/dbt-core/issues/1495), [#1776](https://github.com/dbt-labs/dbt-core/pull/1776)) ([docs](https://docs.getdbt.com/v0.15/docs/using-sources#section-filtering-sources))
- Support external table configuration in yml source specifications ([#1784](https://github.com/dbt-labs/dbt-core/pull/1784))
- Improve CLI output when running snapshots ([#1768](https://github.com/dbt-labs/dbt-core/issues/1768), [#1769](https://github.com/dbt-labs/dbt-core/pull/1769))

#### Fixes

- Fix for unhelpful error message for malformed source/ref inputs ([#1660](https://github.com/dbt-labs/dbt-core/issues/1660), [#1809](https://github.com/dbt-labs/dbt-core/pull/1809))
- Fix for lingering backup tables when incremental models are full-refreshed ([#1933](https://github.com/dbt-labs/dbt-core/issues/1933), [#1931](https://github.com/dbt-labs/dbt-core/pull/1931))
- Fix for confusing error message when errors are encountered during compilation ([#1807](https://github.com/dbt-labs/dbt-core/issues/1807), [#1839](https://github.com/dbt-labs/dbt-core/pull/1839))
- Fix for logic error affecting the two-argument flavor of the `ref` function ([#1504](https://github.com/dbt-labs/dbt-core/issues/1504), [#1515](https://github.com/dbt-labs/dbt-core/pull/1515))
- Fix for invalid reference to dbt.exceptions ([#1569](https://github.com/dbt-labs/dbt-core/issues/1569), [#1609](https://github.com/dbt-labs/dbt-core/pull/1609))
- Fix for "cannot run empty query" error when pre/post-hooks are empty ([#1108](https://github.com/dbt-labs/dbt-core/issues/1108), [#1719](https://github.com/dbt-labs/dbt-core/pull/1719))
- Fix for confusing error when project names shadow context attributes ([#1696](https://github.com/dbt-labs/dbt-core/issues/1696), [#1748](https://github.com/dbt-labs/dbt-core/pull/1748))
- Fix for incorrect database logic in docs generation which resulted in columns being "merged" together across tables ([#1708](https://github.com/dbt-labs/dbt-core/issues/1708), [#1774](https://github.com/dbt-labs/dbt-core/pull/1774))
- Fix for seed errors located in dependency packages ([#1723](https://github.com/dbt-labs/dbt-core/issues/1723), [#1723](https://github.com/dbt-labs/dbt-core/issues/1723))
- Fix for confusing error when schema tests return unexpected results ([#1808](https://github.com/dbt-labs/dbt-core/issues/1808), [#1903](https://github.com/dbt-labs/dbt-core/pull/1903))
- Fix for twice-compiled `statement` block contents ([#1717](https://github.com/dbt-labs/dbt-core/issues/1717), [#1719](https://github.com/dbt-labs/dbt-core/pull/1719))
- Fix for inaccurate output in `dbt run-operation --help` ([#1767](https://github.com/dbt-labs/dbt-core/issues/1767), [#1777](https://github.com/dbt-labs/dbt-core/pull/1777))
- Fix for file rotation issues concerning the `logs/dbt.log` file ([#1863](https://github.com/dbt-labs/dbt-core/issues/1863), [#1865](https://github.com/dbt-labs/dbt-core/issues/1865), [#1871](https://github.com/dbt-labs/dbt-core/pull/1871))
- Fix for missing quotes in incremental model build queries ([#1847](https://github.com/dbt-labs/dbt-core/issues/1847), [#1888](https://github.com/dbt-labs/dbt-core/pull/1888))
- Fix for incorrect log level in `printer.print_run_result_error` ([#1818](https://github.com/dbt-labs/dbt-core/issues/1818), [#1823](https://github.com/dbt-labs/dbt-core/pull/1823))

### Docs

- Show seeds and snapshots in the Project and Database views ([docs#37](https://github.com/dbt-labs/dbt-docs/issues/37), [docs#25](https://github.com/dbt-labs/dbt-docs/issues/25), [docs#52](https://github.com/dbt-labs/dbt-docs/pull/52))
- Show sources in the Database tree view ([docs#20](https://github.com/dbt-labs/dbt-docs/issues/20), [docs#52](https://github.com/dbt-labs/dbt-docs/pull/52))
- Show edges in the DAG between models and seeds ([docs#15](https://github.com/dbt-labs/dbt-docs/issues/15), [docs#52](https://github.com/dbt-labs/dbt-docs/pull/52))
- Show Accepted Values tests and custom schema tests in the column list for models ([docs#52](https://github.com/dbt-labs/dbt-docs/pull/52))
- Fix links for "Refocus on node" and "View documentation" in DAG context menu for seeds ([docs#52](https://github.com/dbt-labs/dbt-docs/pull/52))

### Server

- Support docs generation ([#1781](https://github.com/dbt-labs/dbt-core/issues/1781), [#1801](https://github.com/dbt-labs/dbt-core/pull/1801))
- Support custom tags ([#1822](https://github.com/dbt-labs/dbt-core/issues/1822), [#1828](https://github.com/dbt-labs/dbt-core/pull/1828))
- Support invoking `deps` on the rpc server ([#1834](https://github.com/dbt-labs/dbt-core/issues/1834), [#1837](https://github.com/dbt-labs/dbt-core/pull/1837))
- Support invoking `run-operation` and `snapshot` on the rpc server ([#1875](https://github.com/dbt-labs/dbt-core/issues/1875), [#1878](https://github.com/dbt-labs/dbt-core/pull/1878))
- Suppport `--threads` argument to `cli_args` method ([#1897](https://github.com/dbt-labs/dbt-core/issues/1897), [#1909](https://github.com/dbt-labs/dbt-core/pull/1909))
- Support reloading the manifest when a SIGHUP signal is received ([#1684](https://github.com/dbt-labs/dbt-core/issues/1684), [#1699](https://github.com/dbt-labs/dbt-core/pull/1699))
- Support invoking `compile`, `run`, `test`, and `seed` on the rpc server ([#1488](https://github.com/dbt-labs/dbt-core/issues/1488), [#1652](https://github.com/dbt-labs/dbt-core/pull/1652))
- Support returning compilation logs from the last compile in the `status` method ([#1703](https://github.com/dbt-labs/dbt-core/issues/1703), [#1775](https://github.com/dbt-labs/dbt-core/pull/1715))
- Support asyncronous `compile_sql` and `run_sql` methods ([#1706](https://github.com/dbt-labs/dbt-core/issues/1706), [#1735](https://github.com/dbt-labs/dbt-core/pull/1735))
- Improve re-compilation performance ([#1824](https://github.com/dbt-labs/dbt-core/issues/1824), [#1830](https://github.com/dbt-labs/dbt-core/pull/1830))

### Postgres / Redshift

- Support running dbt against schemas which contain materialized views on Postgres ([#1698](https://github.com/dbt-labs/dbt-core/issues/1698), [#1833](https://github.com/dbt-labs/dbt-core/pull/1833))
- Support distyle AUTO in Redshift model configs ([#1882](https://github.com/dbt-labs/dbt-core/issues/1882), [#1885](https://github.com/dbt-labs/dbt-core/pull/1885)) ([docs](https://docs.getdbt.com/v0.15/docs/redshift-configs#section-using-sortkey-and-distkey))
- Fix for internal errors when run against mixed-case logical databases ([#1800](https://github.com/dbt-labs/dbt-core/issues/1800), [#1936](https://github.com/dbt-labs/dbt-core/pull/1936))

### Snowflake

- Support `copy grants` option in Snowflake model configs ([#1744](https://github.com/dbt-labs/dbt-core/issues/1744), [#1747](https://github.com/dbt-labs/dbt-core/pull/1747)) ([docs](https://docs.getdbt.com/v0.15/docs/snowflake-configs#section-copying-grants))
- Support warehouse configuration in Snowflake model configs ([#1358](https://github.com/dbt-labs/dbt-core/issues/1358), [#1899](https://github.com/dbt-labs/dbt-core/issues/1899), [#1788](https://github.com/dbt-labs/dbt-core/pull/1788), [#1901](https://github.com/dbt-labs/dbt-core/pull/1901)) ([docs](https://docs.getdbt.com/v0.15/docs/snowflake-configs#section-configuring-virtual-warehouses))
- Support secure views in Snowflake model configs ([#1730](https://github.com/dbt-labs/dbt-core/issues/1730), [#1743](https://github.com/dbt-labs/dbt-core/pull/1743)) ([docs](https://docs.getdbt.com/v0.15/docs/snowflake-configs#section-secure-views))
- Fix for unclosed connections preventing dbt from exiting when Snowflake is used with client_session_keep_alive ([#1271](https://github.com/dbt-labs/dbt-core/issues/1271), [#1749](https://github.com/dbt-labs/dbt-core/pull/1749))
- Fix for errors on Snowflake when dbt schemas contain `LOCAL TEMPORARY` tables ([#1869](https://github.com/dbt-labs/dbt-core/issues/1869), [#1872](https://github.com/dbt-labs/dbt-core/pull/1872))

### BigQuery

- Support KMS Encryption in BigQuery model configs ([#1829](https://github.com/dbt-labs/dbt-core/issues/1829), [#1851](https://github.com/dbt-labs/dbt-core/issues/1829)) ([docs](https://docs.getdbt.com/v0.15/docs/bigquery-configs#section-managing-kms-encryption))
- Improve docs generation speed by leveraging the information schema ([#1576](https://github.com/dbt-labs/dbt-core/issues/1576), [#1795](https://github.com/dbt-labs/dbt-core/pull/1795))
- Fix for cache errors on BigQuery when dataset names are capitalized ([#1810](https://github.com/dbt-labs/dbt-core/issues/1810), [#1881](https://github.com/dbt-labs/dbt-core/pull/1881))
- Fix for invalid query generation when multiple `options` are provided to a `create table|view` query ([#1786](https://github.com/dbt-labs/dbt-core/issues/1786), [#1787](https://github.com/dbt-labs/dbt-core/pull/1787))
- Use `client.delete_dataset` to drop BigQuery datasets atomically ([#1887](https://github.com/dbt-labs/dbt-core/issues/1887), [#1881](https://github.com/dbt-labs/dbt-core/pull/1881))

### Under the Hood

#### Dependencies

- Drop support for `networkx 1.x` ([#1577](https://github.com/dbt-labs/dbt-core/issues/1577), [#1814](https://github.com/dbt-labs/dbt-core/pull/1814))
- Upgrade `werkzeug` to 0.15.6 ([#1697](https://github.com/dbt-labs/dbt-core/issues/1697), [#1814](https://github.com/dbt-labs/dbt-core/pull/1814))
- Pin `psycopg2` dependency to 2.8.x to prevent segfaults ([#1221](https://github.com/dbt-labs/dbt-core/issues/1221), [#1898](https://github.com/dbt-labs/dbt-core/pull/1898))
- Set a strict upper bound for `jsonschema` dependency ([#1817](https://github.com/dbt-labs/dbt-core/issues/1817), [#1821](https://github.com/dbt-labs/dbt-core/pull/1821), [#1932](https://github.com/dbt-labs/dbt-core/pull/1932))

#### Everything else

- Provide test names and kwargs in the manifest ([#1154](https://github.com/dbt-labs/dbt-core/issues/1154), [#1816](https://github.com/dbt-labs/dbt-core/pull/1816))
- Replace JSON Schemas with data classes ([#1447](https://github.com/dbt-labs/dbt-core/issues/1447), [#1589](https://github.com/dbt-labs/dbt-core/pull/1589))
- Include test name and kwargs in test nodes in the manifest ([#1154](https://github.com/dbt-labs/dbt-core/issues/1154), [#1816](https://github.com/dbt-labs/dbt-core/pull/1816))
- Remove logic around handling `archive` blocks in the `dbt_project.yml` file ([#1580](https://github.com/dbt-labs/dbt-core/issues/1580), [#1581](https://github.com/dbt-labs/dbt-core/pull/1581))
- Remove the APIObject class ([#1762](https://github.com/dbt-labs/dbt-core/issues/1762), [#1780](https://github.com/dbt-labs/dbt-core/pull/1780))

## Contributors

Thanks all for your contributions to dbt! :tada:

- [@captainEli](https://github.com/captainEli) ([#1809](https://github.com/dbt-labs/dbt-core/pull/1809))
- [@clausherther](https://github.com/clausherther) ([#1876](https://github.com/dbt-labs/dbt-core/pull/1876))
- [@jtcohen6](https://github.com/jtcohen6) ([#1784](https://github.com/dbt-labs/dbt-core/pull/1784))
- [@tbescherer](https://github.com/tbescherer) ([#1515](https://github.com/dbt-labs/dbt-core/pull/1515))
- [@aminamos](https://github.com/aminamos) ([#1609](https://github.com/dbt-labs/dbt-core/pull/1609))
- [@JusLarsen](https://github.com/JusLarsen) ([#1903](https://github.com/dbt-labs/dbt-core/pull/1903))
- [@heisencoder](https://github.com/heisencoder) ([#1823](https://github.com/dbt-labs/dbt-core/pull/1823))
- [@tjengel](https://github.com/tjengel) ([#1885](https://github.com/dbt-labs/dbt-core/pull/1885))
- [@Carolus-Holman](https://github.com/tjengel) ([#1747](https://github.com/dbt-labs/dbt-core/pull/1747), [#1743](https://github.com/dbt-labs/dbt-core/pull/1743))
- [@kconvey](https://github.com/tjengel) ([#1851](https://github.com/dbt-labs/dbt-core/pull/1851))
- [@darrenhaken](https://github.com/darrenhaken) ([#1787](https://github.com/dbt-labs/dbt-core/pull/1787))

## dbt 0.14.4 (November 8, 2019)

This release changes the version ranges of some of dbt's dependencies. These changes address installation issues in 0.14.3 when dbt is installed from pip. You can view the full list of dependency version changes [in this commit](https://github.com/dbt-labs/dbt-core/commit/b4dd265cb433480a59bbd15d140d46ebf03644eb).

Note: If you are installing dbt into an environment alongside other Python libraries, you can install individual dbt plugins with:

```
pip install dbt-postgres
pip install dbt-redshift
pip install dbt-snowflake
pip install dbt-bigquery
```

Installing specific plugins may help mitigate issues regarding incompatible versions of dependencies between dbt and other libraries.

### Fixes:

- Fix dependency issues caused by a bad release of `snowflake-connector-python` ([#1892](https://github.com/dbt-labs/dbt-core/issues/1892), [#1895](https://github.com/dbt-labs/dbt-core/pull/1895/files))

## dbt 0.14.3 (October 10, 2019)

This is a bugfix release.

### Fixes:

- Fix for `dictionary changed size during iteration` race condition ([#1740](https://github.com/dbt-labs/dbt-core/issues/1740), [#1750](https://github.com/dbt-labs/dbt-core/pull/1750))
- Fix upper bound on jsonschema dependency to 3.1.1 ([#1817](https://github.com/dbt-labs/dbt-core/issues/1817), [#1819](https://github.com/dbt-labs/dbt-core/pull/1819))

### Under the hood:

- Provide a programmatic method for validating profile targets ([#1754](https://github.com/dbt-labs/dbt-core/issues/1754), [#1775](https://github.com/dbt-labs/dbt-core/pull/1775))

## dbt 0.14.2 (September 13, 2019)

### Overview

This is a bugfix release.

### Fixes:

- Fix for dbt hanging at the end of execution in `dbt source snapshot-freshness` tasks ([#1728](https://github.com/dbt-labs/dbt-core/issues/1728), [#1729](https://github.com/dbt-labs/dbt-core/pull/1729))
- Fix for broken "packages" and "tags" selector dropdowns in the dbt Documentation website ([docs#47](https://github.com/dbt-labs/dbt-docs/issues/47), [#1726](https://github.com/dbt-labs/dbt-core/pull/1726))

## dbt 0.14.1 (September 3, 2019)

### Overview

This is primarily a bugfix release which contains a few minor improvements too. Note: this release includes an important change in how the `check` snapshot strategy works. See [#1614](https://github.com/dbt-labs/dbt-core/pull/1614) for more information. If you are using snapshots with the `check` strategy on dbt v0.14.0, it is strongly recommended that you upgrade to 0.14.1 at your soonest convenience.

### Breaking changes

- The undocumented `macros` attribute was removed from the `graph` context variable ([#1615](https://github.com/dbt-labs/dbt-core/pull/1615))

### Features:

- Summarize warnings at the end of dbt runs ([#1597](https://github.com/dbt-labs/dbt-core/issues/1597), [#1654](https://github.com/dbt-labs/dbt-core/pull/1654))
- Speed up catalog generation on postgres by using avoiding use of the `information_schema` ([#1540](https://github.com/dbt-labs/dbt-core/pull/1540))
- Docs site updates ([#1621](https://github.com/dbt-labs/dbt-core/issues/1621))
  - Fix for incorrect node selection logic in DAG view ([docs#38](https://github.com/dbt-labs/dbt-docs/pull/38))
  - Update page title, meta tags, and favicon ([docs#39](https://github.com/dbt-labs/dbt-docs/pull/39))
  - Bump the version of `dbt-styleguide`, changing file tree colors from orange to black :)
- Add environment variables for macro debugging flags ([#1628](https://github.com/dbt-labs/dbt-core/issues/1628), [#1629](https://github.com/dbt-labs/dbt-core/pull/1629))
- Speed up node selection by making it linear, rather than quadratic, in complexity ([#1611](https://github.com/dbt-labs/dbt-core/issues/1611), [#1615](https://github.com/dbt-labs/dbt-core/pull/1615))
- Specify the `application` field in Snowflake connections ([#1622](https://github.com/dbt-labs/dbt-core/issues/1622), [#1623](https://github.com/dbt-labs/dbt-core/pull/1623))
- Add support for clustering on Snowflake ([#634](https://github.com/dbt-labs/dbt-core/issues/634), [#1591](https://github.com/dbt-labs/dbt-core/pull/1591), [#1689](https://github.com/dbt-labs/dbt-core/pull/1689)) ([docs](https://docs.getdbt.com/docs/snowflake-configs#section-configuring-table-clustering))
- Add support for job priority on BigQuery ([#1456](https://github.com/dbt-labs/dbt-core/issues/1456), [#1673](https://github.com/dbt-labs/dbt-core/pull/1673)) ([docs](https://docs.getdbt.com/docs/profile-bigquery#section-priority))
- Add `node.config` and `node.tags` to the `generate_schema_name` and `generate_alias_name` macro context ([#1700](https://github.com/dbt-labs/dbt-core/issues/1700), [#1701](https://github.com/dbt-labs/dbt-core/pull/1701))

### Fixes:

- Fix for reused `check_cols` values in snapshots ([#1614](https://github.com/dbt-labs/dbt-core/pull/1614), [#1709](https://github.com/dbt-labs/dbt-core/pull/1709))
- Fix for rendering column descriptions in sources ([#1619](https://github.com/dbt-labs/dbt-core/issues/1619), [#1633](https://github.com/dbt-labs/dbt-core/pull/1633))
- Fix for `is_incremental()` returning True for models that are not materialized as incremental models ([#1249](https://github.com/dbt-labs/dbt-core/issues/1249), [#1608](https://github.com/dbt-labs/dbt-core/pull/1608))
- Fix for serialization of BigQuery results which contain nested or repeated records ([#1626](https://github.com/dbt-labs/dbt-core/issues/1626), [#1638](https://github.com/dbt-labs/dbt-core/pull/1638))
- Fix for loading seed files which contain non-ascii characters ([#1632](https://github.com/dbt-labs/dbt-core/issues/1632), [#1644](https://github.com/dbt-labs/dbt-core/pull/1644))
- Fix for creation of user cookies in incorrect directories when `--profile-dir` or `$DBT_PROFILES_DIR` is provided ([#1645](https://github.com/dbt-labs/dbt-core/issues/1645), [#1656](https://github.com/dbt-labs/dbt-core/pull/1656))
- Fix for error handling when transactions are being rolled back ([#1647](https://github.com/dbt-labs/dbt-core/pull/1647))
- Fix for incorrect references to `dbt.exceptions` in jinja code ([#1569](https://github.com/dbt-labs/dbt-core/issues/1569), [#1609](https://github.com/dbt-labs/dbt-core/pull/1609))
- Fix for duplicated schema creation due to case-sensitive comparison ([#1651](https://github.com/dbt-labs/dbt-core/issues/1651), [#1663](https://github.com/dbt-labs/dbt-core/pull/1663))
- Fix for "schema stub" created automatically by dbt ([#913](https://github.com/dbt-labs/dbt-core/issues/913), [#1663](https://github.com/dbt-labs/dbt-core/pull/1663))
- Fix for incremental merge query on old versions of postgres (<=9.6) ([#1665](https://github.com/dbt-labs/dbt-core/issues/1665), [#1666](https://github.com/dbt-labs/dbt-core/pull/1666))
- Fix for serializing results of queries which return `TIMESTAMP_TZ` columns on Snowflake in the RPC server ([#1670](https://github.com/dbt-labs/dbt-core/pull/1670))
- Fix typo in InternalException ([#1640](https://github.com/dbt-labs/dbt-core/issues/1640), [#1672](https://github.com/dbt-labs/dbt-core/pull/1672))
- Fix typo in CLI help for snapshot migration subcommand ([#1664](https://github.com/dbt-labs/dbt-core/pull/1664))
- Fix for error handling logic when empty queries are submitted on Snowflake ([#1693](https://github.com/dbt-labs/dbt-core/issues/1693), [#1694](https://github.com/dbt-labs/dbt-core/pull/1694))
- Fix for non-atomic column expansion logic in Snowflake incremental models and snapshots ([#1687](https://github.com/dbt-labs/dbt-core/issues/1687), [#1690](https://github.com/dbt-labs/dbt-core/pull/1690))
- Fix for unprojected `count(*)` expression injected by custom data tests ([#1688](https://github.com/dbt-labs/dbt-core/pull/1688))
- Fix for `dbt run` and `dbt docs generate` commands when running against Panoply Redshift ([#1479](https://github.com/dbt-labs/dbt-core/issues/1479), [#1686](https://github.com/dbt-labs/dbt-core/pull/1686))

### Contributors:

Thanks for your contributions to dbt!

- [@levimalott](https://github.com/levimalott) ([#1647](https://github.com/dbt-labs/dbt-core/pull/1647))
- [@aminamos](https://github.com/aminamos) ([#1609](https://github.com/dbt-labs/dbt-core/pull/1609))
- [@elexisvenator](https://github.com/elexisvenator) ([#1540](https://github.com/dbt-labs/dbt-core/pull/1540))
- [@edmundyan](https://github.com/edmundyan) ([#1663](https://github.com/dbt-labs/dbt-core/pull/1663))
- [@vitorbaptista](https://github.com/vitorbaptista) ([#1664](https://github.com/dbt-labs/dbt-core/pull/1664))
- [@sjwhitworth](https://github.com/sjwhitworth) ([#1672](https://github.com/dbt-labs/dbt-core/pull/1672), [#1673](https://github.com/dbt-labs/dbt-core/pull/1673))
- [@mikaelene](https://github.com/mikaelene) ([#1688](https://github.com/dbt-labs/dbt-core/pull/1688), [#1709](https://github.com/dbt-labs/dbt-core/pull/1709))
- [@bastienboutonnet](https://github.com/bastienboutonnet) ([#1591](https://github.com/dbt-labs/dbt-core/pull/1591), [#1689](https://github.com/dbt-labs/dbt-core/pull/1689))

## dbt 0.14.0 - Wilt Chamberlain (July 10, 2019)

### Overview

- Replace Archives with Snapshots ([docs](https://docs.getdbt.com/v0.14/docs/snapshots), [migration guide](https://docs.getdbt.com/v0.14/docs/upgrading-to-014))
- Add three new top-level commands:
  - `dbt ls` ([docs](https://docs.getdbt.com/v0.14/docs/list))
  - `dbt run-operation` ([docs](https://docs.getdbt.com/v0.14/docs/run-operation))
  - `dbt rpc` ([docs](https://docs.getdbt.com/v0.14/docs/rpc))
- Support the specification of severity levels for schema and data tests ([docs](https://docs.getdbt.com/v0.14/docs/testing#section-test-severity))
- Many new quality of life improvements and bugfixes

### Breaking changes

- Stub out adapter methods at parse-time to speed up parsing ([#1413](https://github.com/dbt-labs/dbt-core/pull/1413))
- Removed support for the `--non-destructive` flag ([#1419](https://github.com/dbt-labs/dbt-core/pull/1419), [#1415](https://github.com/dbt-labs/dbt-core/issues/1415))
- Removed support for the `sql_where` config to incremental models ([#1408](https://github.com/dbt-labs/dbt-core/pull/1408), [#1351](https://github.com/dbt-labs/dbt-core/issues/1351))
- Changed `expand_target_column_types` to take a Relation instead of a string ([#1478](https://github.com/dbt-labs/dbt-core/pull/1478))
- Replaced Archives with Snapshots
  - Normalized meta-column names in Snapshot tables ([#1361](https://github.com/dbt-labs/dbt-core/pull/1361), [#251](https://github.com/dbt-labs/dbt-core/issues/251))

### Features

- Add `run-operation` command which invokes macros directly from the CLI ([#1328](https://github.com/dbt-labs/dbt-core/pull/1328)) ([docs](https://docs.getdbt.com/v0.14/docs/run-operation))
- Add a `dbt ls` command which lists resources in your project ([#1436](https://github.com/dbt-labs/dbt-core/pull/1436), [#467](https://github.com/dbt-labs/dbt-core/issues/467)) ([docs](https://docs.getdbt.com/v0.14/docs/list))
- Add Snapshots, an improvement over Archives ([#1361](https://github.com/dbt-labs/dbt-core/pull/1361), [#1175](https://github.com/dbt-labs/dbt-core/issues/1175)) ([docs](https://docs.getdbt.com/v0.14/docs/snapshots))
  - Add the 'check' snapshot strategy ([#1361](https://github.com/dbt-labs/dbt-core/pull/1361), [#706](https://github.com/dbt-labs/dbt-core/issues/706))
  - Support Snapshots across logical databases ([#1455](https://github.com/dbt-labs/dbt-core/issues/1455))
  - Implement Snapshots using a merge statement where supported ([#1478](https://github.com/dbt-labs/dbt-core/pull/1478))
  - Support Snapshot selection using `--select` ([#1520](https://github.com/dbt-labs/dbt-core/pull/1520), [#1512](https://github.com/dbt-labs/dbt-core/issues/1512))
- Add an RPC server via `dbt rpc` ([#1301](https://github.com/dbt-labs/dbt-core/pull/1301), [#1274](https://github.com/dbt-labs/dbt-core/issues/1274)) ([docs](https://docs.getdbt.com/v0.14/docs/rpc))
  - Add `ps` and `kill` commands to the rpc server ([#1380](https://github.com/dbt-labs/dbt-core/pull/1380/), [#1369](https://github.com/dbt-labs/dbt-core/issues/1369), [#1370](https://github.com/dbt-labs/dbt-core/issues/1370))
  - Add support for ephemeral nodes to the rpc server ([#1373](https://github.com/dbt-labs/dbt-core/pull/1373), [#1368](https://github.com/dbt-labs/dbt-core/issues/1368))
  - Add support for inline macros to the rpc server ([#1375](https://github.com/dbt-labs/dbt-core/pull/1375), [#1372](https://github.com/dbt-labs/dbt-core/issues/1372), [#1348](https://github.com/dbt-labs/dbt-core/pull/1348))
  - Improve error handling in the rpc server ([#1341](https://github.com/dbt-labs/dbt-core/pull/1341), [#1309](https://github.com/dbt-labs/dbt-core/issues/1309), [#1310](https://github.com/dbt-labs/dbt-core/issues/1310))
- Made printer width configurable ([#1026](https://github.com/dbt-labs/dbt-core/issues/1026), [#1247](https://github.com/dbt-labs/dbt-core/pull/1247)) ([docs](https://docs.getdbt.com/v0.14/docs/configure-your-profile#section-additional-profile-configurations))
- Retry package downloads from the hub.getdbt.com ([#1451](https://github.com/dbt-labs/dbt-core/issues/1451), [#1491](https://github.com/dbt-labs/dbt-core/pull/1491))
- Add a test "severity" level, presented as a keyword argument to schema tests ([#1410](https://github.com/dbt-labs/dbt-core/pull/1410), [#1005](https://github.com/dbt-labs/dbt-core/issues/1005)) ([docs](https://docs.getdbt.com/v0.14/docs/testing#section-test-severity))
- Add a `generate_alias_name` macro to configure alias names dynamically ([#1363](https://github.com/dbt-labs/dbt-core/pull/1363)) ([docs](https://docs.getdbt.com/v0.14/docs/using-custom-aliases#section-generate_alias_name))
- Add a `node` argument to `generate_schema_name` to configure schema names dynamically ([#1483](https://github.com/dbt-labs/dbt-core/pull/1483), [#1463](https://github.com/dbt-labs/dbt-core/issues/1463)) ([docs](https://docs.getdbt.com/v0.14/docs/using-custom-schemas#section-generate_schema_name-arguments))
- Use `create or replace` on Snowflake to rebuild tables and views atomically ([#1101](https://github.com/dbt-labs/dbt-core/issues/1101), [#1409](https://github.com/dbt-labs/dbt-core/pull/1409))
- Use `merge` statement for incremental models on Snowflake ([#1414](https://github.com/dbt-labs/dbt-core/issues/1414), [#1307](https://github.com/dbt-labs/dbt-core/pull/1307), [#1409](https://github.com/dbt-labs/dbt-core/pull/1409)) ([docs](https://docs.getdbt.com/v0.14/docs/snowflake-configs#section-merge-behavior-incremental-models-))
- Add support seed CSV files that start with a UTF-8 Byte Order Mark (BOM) ([#1452](https://github.com/dbt-labs/dbt-core/pull/1452), [#1177](https://github.com/dbt-labs/dbt-core/issues/1177))
- Add a warning when git packages are not pinned to a version ([#1453](https://github.com/dbt-labs/dbt-core/pull/1453), [#1446](https://github.com/dbt-labs/dbt-core/issues/1446))
- Add logging for `on-run-start` and `on-run-end hooks` to console output ([#1440](https://github.com/dbt-labs/dbt-core/pull/1440), [#696](https://github.com/dbt-labs/dbt-core/issues/696))
- Add modules and tracking information to the rendering context for configuration files ([#1441](https://github.com/dbt-labs/dbt-core/pull/1441), [#1320](https://github.com/dbt-labs/dbt-core/issues/1320))
- Add support for `null` vars, and distinguish `null` vars from unset vars ([#1426](https://github.com/dbt-labs/dbt-core/pull/1426), [#608](https://github.com/dbt-labs/dbt-core/issues/608))
- Add support for the `search_path` configuration in Postgres/Redshift profiles ([#1477](https://github.com/dbt-labs/dbt-core/issues/1477), [#1476](https://github.com/dbt-labs/dbt-core/pull/1476)) ([docs (postgres)](https://docs.getdbt.com/v0.14/docs/profile-postgres), [docs (redshift)](https://docs.getdbt.com/v0.14/docs/profile-redshift))
- Add support for persisting documentation as `descriptions` for tables and views on BigQuery ([#1031](https://github.com/dbt-labs/dbt-core/issues/1031), [#1285](https://github.com/dbt-labs/dbt-core/pull/1285)) ([docs](https://docs.getdbt.com/v0.14/docs/bigquery-configs#section-persisting-model-descriptions))
- Add a `--project-dir` path which will invoke dbt in the specified directory ([#1549](https://github.com/dbt-labs/dbt-core/pull/1549), [#1544](https://github.com/dbt-labs/dbt-core/issues/1544))

### dbt docs Changes

- Add searching by tag name ([#32](https://github.com/dbt-labs/dbt-docs/pull/32))
- Add context menu link to export graph viz as a PNG ([#34](https://github.com/dbt-labs/dbt-docs/pull/34))
- Fix for clicking models in left-nav while search results are open ([#31](https://github.com/dbt-labs/dbt-docs/pull/31))

### Fixes

- Fix for unduly long timeouts when anonymous event tracking is blocked ([#1445](https://github.com/dbt-labs/dbt-core/pull/1445), [#1063](https://github.com/dbt-labs/dbt-core/issues/1063))
- Fix for error with mostly-duplicate git urls in packages, picking the one that came first. ([#1428](https://github.com/dbt-labs/dbt-core/pull/1428), [#1084](https://github.com/dbt-labs/dbt-core/issues/1084))
- Fix for unrendered `description` field as jinja in top-level Source specification ([#1484](https://github.com/dbt-labs/dbt-core/issues/1484), [#1494](https://github.com/dbt-labs/dbt-core/issues/1494))
- Fix for API error when very large temp tables are created in BigQuery ([#1423](https://github.com/dbt-labs/dbt-core/issues/1423), [#1478](https://github.com/dbt-labs/dbt-core/pull/1478))
- Fix for compiler errors that occurred if jinja code was present outside of a docs blocks in .md files ([#1513](https://github.com/dbt-labs/dbt-core/pull/1513), [#988](https://github.com/dbt-labs/dbt-core/issues/988))
- Fix `TEXT` handling on postgres and redshift ([#1420](https://github.com/dbt-labs/dbt-core/pull/1420), [#781](https://github.com/dbt-labs/dbt-core/issues/781))
- Fix for compiler error when vars are undefined but only used in disabled models ([#1429](https://github.com/dbt-labs/dbt-core/pull/1429), [#434](https://github.com/dbt-labs/dbt-core/issues/434))
- Improved the error message when iterating over the results of a macro that doesn't exist ([#1425](https://github.com/dbt-labs/dbt-core/pull/1425), [#1424](https://github.com/dbt-labs/dbt-core/issues/1424))
- Improved the error message when tests have invalid parameter definitions ([#1427](https://github.com/dbt-labs/dbt-core/pull/1427), [#1325](https://github.com/dbt-labs/dbt-core/issues/1325))
- Improved the error message when a user tries to archive a non-existent table ([#1361](https://github.com/dbt-labs/dbt-core/pull/1361), [#1066](https://github.com/dbt-labs/dbt-core/issues/1066))
- Fix for archive logic which tried to create already-existing destination schemas ([#1398](https://github.com/dbt-labs/dbt-core/pull/1398), [#758](https://github.com/dbt-labs/dbt-core/issues/758))
- Fix for incorrect error codes when Operations exit with an error ([#1406](https://github.com/dbt-labs/dbt-core/pull/1406), [#1377](https://github.com/dbt-labs/dbt-core/issues/1377))
- Fix for missing compiled SQL when the rpc server encounters a database error ([#1381](https://github.com/dbt-labs/dbt-core/pull/1381), [#1371](https://github.com/dbt-labs/dbt-core/issues/1371))
- Fix for broken link in the profile.yml generated by `dbt init` ([#1366](https://github.com/dbt-labs/dbt-core/pull/1366), [#1344](https://github.com/dbt-labs/dbt-core/issues/1344))
- Fix the sample test.env file's redshift password field ([#1364](https://github.com/dbt-labs/dbt-core/pull/1364))
- Fix collisions on models running concurrently that have duplicate names but have distinguishing aliases ([#1342](https://github.com/dbt-labs/dbt-core/pull/1342), [#1321](https://github.com/dbt-labs/dbt-core/issues/1321))
- Fix for a bad error message when a `version` is missing from a package spec in `packages.yml` ([#1551](https://github.com/dbt-labs/dbt-core/pull/1551), [#1546](https://github.com/dbt-labs/dbt-core/issues/1546))
- Fix for wrong package scope when the two-arg method of `ref` is used ([#1515](https://github.com/dbt-labs/dbt-core/pull/1515), [#1504](https://github.com/dbt-labs/dbt-core/issues/1504))
- Fix missing import in test suite ([#1572](https://github.com/dbt-labs/dbt-core/pull/1572))
- Fix for a Snowflake error when an external table exists in a schema that dbt operates on ([#1571](https://github.com/dbt-labs/dbt-core/pull/1571), [#1505](https://github.com/dbt-labs/dbt-core/issues/1505))

### Under the hood

- Use pytest for tests ([#1417](https://github.com/dbt-labs/dbt-core/pull/1417))
- Use flake8 for linting ([#1361](https://github.com/dbt-labs/dbt-core/pull/1361), [#1333](https://github.com/dbt-labs/dbt-core/issues/1333))
- Added a flag for wrapping models and tests in jinja blocks ([#1407](https://github.com/dbt-labs/dbt-core/pull/1407), [#1400](https://github.com/dbt-labs/dbt-core/issues/1400))
- Connection management: Bind connections threads rather than to names ([#1336](https://github.com/dbt-labs/dbt-core/pull/1336), [#1312](https://github.com/dbt-labs/dbt-core/issues/1312))
- Add deprecation warning for dbt users on Python2 ([#1534](https://github.com/dbt-labs/dbt-core/pull/1534), [#1531](https://github.com/dbt-labs/dbt-core/issues/1531))
- Upgrade networkx to v2.x ([#1509](https://github.com/dbt-labs/dbt-core/pull/1509), [#1496](https://github.com/dbt-labs/dbt-core/issues/1496))
- Anonymously track adapter type and rpc requests when tracking is enabled ([#1575](https://github.com/dbt-labs/dbt-core/pull/1575), [#1574](https://github.com/dbt-labs/dbt-core/issues/1574))
- Fix for test warnings and general test suite cleanup ([#1578](https://github.com/dbt-labs/dbt-core/pull/1578))

### Contributors:

Over a dozen contributors wrote code for this release of dbt! Thanks for taking the time, and nice work y'all! :)

- [@nydnarb](https://github.com/nydnarb) ([#1363](https://github.com/dbt-labs/dbt-core/issues/1363))
- [@emilieschario](https://github.com/emilieschario) ([#1366](https://github.com/dbt-labs/dbt-core/pull/1366))
- [@bastienboutonnet](https://github.com/bastienboutonnet) ([#1409](https://github.com/dbt-labs/dbt-core/pull/1409))
- [@kasanchez](https://github.com/kasanchez) ([#1247](https://github.com/dbt-labs/dbt-core/pull/1247))
- [@Blakewell](https://github.com/Blakewell) ([#1307](https://github.com/dbt-labs/dbt-core/pull/1307))
- [@buremba](https://github.com/buremba) ([#1476](https://github.com/dbt-labs/dbt-core/pull/1476))
- [@darrenhaken](https://github.com/darrenhaken) ([#1285](https://github.com/dbt-labs/dbt-core/pull/1285))
- [@tbescherer](https://github.com/tbescherer) ([#1504](https://github.com/dbt-labs/dbt-core/issues/1504))
- [@heisencoder](https://github.com/heisencoder) ([#1509](https://github.com/dbt-labs/dbt-core/pull/1509), [#1549](https://github.com/dbt-labs/dbt-core/pull/1549). [#1578](https://github.com/dbt-labs/dbt-core/pull/1578))
- [@cclauss](https://github.com/cclauss) ([#1572](https://github.com/dbt-labs/dbt-core/pull/1572))
- [@josegalarza](https://github.com/josegalarza) ([#1571](https://github.com/dbt-labs/dbt-core/pull/1571))
- [@rmgpinto](https://github.com/rmgpinto) ([docs#31](https://github.com/dbt-labs/dbt-docs/pull/31), [docs#32](https://github.com/dbt-labs/dbt-docs/pull/32))
- [@groodt](https://github.com/groodt) ([docs#34](https://github.com/dbt-labs/dbt-docs/pull/34))
- [@dcereijodo](https://github.com/dcereijodo) ([#2341](https://github.com/dbt-labs/dbt-core/pull/2341))

## dbt 0.13.1 (May 13, 2019)

### Overview

This is a bugfix release.

### Bugfixes

- Add "MaterializedView" relation type to the Snowflake adapter ([#1430](https://github.com/dbt-labs/dbt-core/issues/1430), [#1432](https://github.com/dbt-labs/dbt-core/pull/1432)) ([@adriank-convoy](https://github.com/adriank-convoy))
- Quote databases properly ([#1396](https://github.com/dbt-labs/dbt-core/issues/1396), [#1402](https://github.com/dbt-labs/dbt-core/pull/1402))
- Use "ilike" instead of "=" for database equality when listing schemas ([#1411](https://github.com/dbt-labs/dbt-core/issues/1411), [#1412](https://github.com/dbt-labs/dbt-core/pull/1412))
- Pass the model name along in get_relations ([#1384](https://github.com/dbt-labs/dbt-core/issues/1384), [#1388](https://github.com/dbt-labs/dbt-core/pull/1388))
- Add logging to dbt clean ([#1261](https://github.com/dbt-labs/dbt-core/issues/1261), [#1383](https://github.com/dbt-labs/dbt-core/pull/1383), [#1391](https://github.com/dbt-labs/dbt-core/pull/1391)) ([@emilieschario](https://github.com/emilieschario))

### dbt Docs

- Search by columns ([dbt-docs#23](https://github.com/dbt-labs/dbt-docs/pull/23)) ([rmgpinto](https://github.com/rmgpinto))
- Support @ selector ([dbt-docs#27](https://github.com/dbt-labs/dbt-docs/pull/27))
- Fix number formatting on Snowflake and BQ in table stats ([dbt-docs#28](https://github.com/dbt-labs/dbt-docs/pull/28))

### Contributors:

Thanks for your contributions to dbt!

- [@emilieschario](https://github.com/emilieschario)
- [@adriank-convoy](https://github.com/adriank-convoy)
- [@rmgpinto](https://github.com/rmgpinto)

## dbt 0.13.0 - Stephen Girard (March 21, 2019)

### Overview

This release provides [a stable API for building new adapters](https://docs.getdbt.com/v0.13/docs/building-a-new-adapter) and reimplements dbt's adapters as "plugins". Additionally, a new adapter for [Presto](https://github.com/dbt-labs/dbt-presto) was added using this architecture. Beyond adapters, this release of dbt also includes [Sources](https://docs.getdbt.com/v0.13/docs/using-sources) which can be used to document and test source data tables. See the full list of features added in 0.13.0 below.

### Breaking Changes

- version 1 schema.yml specs are no longer implemented. Please use the version 2 spec instead ([migration guide](https://docs.getdbt.com/docs/upgrading-from-0-10-to-0-11#section-schema-yml-v2-syntax))
- `{{this}}` is no longer implemented for `on-run-start` and `on-run-end` hooks. Use `{{ target }}` or an [`on-run-end` context variable](https://docs.getdbt.com/docs/on-run-end-context#section-schemas) instead ([#1176](https://github.com/dbt-labs/dbt-core/pull/1176), implementing [#878](https://github.com/dbt-labs/dbt-core/issues/878))
- A number of materialization-specific adapter methods have changed in breaking ways. If you use these adapter methods in your macros or materializations, you may need to update your code accordingly.
  - query_for_existing - **removed**, use [get_relation](https://docs.getdbt.com/v0.13/reference#adapter-get-relation) instead.
  - [get_missing_columns](https://docs.getdbt.com/v0.13/reference#adapter-get-missing-columns) - changed to take `Relation`s instead of schemas and identifiers
  - [expand_target_column_types](https://docs.getdbt.com/v0.13/reference#adapter-expand-target-column-types) - changed to take a `Relation` instead of schema, identifier
  - [get_relation](https://docs.getdbt.com/v0.13/reference#adapter-get-relation) - added a `database` argument
  - [create_schema](https://docs.getdbt.com/v0.13/reference#adapter-create-schema) - added a `database` argument
  - [drop_schema](https://docs.getdbt.com/v0.13/reference#adapter-drop-schema) - added a `database` argument

### Deprecations

- The following adapter methods are now deprecated, and will be removed in a future release:
  - get_columns_in_table - deprecated in favor of [get_columns_in_relation](https://docs.getdbt.com/v0.13/reference#adapter-get-columns-in-relation)
  - already_exists - deprecated in favor of [get_relation](https://docs.getdbt.com/v0.13/reference#adapter-get-relation)

### Features

- Add `source`s to dbt, use them to calculate source data freshness ([docs](https://docs.getdbt.com/v0.13/docs/using-sources) ) ([#814](https://github.com/dbt-labs/dbt-core/issues/814), [#1240](https://github.com/dbt-labs/dbt-core/issues/1240))
- Add support for Presto ([docs](https://docs.getdbt.com/v0.13/docs/profile-presto), [repo](https://github.com/dbt-labs/dbt-presto)) ([#1106](https://github.com/dbt-labs/dbt-core/issues/1106))
- Add `require-dbt-version` option to `dbt_project.yml` to state the supported versions of dbt for packages ([docs](https://docs.getdbt.com/v0.13/docs/requiring-dbt-versions)) ([#581](https://github.com/dbt-labs/dbt-core/issues/581))
- Add an output line indicating the installed version of dbt to every run ([#1134](https://github.com/dbt-labs/dbt-core/issues/1134))
- Add a new model selector (`@`) which build models, their children, and their children's parents ([docs](https://docs.getdbt.com/v0.13/reference#section-the-at-operator)) ([#1156](https://github.com/dbt-labs/dbt-core/issues/1156))
- Add support for Snowflake Key Pair Authentication ([docs](https://docs.getdbt.com/v0.13/docs/profile-snowflake#section-key-pair-authentication)) ([#1232](https://github.com/dbt-labs/dbt-core/pull/1232))
- Support SSO Authentication for Snowflake ([docs](https://docs.getdbt.com/v0.13/docs/profile-snowflake#section-sso-authentication)) ([#1172](https://github.com/dbt-labs/dbt-core/issues/1172))
- Add support for Snowflake's transient tables ([docs](https://docs.getdbt.com/v0.13/docs/snowflake-configs#section-transient-tables)) ([#946](https://github.com/dbt-labs/dbt-core/issues/946))
- Capture build timing data in `run_results.json` to visualize project performance ([#1179](https://github.com/dbt-labs/dbt-core/issues/1179))
- Add CLI flag to toggle warnings as errors ([docs](https://docs.getdbt.com/v0.13/reference#section-treat-warnings-as-errors)) ([#1243](https://github.com/dbt-labs/dbt-core/issues/1243))
- Add tab completion script for Bash ([docs](https://github.com/dbt-labs/dbt-completion.bash)) ([#1197](https://github.com/dbt-labs/dbt-core/issues/1197))
- Added docs on how to build a new adapter ([docs](https://docs.getdbt.com/v0.13/docs/building-a-new-adapter)) ([#560](https://github.com/dbt-labs/dbt-core/issues/560))
- Use new logo ([#1349](https://github.com/dbt-labs/dbt-core/pull/1349))

### Fixes

- Fix for Postgres character columns treated as string types ([#1194](https://github.com/dbt-labs/dbt-core/issues/1194))
- Fix for hard to reach edge case in which dbt could hang ([#1223](https://github.com/dbt-labs/dbt-core/issues/1223))
- Fix for `dbt deps` in non-English shells ([#1222](https://github.com/dbt-labs/dbt-core/issues/1222))
- Fix for over eager schema creation when models are run with `--models` ([#1239](https://github.com/dbt-labs/dbt-core/issues/1239))
- Fix for `dbt seed --show` ([#1288](https://github.com/dbt-labs/dbt-core/issues/1288))
- Fix for `is_incremental()` which should only return `True` if the target relation is a `table` ([#1292](https://github.com/dbt-labs/dbt-core/issues/1292))
- Fix for error in Snowflake table materializations with custom schemas ([#1316](https://github.com/dbt-labs/dbt-core/issues/1316))
- Fix errored out concurrent transactions on Redshift and Postgres ([#1356](https://github.com/dbt-labs/dbt-core/pull/1356))
- Fix out of order execution on model select ([#1354](https://github.com/dbt-labs/dbt-core/issues/1354), [#1355](https://github.com/dbt-labs/dbt-core/pull/1355))
- Fix adapter macro namespace issue ([#1352](https://github.com/dbt-labs/dbt-core/issues/1352), [#1353](https://github.com/dbt-labs/dbt-core/pull/1353))
- Re-add CLI flag to toggle warnings as errors ([#1347](https://github.com/dbt-labs/dbt-core/pull/1347))
- Fix release candidate regression that runs run hooks on test invocations ([#1346](https://github.com/dbt-labs/dbt-core/pull/1346))
- Fix Snowflake source quoting ([#1338](https://github.com/dbt-labs/dbt-core/pull/1338), [#1317](https://github.com/dbt-labs/dbt-core/issues/1317), [#1332](https://github.com/dbt-labs/dbt-core/issues/1332))
- Handle unexpected max_loaded_at types ([#1330](https://github.com/dbt-labs/dbt-core/pull/1330))

### Under the hood

- Replace all SQL in Python code with Jinja in macros ([#1204](https://github.com/dbt-labs/dbt-core/issues/1204))
- Loosen restrictions of boto3 dependency ([#1234](https://github.com/dbt-labs/dbt-core/issues/1234))
- Rewrote Postgres introspective queries to be faster on large databases ([#1192](https://github.com/dbt-labs/dbt-core/issues/1192)

### Contributors:

Thanks for your contributions to dbt!

- [@patrickgoss](https://github.com/patrickgoss) [#1193](https://github.com/dbt-labs/dbt-core/issues/1193)
- [@brianhartsock](https://github.com/brianhartsock) [#1191](https://github.com/dbt-labs/dbt-core/pull/1191)
- [@alexyer](https://github.com/alexyer) [#1232](https://github.com/dbt-labs/dbt-core/pull/1232)
- [@adriank-convoy](https://github.com/adriank-convoy) [#1224](https://github.com/dbt-labs/dbt-core/pull/1224)
- [@mikekaminsky](https://github.com/mikekaminsky) [#1216](https://github.com/dbt-labs/dbt-core/pull/1216)
- [@vijaykiran](https://github.com/vijaykiran) [#1198](https://github.com/dbt-labs/dbt-core/pull/1198), [#1199](https://github.com/dbt-labs/dbt-core/pull/1199)

## dbt 0.12.2 - Grace Kelly (January 8, 2019)

### Overview

This release reduces the runtime of dbt projects by improving dbt's approach to model running. Additionally, a number of workflow improvements have been added.

### Deprecations

- Deprecate `sql_where` ([#744](https://github.com/dbt-labs/dbt-core/issues/744)) ([docs](https://docs.getdbt.com/v0.12/docs/configuring-incremental-models))

### Features

- More intelligently order and execute nodes in the graph. This _significantly_ speeds up the runtime of most dbt projects ([#813](https://github.com/dbt-labs/dbt-core/issues/813))
- Add `-m` flag as an alias for `--models` ([#1160](https://github.com/dbt-labs/dbt-core/issues/1160))
- Add `post_hook` and `pre_hook` as aliases for `post-hook` and `pre-hook`, respectively ([#1124](https://github.com/dbt-labs/dbt-core/issues/1124)) ([docs](https://docs.getdbt.com/v0.12/docs/using-hooks))
- Better handling of git errors in `dbt deps` + full support for Windows ([#994](https://github.com/dbt-labs/dbt-core/issues/994), [#778](https://github.com/dbt-labs/dbt-core/issues/778), [#895](https://github.com/dbt-labs/dbt-core/issues/895))
- Add support for specifying a `location` in BigQuery datasets ([#969](https://github.com/dbt-labs/dbt-core/issues/969)) ([docs](https://docs.getdbt.com/v0.12/docs/supported-databases#section-dataset-locations))
- Add support for Jinja expressions using the `{% do ... %}` block ([#1113](https://github.com/dbt-labs/dbt-core/issues/1113))
- The `dbt debug` command is actually useful now ([#1061](https://github.com/dbt-labs/dbt-core/issues/1061))
- The `config` function can now be called multiple times in a model ([#558](https://github.com/dbt-labs/dbt-core/issues/558))
- Source the latest version of dbt from PyPi instead of GitHub ([#1122](https://github.com/dbt-labs/dbt-core/issues/1122))
- Add a peformance profiling mechnanism to dbt ([#1001](https://github.com/dbt-labs/dbt-core/issues/1001))
- Add caching for dbt's macros-only manifest to speedup parsing ([#1098](https://github.com/dbt-labs/dbt-core/issues/1098))

### Fixes

- Fix for custom schemas used alongside the `generate_schema_name` macro ([#801](https://github.com/dbt-labs/dbt-core/issues/801))
- Fix for silent failure of tests that reference nonexistent models ([#968](https://github.com/dbt-labs/dbt-core/issues/968))
- Fix for `generate_schema_name` macros that return whitespace-padded schema names ([#1074](https://github.com/dbt-labs/dbt-core/issues/1074))
- Fix for incorrect relation type for backup tables on Snowflake ([#1103](https://github.com/dbt-labs/dbt-core/issues/1103))
- Fix for incorrectly cased values in the relation cache ([#1140](https://github.com/dbt-labs/dbt-core/issues/1140))
- Fix for JSON decoding error on Python2 installed with Anaconda ([#1155](https://github.com/dbt-labs/dbt-core/issues/1155))
- Fix for unhandled exceptions that occur in anonymous event tracking ([#1180](https://github.com/dbt-labs/dbt-core/issues/1180))
- Fix for analysis files that contain `raw` tags ([#1152](https://github.com/dbt-labs/dbt-core/issues/1152))
- Fix for packages which reference the [hubsite](hub.getdbt.com) ([#1095](https://github.com/dbt-labs/dbt-core/issues/1095))

## dbt 0.12.1 - (November 15, 2018)

### Overview

This is a bugfix release.

### Fixes

- Fix for relation caching when views outside of a dbt schema depend on relations inside of a dbt schema ([#1119](https://github.com/dbt-labs/dbt-core/issues/1119))

## dbt 0.12.0 - Guion Bluford (November 12, 2018)

### Overview

This release adds caching for some introspective queries on all adapters. Additionally, custom tags can be supplied for models, along with many other minor improvements and bugfixes.

### Breaking Changes

- Support for the `repositories:` block in `dbt_project.yml` (deprecated in 0.10.0) was removed.

### tl;dr

- Make runs faster by caching introspective queries
- Support [model tags](https://docs.getdbt.com/v0.12/docs/tags)
- Add a list of [schemas](https://docs.getdbt.com/v0.12/reference#schemas) to the `on-run-end` context
- Set your [profiles directory](https://docs.getdbt.com/v0.12/docs/configure-your-profile#section-using-the-dbt_profiles_dir-environment-variable) with an environment variable

### Features

- Cache the existence of relations to speed up dbt runs ([#1025](https://github.com/dbt-labs/dbt-core/pull/1025))
- Add support for tag configuration and selection ([#1014](https://github.com/dbt-labs/dbt-core/pull/1014))
  - Add tags to the model and graph views in the docs UI ([#7](https://github.com/dbt-labs/dbt-docs/pull/7))
- Add the set of schemas that dbt built models into in the `on-run-end` hook context ([#908](https://github.com/dbt-labs/dbt-core/issues/908))
- Warn for unused resource config paths in dbt_project.yml ([#725](https://github.com/dbt-labs/dbt-core/pull/725))
- Add more information to the `dbt --help` output ([#1058](https://github.com/dbt-labs/dbt-core/issues/1058))
- Add support for configuring the profiles directory with an env var ([#1055](https://github.com/dbt-labs/dbt-core/issues/1055))
- Add support for cli and env vars in most `dbt_project.yml` and `profiles.yml` fields ([#1033](https://github.com/dbt-labs/dbt-core/pull/1033))
- Provide a better error message when seed file loading fails on BigQuery ([#1079](https://github.com/dbt-labs/dbt-core/pull/1079))
- Improved error handling and messaging on Redshift ([#997](https://github.com/dbt-labs/dbt-core/issues/997))
- Include datasets with underscores when listing BigQuery datasets ([#954](https://github.com/dbt-labs/dbt-core/pull/954))
- Forgo validating the user's profile for `dbt deps` and `dbt clean` commands ([#947](https://github.com/dbt-labs/dbt-core/issues/947), [#1022](https://github.com/dbt-labs/dbt-core/issues/1022))
- Don't read/parse CSV files outside of the `dbt seed` command ([#1046](https://github.com/dbt-labs/dbt-core/pull/1046))

### Fixes

- Fix for incorrect model selection with the `--models` CLI flag when projects and directories share the same name ([#1023](https://github.com/dbt-labs/dbt-core/issues/1023))
- Fix for table clustering configuration with multiple columns on BigQuery ([#1013](https://github.com/dbt-labs/dbt-core/issues/1013))
- Fix for incorrect output when a single row fails validation in `dbt test` ([#1040](https://github.com/dbt-labs/dbt-core/issues/1040))
- Fix for unwieldly Jinja errors regarding undefined variables at parse time ([#1086](https://github.com/dbt-labs/dbt-core/pull/1086), [#1080](https://github.com/dbt-labs/dbt-core/issues/1080), [#935](https://github.com/dbt-labs/dbt-core/issues/935))
- Fix for incremental models that have a line comment on the last line of the file ([#1018](https://github.com/dbt-labs/dbt-core/issues/1018))
- Fix for error messages when ephemeral models fail to compile ([#1053](https://github.com/dbt-labs/dbt-core/pull/1053))

### Under the hood

- Create adapters as singleton objects instead of classes ([#961](https://github.com/dbt-labs/dbt-core/issues/961))
- Combine project and profile into a single, coherent object ([#973](https://github.com/dbt-labs/dbt-core/pull/973))
- Investigate approaches for providing more complete compilation output ([#588](https://github.com/dbt-labs/dbt-core/issues/588))

### Contributors

Thanks for contributing!

- [@mikekaminsky](https://github.com/mikekaminsky) ([#1049](https://github.com/dbt-labs/dbt-core/pull/1049), [#1060](https://github.com/dbt-labs/dbt-core/pull/1060))
- [@joshtemple](https://github.com/joshtemple) ([#1079](https://github.com/dbt-labs/dbt-core/pull/1079))
- [@k4y3ff](https://github.com/k4y3ff) ([#954](https://github.com/dbt-labs/dbt-core/pull/954))
- [@elexisvenator](https://github.com/elexisvenator) ([#1019](https://github.com/dbt-labs/dbt-core/pull/1019))
- [@clrcrl](https://github.com/clrcrl) ([#725](https://github.com/dbt-labs/dbt-core/pull/725)

## dbt 0.11.1 - Lucretia Mott (September 18, 2018)

### Overview

This is a patch release containing a few bugfixes and one quality of life change for dbt docs.

### Features

- dbt
  - Add `--port` parameter to dbt docs serve ([#987](https://github.com/dbt-labs/dbt-core/pull/987))

### Fixes

- dbt
  - Fix hooks in model configs not running ([#985](https://github.com/dbt-labs/dbt-core/pull/985))
  - Fix integration test on redshift catalog generation ([#977](https://github.com/dbt-labs/dbt-core/pull/977))
  - Snowflake: Fix docs generation errors when QUOTED_IDENTIFIER_IGNORE_CASE is set ([#998](https://github.com/dbt-labs/dbt-core/pull/998))
  - Translate empty strings to null in seeds ([#995](https://github.com/dbt-labs/dbt-core/pull/995))
  - Filter out null schemas during catalog generation ([#992](https://github.com/dbt-labs/dbt-core/pull/992))
  - Fix quoting on drop, truncate, and rename ([#991](https://github.com/dbt-labs/dbt-core/pull/991))
- dbt-docs
  - Fix for non-existent column in schema.yml ([#3](https://github.com/dbt-labs/dbt-docs/pull/3))
  - Fixes for missing tests in docs UI when columns are upcased ([#2](https://github.com/dbt-labs/dbt-docs/pull/2))
  - Fix "copy to clipboard" ([#4](https://github.com/dbt-labs/dbt-docs/issues/4))

## dbt 0.11.0 - Isaac Asimov (September 6, 2018)

### Overview

This release adds support for auto-generated dbt documentation, adds a new syntax for `schema.yml` files, and fixes a number of minor bugs. With the exception of planned changes to Snowflake's default quoting strategy, this release should not contain any breaking changes. Check out the [blog post](https://blog.fishtownanalytics.com/using-dbt-docs-fae6137da3c3) for more information about this release.

### Breaking Changes

- Change default Snowflake quoting strategy to "unquoted" ([docs](https://docs.getdbt.com/v0.11/docs/configuring-quoting)) ([#824](https://github.com/dbt-labs/dbt-core/issues/824))

### Features

- Add autogenerated dbt project documentation ([docs](https://docs.getdbt.com/v0.11/docs/testing-and-documentation)) ([#375](https://github.com/dbt-labs/dbt-core/issues/375), [#863](https://github.com/dbt-labs/dbt-core/issues/863), [#941](https://github.com/dbt-labs/dbt-core/issues/941), [#815](https://github.com/dbt-labs/dbt-core/issues/815))
- Version 2 of schema.yml, which allows users to create table and column comments that end up in the manifest ([docs](https://docs.getdbt.com/v0.11/docs/schemayml-files)) ([#880](https://github.com/dbt-labs/dbt-core/pull/880))
- Extend catalog and manifest to also support Snowflake, BigQuery, and Redshift, in addition to existing Postgres support ([#866](https://github.com/dbt-labs/dbt-core/pull/866), [#857](https://github.com/dbt-labs/dbt-core/pull/857), [#849](https://github.com/dbt-labs/dbt-core/pull/849))
- Add a 'generated_at' field to both the manifest and the catalog. ([#887](https://github.com/dbt-labs/dbt-core/pull/877))
- Add `docs` blocks that users can put into `.md` files and `doc()` value for schema v2 description fields ([#888](https://github.com/dbt-labs/dbt-core/pull/888))
- Write out a 'run_results.json' after dbt invocations. ([#904](https://github.com/dbt-labs/dbt-core/pull/904))
- Type inference for interpreting CSV data is now less aggressive ([#905](https://github.com/dbt-labs/dbt-core/pull/905))
- Remove distinction between `this.table` and `this.schema` by refactoring materialization SQL ([#940](https://github.com/dbt-labs/dbt-core/pull/940))

### Fixes

- Fix for identifier clashes in BigQuery merge statements ([#914](https://github.com/dbt-labs/dbt-core/issues/914))
- Fix for unneccessary downloads of `bumpversion.cfg`, handle failures gracefully ([#907](https://github.com/dbt-labs/dbt-core/issues/907))
- Fix for incompatible `boto3` requirements ([#959](https://github.com/dbt-labs/dbt-core/issues/959))
- Fix for invalid `relationships` test when the parent column contains null values ([#921](https://github.com/dbt-labs/dbt-core/pull/921))

### Contributors

Thanks for contributing!

- [@rsmichaeldunn](https://github.com/rsmichaeldunn) ([#799](https://github.com/dbt-labs/dbt-core/pull/799))
- [@lewish](https://github.com/dbt-labs/dbt-core/pull/915) ([#915](https://github.com/dbt-labs/dbt-core/pull/915))
- [@MartinLue](https://github.com/MartinLue) ([#872](https://github.com/dbt-labs/dbt-core/pull/872))

## dbt 0.10.2 - Betsy Ross (August 3, 2018)

### Overview

This release makes it possible to alias relation names, rounds out support for BigQuery with incremental, archival, and hook support, adds the IAM Auth method for Redshift, and builds the foundation for autogenerated dbt project documentation, to come in the next release.

Additionally, a number of bugs have been fixed including intermittent BigQuery 404 errors, Redshift "table dropped by concurrent query" errors, and a probable fix for Redshift connection timeout issues.

### Contributors

We want to extend a big thank you to our outside contributors for this release! You all are amazing.

- [@danielchalef](https://github.com/danielchalef) ([#818](https://github.com/dbt-labs/dbt-core/pull/818))
- [@mjumbewu](https://github.com/mjumbewu) ([#796](https://github.com/dbt-labs/dbt-core/pull/796))
- [@abelsonlive](https://github.com/abelsonlive) ([#800](https://github.com/dbt-labs/dbt-core/pull/800))
- [@jon-rtr](https://github.com/jon-rtr) ([#800](https://github.com/dbt-labs/dbt-core/pull/800))
- [@mturzanska](https://github.com/mturzanska) ([#797](https://github.com/dbt-labs/dbt-core/pull/797))
- [@cpdean](https://github.com/cpdean) ([#780](https://github.com/dbt-labs/dbt-core/pull/780))

### Features

- BigQuery
  - Support incremental models ([#856](https://github.com/dbt-labs/dbt-core/pull/856)) ([docs](https://docs.getdbt.com/docs/configuring-models#section-configuring-incremental-models))
  - Support archival ([#856](https://github.com/dbt-labs/dbt-core/pull/856)) ([docs](https://docs.getdbt.com/docs/archival))
  - Add pre/post hook support ([#836](https://github.com/dbt-labs/dbt-core/pull/836)) ([docs](https://docs.getdbt.com/docs/using-hooks))
- Redshift: IAM Auth ([#818](https://github.com/dbt-labs/dbt-core/pull/818)) ([docs](https://docs.getdbt.com/docs/supported-databases#section-iam-authentication))
- Model aliases ([#800](https://github.com/dbt-labs/dbt-core/pull/800))([docs](https://docs.getdbt.com/docs/using-custom-aliases))
- Write JSON manifest file to disk during compilation ([#761](https://github.com/dbt-labs/dbt-core/pull/761))
- Add forward and backward graph edges to the JSON manifest file ([#762](https://github.com/dbt-labs/dbt-core/pull/762))
- Add a 'dbt docs generate' command to generate a JSON catalog file ([#774](https://github.com/dbt-labs/dbt-core/pull/774), [#808](https://github.com/dbt-labs/dbt-core/pull/808))

### Bugfixes

- BigQuery: fix concurrent relation loads ([#835](https://github.com/dbt-labs/dbt-core/pull/835))
- BigQuery: support external relations ([#828](https://github.com/dbt-labs/dbt-core/pull/828))
- Redshift: set TCP keepalive on connections ([#826](https://github.com/dbt-labs/dbt-core/pull/826))
- Redshift: fix "table dropped by concurrent query" ([#825](https://github.com/dbt-labs/dbt-core/pull/825))
- Fix the error handling for profiles.yml validation ([#820](https://github.com/dbt-labs/dbt-core/pull/820))
- Make the `--threads` parameter actually change the number of threads used ([#819](https://github.com/dbt-labs/dbt-core/pull/819))
- Ensure that numeric precision of a column is not `None` ([#796](https://github.com/dbt-labs/dbt-core/pull/796))
- Allow for more complex version comparison ([#797](https://github.com/dbt-labs/dbt-core/pull/797))

### Changes

- Use a subselect instead of CTE when building incremental models ([#787](https://github.com/dbt-labs/dbt-core/pull/787))
- Internals
  - Improved dependency selection, rip out some unused dependencies ([#848](https://github.com/dbt-labs/dbt-core/pull/848))
  - Stop tracking `run_error` in tracking code ([#817](https://github.com/dbt-labs/dbt-core/pull/817))
  - Use Mapping instead of dict as the base class for APIObject ([#756](https://github.com/dbt-labs/dbt-core/pull/756))
  - Split out parsers ([#809](https://github.com/dbt-labs/dbt-core/pull/809))
  - Fix `__all__` parameter in submodules ([#780](https://github.com/dbt-labs/dbt-core/pull/780))
  - Switch to CircleCI 2.0 ([#843](https://github.com/dbt-labs/dbt-core/pull/843), [#850](https://github.com/dbt-labs/dbt-core/pull/850))
  - Added tox environments that have the user specify what tests should be run ([#837](https://github.com/dbt-labs/dbt-core/pull/837))

## dbt 0.10.1 (May 18, 2018)

This release focuses on achieving functional parity between all of dbt's adapters. With this release, most dbt functionality should work on every adapter except where noted [here](https://docs.getdbt.com/v0.10/docs/supported-databases#section-caveats).

### tl;dr

- Configure model schema and name quoting in your `dbt_project.yml` file ([Docs](https://docs.getdbt.com/v0.10/docs/configuring-quoting))
- Add a `Relation` object to the context to simplify model quoting [Docs](https://docs.getdbt.com/v0.10/reference#relation)
- Implement BigQuery materializations using new `create table as (...)` syntax, support `partition by` clause ([Docs](https://docs.getdbt.com/v0.10/docs/warehouse-specific-configurations#section-partition-clause))
- Override seed column types ([Docs](https://docs.getdbt.com/v0.10/reference#section-override-column-types))
- Add `get_columns_in_table` context function for BigQuery ([Docs](https://docs.getdbt.com/v0.10/reference#get_columns_in_table))

### Changes

- Consistent schema and identifier quoting ([#727](https://github.com/dbt-labs/dbt-core/pull/727))
  - Configure quoting settings in the `dbt_project.yml` file ([#742](https://github.com/dbt-labs/dbt-core/pull/742))
  - Add a `Relation` object to the context to make quoting consistent and simple ([#742](https://github.com/dbt-labs/dbt-core/pull/742))
- Use the new `create table as (...)` syntax on BigQuery ([#717](https://github.com/dbt-labs/dbt-core/pull/717))
  - Support `partition by` clause
- CSV Updates:
  - Use floating point as default seed column type to avoid issues with type inference ([#694](https://github.com/dbt-labs/dbt-core/pull/694))
  - Provide a mechanism for overriding seed column types in the `dbt_project.yml` file ([#708](https://github.com/dbt-labs/dbt-core/pull/708))
  - Fix seeding for files with more than 16k rows on Snowflake ([#694](https://github.com/dbt-labs/dbt-core/pull/694))
  - Implement seeds using a materialization
- Improve `get_columns_in_table` context function ([#709](https://github.com/dbt-labs/dbt-core/pull/709))
  - Support numeric types on Redshift, Postgres
  - Support BigQuery (including nested columns in `struct` types)
  - Support cross-database `information_schema` queries for Snowflake
  - Retain column ordinal positions

### Bugfixes

- Fix for incorrect var precendence when using `--vars` on the CLI ([#739](https://github.com/dbt-labs/dbt-core/pull/739))
- Fix for closed connections in `on-run-end` hooks for long-running dbt invocations ([#693](https://github.com/dbt-labs/dbt-core/pull/693))
- Fix: don't try to run empty hooks ([#620](https://github.com/dbt-labs/dbt-core/issues/620), [#693](https://github.com/dbt-labs/dbt-core/pull/693))
- Fix: Prevent seed data from being serialized into `graph.gpickle` file ([#720](https://github.com/dbt-labs/dbt-core/pull/720))
- Fix: Disallow seed and model files with the same name ([#737](https://github.com/dbt-labs/dbt-core/pull/737))

## dbt 0.10.0 (March 8, 2018)

This release overhauls dbt's package management functionality, makes seeding csv files work across all adapters, and adds date partitioning support for BigQuery.

### Upgrading Instructions:

- Check out full installation and upgrading instructions [here](https://docs.getdbt.com/docs/installation)
- Transition the `repositories:` section of your `dbt_project.yml` file to a `packages.yml` file as described [here](https://docs.getdbt.com/docs/package-management)
- You may need to clear out your `dbt_modules` directory if you use packages like [dbt-utils](https://github.com/dbt-labs/dbt-utils). Depending how your project is configured, you can do this by running `dbt clean`.
- We're using a new CSV parsing library, `agate`, so be sure to check that all of your seed tables are parsed as you would expect!

### Changes

- Support for variables defined on the CLI with `--vars` ([#640](https://github.com/dbt-labs/dbt-core/pull/640)) ([docs](https://docs.getdbt.com/docs/using-variables))
- Improvements to `dbt seed` ([docs](https://docs.getdbt.com/v0.10/reference#seed))
  - Support seeding csv files on all adapters ([#618](https://github.com/dbt-labs/dbt-core/pull/618))
  - Make seed csv's `ref()`-able in models ([#668](https://github.com/dbt-labs/dbt-core/pull/668))
  - Support seed file configuration (custom schemas, enabled / disabled) in the `dbt_project.yml` file ([#561](https://github.com/dbt-labs/dbt-core/issues/561))
  - Support `--full-refresh` instead of `--drop-existing` (deprecated) for seed files ([#515](https://github.com/dbt-labs/dbt-core/issues/515))
  - Add `--show` argument to `dbt seed` to display a sample of data in the CLI ([#74](https://github.com/dbt-labs/dbt-core/issues/74))
- Improvements to package management ([docs](https://docs.getdbt.com/docs/package-management))
  - Deprecated `repositories:` config option in favor of `packages:` ([#542](https://github.com/dbt-labs/dbt-core/pull/542))
  - Deprecated package listing in `dbt_project.yml` in favor of `packages.yml` ([#681](https://github.com/dbt-labs/dbt-core/pull/681))
  - Support stating local file paths as dependencies ([#542](https://github.com/dbt-labs/dbt-core/pull/542))
- Support date partitioning in BigQuery ([#641](https://github.com/dbt-labs/dbt-core/pull/641)) ([docs](https://docs.getdbt.com/docs/creating-date-partitioned-tables))
- Move schema creation to _after_ `on-run-start` hooks ([#652](https://github.com/dbt-labs/dbt-core/pull/652))
- Replace `csvkit` dependency with `agate` ([#598](https://github.com/dbt-labs/dbt-core/issues/598))
- Switch snowplow endpoint to pipe directly to Fishtown Analytics ([#682](https://github.com/dbt-labs/dbt-core/pull/682))

### Bugfixes

- Throw a compilation exception if a required test macro is not present in the context ([#655](https://github.com/dbt-labs/dbt-core/issues/655))
- Make the `adapter_macro` use the `return()` function ([#635](https://github.com/dbt-labs/dbt-core/issues/635))
- Fix bug for introspective query on late binding views (redshift) ([#647](https://github.com/dbt-labs/dbt-core/pull/647))
- Disable any non-dbt log output on the CLI ([#663](https://github.com/dbt-labs/dbt-core/pull/663))

## dbt 0.9.1 (January 2, 2018)

This release fixes bugs and adds supports for late binding views on Redshift.

### Changes

- Support late binding views on Redshift ([#614](https://github.com/dbt-labs/dbt-core/pull/614)) ([docs](https://docs.getdbt.com/docs/warehouse-specific-configurations#section-late-binding-views))
- Make `run_started_at` timezone-aware ([#553](https://github.com/dbt-labs/dbt-core/pull/553)) (Contributed by [@mturzanska](https://github.com/mturzanska)) ([docs](https://docs.getdbt.com/v0.9/reference#run_started_at))

### Bugfixes

- Include hook run time in reported model run time ([#607](https://github.com/dbt-labs/dbt-core/pull/607))
- Add warning for missing test constraints ([#600](https://github.com/dbt-labs/dbt-core/pull/600))
- Fix for schema tests used or defined in packages ([#599](https://github.com/dbt-labs/dbt-core/pull/599))
- Run hooks in defined order ([#601](https://github.com/dbt-labs/dbt-core/pull/601))
- Skip tests that depend on nonexistent models ([#617](https://github.com/dbt-labs/dbt-core/pull/617))
- Fix for `adapter_macro` called within a package ([#630](https://github.com/dbt-labs/dbt-core/pull/630))

## dbt 0.9.0 (October 25, 2017)

This release focuses on improvements to macros, materializations, and package management. Check out [the blog post](https://blog.fishtownanalytics.com/whats-new-in-dbt-0-9-0-dd36f3572ac6) to learn more about what's possible in this new version of dbt.

### Installation

Full installation instructions for macOS, Windows, and Linux can be found [here](https://docs.getdbt.com/v0.9/docs/installation). If you use Windows or Linux, installation works the same as with previous versions of dbt. If you use macOS and Homebrew to install dbt, note that installation instructions have changed:

#### macOS Installation Instructions

```bash
brew update
brew tap dbt-labs/dbt
brew install dbt
```

### Overview

- More powerful macros and materializations
- Custom model schemas
- BigQuery improvements
- Bugfixes
- Documentation (0.9.0 docs can be found [here](https://docs.getdbt.com/v0.9/))

### Breaking Changes

- `adapter` functions must be namespaced to the `adapter` context variable. To fix this error, use `adapter.already_exists` instead of just `already_exists`, or similar for other [adapter functions](https://docs.getdbt.com/docs/adapter).

### Bugfixes

- Handle lingering `__dbt_tmp` relations ([#511](https://github.com/dbt-labs/dbt-core/pull/511))
- Run tests defined in an ephemeral directory ([#509](https://github.com/dbt-labs/dbt-core/pull/509))

### Changes

- use `adapter`, `ref`, and `var` inside of macros ([#466](https://github.com/dbt-labs/dbt-core/pull/466/files))
- Build custom tests and materializations in dbt packages ([#466](https://github.com/dbt-labs/dbt-core/pull/466/files))
- Support pre- and post- hooks that run outside of a transaction ([#510](https://github.com/dbt-labs/dbt-core/pull/510))
- Support table materializations for BigQuery ([#507](https://github.com/dbt-labs/dbt-core/pull/507))
- Support querying external data sources in BigQuery ([#507](https://github.com/dbt-labs/dbt-core/pull/507))
- Override which schema models are materialized in ([#522](https://github.com/dbt-labs/dbt-core/pull/522)) ([docs](https://docs.getdbt.com/v0.9/docs/using-custom-schemas))
- Make `{{ ref(...) }}` return the same type of object as `{{ this }} `([#530](https://github.com/dbt-labs/dbt-core/pull/530))
- Replace schema test CTEs with subqueries to speed them up for Postgres ([#536](https://github.com/dbt-labs/dbt-core/pull/536)) ([@ronnyli](https://github.com/ronnyli))
- Bump Snowflake dependency, remove pyasn1 ([#570](https://github.com/dbt-labs/dbt-core/pull/570))

### Documentation

- Document how to [create a package](https://docs.getdbt.com/v0.9/docs/building-packages)
- Document how to [make a materialization](https://docs.getdbt.com/v0.9/docs/creating-new-materializations)
- Document how to [make custom schema tests](https://docs.getdbt.com/v0.9/docs/custom-schema-tests)
- Document how to [use hooks to vacuum](https://docs.getdbt.com/v0.9/docs/using-hooks#section-using-hooks-to-vacuum)
- Document [all context variables](https://docs.getdbt.com/v0.9/reference)

### New Contributors

- [@ronnyli](https://github.com/ronnyli) ([#536](https://github.com/dbt-labs/dbt-core/pull/536))

## dbt 0.9.0 Alpha 5 (October 24, 2017)

### Overview

- Bump Snowflake dependency, remove pyasn1 ([#570](https://github.com/dbt-labs/dbt-core/pull/570))

## dbt 0.9.0 Alpha 4 (October 3, 2017)

### Bugfixes

- Fix for federated queries on BigQuery with Service Account json credentials ([#547](https://github.com/dbt-labs/dbt-core/pull/547))

## dbt 0.9.0 Alpha 3 (October 3, 2017)

### Overview

- Bugfixes
- Faster schema tests on Postgres
- Fix for broken environment variables

### Improvements

- Replace schema test CTEs with subqueries to speed them up for Postgres ([#536](https://github.com/dbt-labs/dbt-core/pull/536)) ([@ronnyli](https://github.com/ronnyli))

### Bugfixes

- Fix broken integration tests ([#539](https://github.com/dbt-labs/dbt-core/pull/539))
- Fix for `--non-destructive` on views ([#539](https://github.com/dbt-labs/dbt-core/pull/539))
- Fix for package models materialized in the wrong schema ([#538](https://github.com/dbt-labs/dbt-core/pull/538))
- Fix for broken environment variables ([#543](https://github.com/dbt-labs/dbt-core/pull/543))

### New Contributors

- [@ronnyli](https://github.com/ronnyli)
  - https://github.com/dbt-labs/dbt-core/pull/536

## dbt 0.9.0 Alpha 2 (September 20, 2017)

### Overview

- Custom model schemas
- BigQuery updates
- `ref` improvements

### Bugfixes

- Parity for `statement` interface on BigQuery ([#526](https://github.com/dbt-labs/dbt-core/pull/526))

### Changes

- Override which schema models are materialized in ([#522](https://github.com/dbt-labs/dbt-core/pull/522)) ([docs](https://docs.getdbt.com/v0.9/docs/using-custom-schemas))
- Make `{{ ref(...) }}` return the same type of object as `{{ this }} `([#530](https://github.com/dbt-labs/dbt-core/pull/530))

## dbt 0.9.0 Alpha 1 (August 29, 2017)

### Overview

- More powerful macros
- BigQuery improvements
- Bugfixes
- Documentation (0.9.0 docs can be found [here](https://docs.getdbt.com/v0.9/))

### Breaking Changes

dbt 0.9.0 Alpha 1 introduces a number of new features intended to help dbt-ers write flexible, reusable code. The majority of these changes involve the `macro` and `materialization` Jinja blocks. As this is an alpha release, there may exist bugs or incompatibilites, particularly surrounding these two blocks. A list of known breaking changes is provided below. If you find new bugs, or have questions about dbt 0.9.0, please don't hesitate to reach out in [slack](http://community.getdbt.com/) or [open a new issue](https://github.com/dbt-labs/dbt-core/issues/new?milestone=0.9.0+alpha-1).

##### 1. Adapter functions must be namespaced to the `adapter` context variable

This will manifest as a compilation error that looks like:

```
Compilation Error in model {your_model} (models/path/to/your_model.sql)
  'already_exists' is undefined
```

To fix this error, use `adapter.already_exists` instead of just `already_exists`, or similar for other [adapter functions](https://docs.getdbt.com/docs/adapter).

### Bugfixes

- Handle lingering `__dbt_tmp` relations ([#511](https://github.com/dbt-labs/dbt-core/pull/511))
- Run tests defined in an ephemeral directory ([#509](https://github.com/dbt-labs/dbt-core/pull/509))

### Changes

- use `adapter`, `ref`, and `var` inside of macros ([#466](https://github.com/dbt-labs/dbt-core/pull/466/files))
- Build custom tests and materializations in dbt packages ([#466](https://github.com/dbt-labs/dbt-core/pull/466/files))
- Support pre- and post- hooks that run outside of a transaction ([#510](https://github.com/dbt-labs/dbt-core/pull/510))
- Support table materializations for BigQuery ([#507](https://github.com/dbt-labs/dbt-core/pull/507))
- Support querying external data sources in BigQuery ([#507](https://github.com/dbt-labs/dbt-core/pull/507))

### Documentation

- Document how to [create a package](https://docs.getdbt.com/v0.8/docs/building-packages)
- Document how to [make a materialization](https://docs.getdbt.com/v0.8/docs/creating-new-materializations)
- Document how to [make custom schema tests](https://docs.getdbt.com/v0.8/docs/custom-schema-tests)

## dbt 0.8.3 (July 14, 2017)

### Overview

- Add suppport for Google BigQuery
- Significant exit codes
- Load credentials from environment variables

### Bugfixes

- Fix errant warning for `dbt archive` commands ([#476](https://github.com/dbt-labs/dbt-core/pull/476))
- Show error (instead of backtrace) for failed hook statements ([#478](https://github.com/dbt-labs/dbt-core/pull/478))
- `dbt init` no longer leaves the repo in an invalid state ([#487](https://github.com/dbt-labs/dbt-core/pull/487))
- Fix bug which ignored git tag specs for package repos ([#463](https://github.com/dbt-labs/dbt-core/issues/463))

### Changes

- Support BigQuery as a target ([#437](https://github.com/dbt-labs/dbt-core/issues/437)) ([#438](https://github.com/dbt-labs/dbt-core/issues/438))
- Make dbt exit codes significant (0 = success, 1/2 = error) ([#297](https://github.com/dbt-labs/dbt-core/issues/297))
- Add context function to pull in environment variables ([#450](https://github.com/dbt-labs/dbt-core/issues/450))

### Documentation

- Document target configuration for BigQuery [here](https://docs.getdbt.com/v0.8/docs/supported-databases#section-bigquery)
- Document dbt exit codes [here](https://docs.getdbt.com/v0.8/reference#exit-codes)
- Document environment variable usage [here](https://docs.getdbt.com/v0.8/reference#env_var)

## dbt 0.8.2 (May 31, 2017)

### Overview

- UI/UX improvements (colorized output, failures summary, better error messages)
- Cancel running queries on ctrl+c
- Bugfixes
- Docs

### Bugfixes

- Fix bug for interleaved sort keys on Redshift ([#430](https://github.com/dbt-labs/dbt-core/pull/430))

### Changes

- Don't try to create schema if it already exists ([#446](https://github.com/dbt-labs/dbt-core/pull/446))
- Summarize failures for dbt invocations ([#443](https://github.com/dbt-labs/dbt-core/pull/443))
- Colorized dbt output ([#441](https://github.com/dbt-labs/dbt-core/pull/441))
- Cancel running queries on ctrl-c ([#444](https://github.com/dbt-labs/dbt-core/pull/444))
- Better error messages for common failure modes ([#445](https://github.com/dbt-labs/dbt-core/pull/445))
- Upgrade dependencies ([#431](https://github.com/dbt-labs/dbt-core/pull/431))
- Improvements to `dbt init` and first time dbt usage experience ([#439](https://github.com/dbt-labs/dbt-core/pull/439))

### Documentation

- Document full-refresh requirements for incremental models ([#417](https://github.com/dbt-labs/dbt-core/issues/417))
- Document archival ([#433](https://github.com/dbt-labs/dbt-core/issues/433))
- Document the two-version variant of `ref` ([#432](https://github.com/dbt-labs/dbt-core/issues/432))

## dbt 0.8.1 (May 10, 2017)

### Overview

- Bugfixes
- Reintroduce `compile` command
- Moved docs to [readme.io](https://docs.getdbt.com/)

### Bugfixes

- Fix bug preventing overriding a disabled package model in the current project ([#391](https://github.com/dbt-labs/dbt-core/pull/391))
- Fix bug which prevented multiple sort keys (provided as an array) on Redshift ([#397](https://github.com/dbt-labs/dbt-core/pull/397))
- Fix race condition while compiling schema tests in an empty `target` directory ([#398](https://github.com/dbt-labs/dbt-core/pull/398))

### Changes

- Reintroduce dbt `compile` command ([#407](https://github.com/dbt-labs/dbt-core/pull/407))
- Compile `on-run-start` and `on-run-end` hooks to a file ([#412](https://github.com/dbt-labs/dbt-core/pull/412))

### Documentation

- Move docs to readme.io ([#414](https://github.com/dbt-labs/dbt-core/pull/414))
- Add docs for event tracking opt-out ([#399](https://github.com/dbt-labs/dbt-core/issues/399))

## dbt 0.8.0 (April 17, 2017)

### Overview

- Bugfixes
- True concurrency
- More control over "advanced" incremental model configurations [more info](http://dbt.readthedocs.io/en/master/guide/configuring-models/)

### Bugfixes

- Fix ephemeral load order bug ([#292](https://github.com/dbt-labs/dbt-core/pull/292), [#285](https://github.com/dbt-labs/dbt-core/pull/285))
- Support composite unique key in archivals ([#324](https://github.com/dbt-labs/dbt-core/pull/324))
- Fix target paths ([#331](https://github.com/dbt-labs/dbt-core/pull/331), [#329](https://github.com/dbt-labs/dbt-core/issues/329))
- Ignore commented-out schema tests ([#330](https://github.com/dbt-labs/dbt-core/pull/330), [#328](https://github.com/dbt-labs/dbt-core/issues/328))
- Fix run levels ([#343](https://github.com/dbt-labs/dbt-core/pull/343), [#340](https://github.com/dbt-labs/dbt-core/issues/340), [#338](https://github.com/dbt-labs/dbt-core/issues/338))
- Fix concurrency, open a unique transaction per model ([#345](https://github.com/dbt-labs/dbt-core/pull/345), [#336](https://github.com/dbt-labs/dbt-core/issues/336))
- Handle concurrent `DROP ... CASCADE`s in Redshift ([#349](https://github.com/dbt-labs/dbt-core/pull/349))
- Always release connections (use `try .. finally`) ([#354](https://github.com/dbt-labs/dbt-core/pull/354))

### Changes

- Changed: different syntax for "relationships" schema tests ([#339](https://github.com/dbt-labs/dbt-core/pull/339))
- Added: `already_exists` context function ([#372](https://github.com/dbt-labs/dbt-core/pull/372))
- Graph refactor: fix common issues with load order ([#292](https://github.com/dbt-labs/dbt-core/pull/292))
- Graph refactor: multiple references to an ephemeral models should share a CTE ([#316](https://github.com/dbt-labs/dbt-core/pull/316))
- Graph refactor: macros in flat graph ([#332](https://github.com/dbt-labs/dbt-core/pull/332))
- Refactor: factor out jinja interactions ([#309](https://github.com/dbt-labs/dbt-core/pull/309))
- Speedup: detect cycles at the end of compilation ([#307](https://github.com/dbt-labs/dbt-core/pull/307))
- Speedup: write graph file with gpickle instead of yaml ([#306](https://github.com/dbt-labs/dbt-core/pull/306))
- Clone dependencies with `--depth 1` to make them more compact ([#277](https://github.com/dbt-labs/dbt-core/issues/277), [#342](https://github.com/dbt-labs/dbt-core/pull/342))
- Rewrite materializations as macros ([#356](https://github.com/dbt-labs/dbt-core/pull/356))

## dbt 0.7.1 (February 28, 2017)

### Overview

- [Improved graph selection](http://dbt.readthedocs.io/en/master/guide/usage/#run)
- A new home for dbt
- Snowflake improvements

#### New Features

- improved graph selection for `dbt run` and `dbt test` ([more information](http://dbt.readthedocs.io/en/master/guide/usage/#run)) ([#279](https://github.com/dbt-labs/dbt-core/pull/279))
- profiles.yml now supports Snowflake `role` as an option ([#291](https://github.com/dbt-labs/dbt-core/pull/291))

#### A new home for dbt

In v0.7.1, dbt was moved from the analyst-collective org to the dbt-labs org ([#300](https://github.com/dbt-labs/dbt-core/pull/300))

#### Bugfixes

- nicer error if `run-target` was not changed to `target` during upgrade to dbt>=0.7.0

## dbt 0.7.0 (February 9, 2017)

### Overview

- Snowflake Support
- Deprecations

### Snowflake Support

dbt now supports [Snowflake](https://www.snowflake.net/) as a target in addition to Postgres and Redshift! All dbt functionality is supported in this new warehouse. There is a sample snowflake profile in [sample.profiles.yml](https://github.com/dbt-labs/dbt-core/blob/development/sample.profiles.yml) -- you can start using it right away.

### Deprecations

There are a few deprecations in 0.7:

- `run-target` in profiles.yml is no longer supported. Use `target` instead.
- Project names (`name` in dbt_project.yml) can now only contain letters, numbers, and underscores, and must start with a letter. Previously they could contain any character.
- `--dry-run` is no longer supported.

### Notes

#### New Features

- dbt now supports [Snowflake](https://www.snowflake.net/) as a warehouse ([#259](https://github.com/dbt-labs/dbt-core/pull/259))

#### Bugfixes

- use adapter for sort/dist ([#274](https://github.com/dbt-labs/dbt-core/pull/274))

#### Deprecations

- run-target and name validations ([#280](https://github.com/dbt-labs/dbt-core/pull/280))
- dry-run removed ([#281](https://github.com/dbt-labs/dbt-core/pull/281))

#### Changes

- fixed a typo in the docs related to post-run hooks ([#271](https://github.com/dbt-labs/dbt-core/pull/271))
- refactored tracking code to refresh invocation id in a multi-run context ([#273](https://github.com/dbt-labs/dbt-core/pull/273))
- added unit tests for the graph ([#270](https://github.com/dbt-labs/dbt-core/pull/270))

## dbt 0.6.2 (January 16, 2017)

#### Changes

- condense error output when `--debug` is not set ([#265](https://github.com/dbt-labs/dbt-core/pull/265))

## dbt 0.6.1 (January 11, 2017)

#### Bugfixes

- respect `config` options in profiles.yml ([#255](https://github.com/dbt-labs/dbt-core/pull/255))
- use correct `on-run-end` option for post-run hooks ([#261](https://github.com/dbt-labs/dbt-core/pull/261))

#### Changes

- add `--debug` flag, replace calls to `print()` with a global logger ([#256](https://github.com/dbt-labs/dbt-core/pull/256))
- add pep8 check to continuous integration tests and bring codebase into compliance ([#257](https://github.com/dbt-labs/dbt-core/pull/257))

## dbt release 0.6.0

### tl;dr

- Macros
- More control over how models are materialized
- Minor improvements
- Bugfixes
- Connor McArthur

### Macros

Macros are snippets of SQL that can be called like functions in models. Macros make it possible to re-use SQL between models
in keeping with the engineering principle of DRY (Dont Repeat Yourself). Moreover, packages can expose Macros that you can use in your own dbt project.

For detailed information on how to use Macros, check out the pull request [here](https://github.com/dbt-labs/dbt-core/pull/245)

### Runtime Materialization Configs

DBT Version 0.6.0 introduces two new ways to control the materialization of models:

#### Non-destructive dbt run [more info](https://github.com/dbt-labs/dbt-core/issues/137)

If you provide the `--non-destructive` argument to `dbt run`, dbt will minimize the amount of time during which your models are unavailable. Specfically, dbt
will

1.  Ignore models materialized as `views`
2.  Truncate tables and re-insert data instead of dropping and re-creating

This flag is useful for recurring jobs which only need to update table models and incremental models.

```bash
dbt run --non-destructive
```

#### Incremental Model Full Refresh [more info](https://github.com/dbt-labs/dbt-core/issues/140)

If you provide the `--full-refresh` argument to `dbt run`, dbt will treat incremental models as table models. This is useful when

1. An incremental model schema changes and you need to recreate the table accordingly
2. You want to reprocess the entirety of the incremental model because of new logic in the model code

```bash
dbt run --full-refresh
```

Note that `--full-refresh` and `--non-destructive` can be used together!

For more information, run

```
dbt run --help
```

### Minor improvements [more info](https://github.com/dbt-labs/dbt-core/milestone/15?closed=1)

#### Add a `{{ target }}` variable to the dbt runtime [more info](https://github.com/dbt-labs/dbt-core/issues/149)

Use `{{ target }}` to interpolate profile variables into your model definitions. For example:

```sql
-- only use the last week of data in development
select * from events

{% if target.name == 'dev' %}
where created_at > getdate() - interval '1 week'
{% endif %}
```

#### User-specified `profiles.yml` dir [more info](https://github.com/dbt-labs/dbt-core/issues/213)

DBT looks for a file called `profiles.yml` in the `~/.dbt/` directory. You can now overide this directory with

```bash
$ dbt run --profiles-dir /path/to/my/dir
```

#### Add timestamp to console output [more info](https://github.com/dbt-labs/dbt-core/issues/125)

Informative _and_ pretty

#### Run dbt from subdirectory of project root [more info](https://github.com/dbt-labs/dbt-core/issues/129)

A story in three parts:

```bash
cd models/snowplow/sessions
vim sessions.sql
dbt run # it works!
```

#### Pre and post run hooks [more info](https://github.com/dbt-labs/dbt-core/issues/226)

```yaml
# dbt_project.yml
name: ...
version: ...

---
# supply either a string, or a list of strings
on-run-start: "create table public.cool_table (id int)"
on-run-end:
  - insert into public.cool_table (id) values (1), (2), (3)
  - insert into public.cool_table (id) values (4), (5), (6)
```

### Bug fixes

We fixed 10 bugs in this release! See the full list [here](https://github.com/dbt-labs/dbt-core/milestone/11?closed=1)

---

## dbt release 0.5.4

### tl;dr

- added support for custom SQL data tests
  - SQL returns 0 results --> pass
  - SQL returns > 0 results --> fail
- dbt-core integration tests
  - running in Continuous Integration environments
    - windows ([appveyor](https://ci.appveyor.com/project/DrewBanin/dbt/branch/development))
    - linux ([circle](https://circleci.com/gh/dbt-labs/dbt-core/tree/master))
  - with [code coverage](https://circleci.com/api/v1/project/dbt-labs/dbt-core/latest/artifacts/0/$CIRCLE_ARTIFACTS/htmlcov/index.html?branch=development)

### Custom SQL data tests

Schema tests have proven to be an essential part of a modern analytical workflow. These schema tests validate basic constraints about your data. Namely: not null, unique, accepted value, and foreign key relationship properties can be asserted using schema tests.

With dbt v0.5.4, you can now write your own custom "data tests". These data tests are SQL SELECT statements that return 0 rows on success, or > 0 rows on failure. A typical data test might look like:

```sql
-- tests/assert_less_than_5_pct_event_cookie_ids_are_null.sql

-- If >= 5% of cookie_ids are null, then the test returns 1 row (failure).
-- If < 5% of cookie_ids are null, then the test returns 0 rows (success)

with calc as (

    select
      sum(case when cookie_id is null then 1 else 0 end)::float / count(*)::float as fraction
    from {{ ref('events') }}

)

select * from calc where fraction < 0.05
```

To enable data tests, add the `test-paths` config to your `dbt_project.yml` file:

```yml
name: 'Vandelay Industries`
version: '1.0'

source-paths: ["models"]
target-path: "target"
test-paths: ["tests"]        # look for *.sql files in the "tests" directory
....
```

Any `.sql` file found in the `test-paths` director(y|ies) will be evaluated as data tests. These tests can be run with:

```bash
dbt test # run schema + data tests
dbt test --schema # run only schema tests
dbt test --data # run only data tests
dbt test --data --schema # run schema + data tests

# For more information, try
dbt test -h
```

### DBT-core integration tests

With the dbt 0.5.4 release, dbt now features a robust integration test suite. These integration tests will help mitigate the risk of software regressions, and in so doing, will help us develop dbt more quickly. You can check out the tests [here](https://github.com/dbt-labs/dbt-core/tree/development/test/integration), and the test results [here (linux/osx)](https://circleci.com/gh/dbt-labs/dbt-core/tree/master) and [here (windows)](https://ci.appveyor.com/project/DrewBanin/dbt/branch/development).

### The Future

You can check out the DBT roadmap [here](https://github.com/dbt-labs/dbt-core/milestones). In the next few weeks, we'll be working on [bugfixes](https://github.com/dbt-labs/dbt-core/milestone/11), [minor features](https://github.com/dbt-labs/dbt-core/milestone/15), [improved macro support](https://github.com/dbt-labs/dbt-core/milestone/14), and [expanded control over runtime materialization configs](https://github.com/dbt-labs/dbt-core/milestone/9).

As always, feel free to reach out to us on [Slack](http://community.getdbt.com/) with any questions or comments!

---

## dbt release 0.5.3

Bugfix release.

Fixes regressions introduced in 0.5.1 and 0.5.2.

### Fixed 0.5.1 regressions

Incremental models were broken by the new column expansion feature. Column expansion is implemented as

```sql
alter table ... add column tmp_col varchar({new_size});
update ... set tmp_col = existing_col
alter table ... drop column existing_col
alter table ... rename tmp_col to existing_col
```

This has the side-effect of moving the `existing_col` to the "end" of the table. When an incremental model tries to

```sql
insert into {table} (
   select * from tmp_table
)
```

suddenly the columns in `{table}` are incongruent with the columns in `tmp_table`. This insert subsequently fails.

The fix for this issue is twofold:

1. If the incremental model table DOES NOT already exist, avoid inserts altogether. Instead, run a `create table as (...)` statement
2. If the incremental model table DOES already exist, query for the columns in the existing table and use those to build the insert statement, eg:

```sql
insert into "dbt_dbanin"."sessions" ("session_end_tstamp", "session_start_tstamp", ...)
(
    select "session_end_tstamp", "session_start_tstamp", ...
    from "sessions__dbt_incremental_tmp"
);
```

In this way, the source and destination columns are guaranteed to be in the same order!

### Fixed 0.5.2 regressions

We attempted to refactor the way profiles work in dbt. Previously, a default `user` profile was loaded, and the profiles specified in `dbt_project.yml` or on the command line (`with --profile`) would be applied on top of the `user` config. This implementation is [some of the earliest code](https://github.com/dbt-labs/dbt-core/commit/430d12ad781a48af6a754442693834efdf98ffb1) that was committed to dbt.

As `dbt` has grown, we found this implementation to be a little unwieldy and hard to maintain. The 0.5.2 release made it so that only one profile could be loaded at a time. This profile needed to be specified in either `dbt_project.yml` or on the command line with `--profile`. A bug was errantly introduced during this change which broke the handling of dependency projects.

### The future

The additions of automated testing and a more comprehensive manual testing process will go a long way to ensuring the future stability of dbt. We're going to get started on these tasks soon, and you can follow our progress here: https://github.com/dbt-labs/dbt-core/milestone/16 .

As always, feel free to [reach out to us on Slack](http://community.getdbt.com/) with any questions or concerns:

---

## dbt release 0.5.2

Patch release fixing a bug that arises when profiles are overridden on the command line with the `--profile` flag.

See https://github.com/dbt-labs/dbt-core/releases/tag/v0.5.1

---

## dbt release 0.5.1

### 0. tl;dr

1. Raiders of the Lost Archive -- version your raw data to make historical queries more accurate
2. Column type resolution for incremental models (no more `Value too long for character type` errors)
3. Postgres support
4. Top-level configs applied to your project + all dependencies
5. --threads CLI option + better multithreaded output

### 1. Source table archival https://github.com/dbt-labs/dbt-core/pull/183

Commonly, analysts need to "look back in time" at some previous state of data in their mutable tables. Imagine a `users` table which is synced to your data warehouse from a production database. This `users` table is a representation of what your users look like _now_. Consider what happens if you need to look at revenue by city for each of your users trended over time. Specifically, what happens if a user moved from, say, Philadelphia to New York? To do this correctly, you need to archive snapshots of the `users` table on a recurring basis. With this release, dbt now provides an easy mechanism to store such snapshots.

To use this new feature, declare the tables you want to archive in your `dbt_project.yml` file:

```yaml
archive:
    - source_schema: synced_production_data  # schema to look for tables in (declared below)
      target_schema: dbt_archive             # where to archive the data to
      tables:                                # list of tables to archive
        - source_table: users                # table to archive
          target_table: users_archived       # table to insert archived data into
          updated_at: updated_at             # used to determine when data has changed
          unique_key: id                     # used to generate archival query

        - source_table: some_other_table
           target_table: some_other_table_archive
           updated_at: "updatedAt"
           unique_key: "expressions || work || LOWER(too)"

    - source_schema: some_other_schema
      ....
```

The archived tables will mirror the schema of the source tables they're generated from. In addition, three fields are added to the archive table:

1. `valid_from`: The timestamp when this archived row was inserted (and first considered valid)
1. `valid_to`: The timestamp when this archived row became invalidated. The first archived record for a given `unique_key` has `valid_to = NULL`. When newer data is archived for that `unique_key`, the `valid_to` field of the old record is set to the `valid_from` field of the new record!
1. `scd_id`: A unique key generated for each archive record. Scd = [Slowly Changing Dimension](https://en.wikipedia.org/wiki/Slowly_changing_dimension#Type_2:_add_new_row).

dbt models can be built on top of these archived tables. The most recent record for a given `unique_key` is the one where `valid_to` is `null`.

To run this archive process, use the command `dbt archive`. After testing and confirming that the archival works, you should schedule this process through cron (or similar).

### 2. Incremental column expansion https://github.com/dbt-labs/dbt-core/issues/175

Incremental tables are a powerful dbt feature, but there was at least one edge case which makes working with them difficult. During the first run of an incremental model, Redshift will infer a type for every column in the table. Subsequent runs can insert new data which does not conform to the expected type. One example is a `varchar(16)` field which is inserted into a `varchar(8)` field.
In practice, this error looks like:

```
Value too long for character type
DETAIL:
  -----------------------------------------------
  error:  Value too long for character type
  code:      8001
  context:   Value too long for type character varying(8)
  query:     3743263
  location:  funcs_string.hpp:392
  process:   query4_35 [pid=18194]
  -----------------------------------------------
```

With this release, dbt will detect when column types are incongruent and will attempt to reconcile these different types if possible. Specifically, dbt will alter the incremental model table schema from `character varying(x)` to `character varying(y)` for some `y > x`. This should drastically reduce the occurrence of this class of error.

### 3. First-class Postgres support https://github.com/dbt-labs/dbt-core/pull/183

With this release, Postgres became a first-class dbt target. You can configure a postgres database target in your `~/.dbt/profiles.yml` file:

```yaml
warehouse:
  outputs:
    dev:
      type: postgres    # configure a target for Postgres
      host: localhost
      user: Drew
      ....
  run-target: dev
```

While Redshift is built on top of Postgres, the two are subtly different. For instance, Redshift supports sort and dist keys, while Postgres does not! dbt will use the database target `type` parameter to generate the appropriate SQL for the target database.

### 4. Root-level configs https://github.com/dbt-labs/dbt-core/issues/161

Configurations in `dbt_project.yml` can now be declared at the `models:` level. These configurations will apply to the primary project, as well as any dependency projects. This feature is particularly useful for setting pre- or post- hooks that run for _every_ model. In practice, this looks like:

```yaml
name: "My DBT Project"

models:
  post-hook:
    - "grant select on {{this}} to looker_user" # Applied to 'My DBT Project' and 'Snowplow' dependency
  "My DBT Project":
    enabled: true
  "Snowplow":
    enabled: true
```

### 5. --threads CLI option https://github.com/dbt-labs/dbt-core/issues/143

The number of threads that DBT uses can now be overridden with a CLI argument. The number of threads used must be between 1 and 8.

```bash
dbt run --threads 1    # fine
# or
dbt run --threads 4    # great
# or
dbt run --threads 42    # too many!
```

In addition to this new CLI argument, the output from multi-threaded dbt runs should be a little more orderly now. Models won't show as `START`ed until they're actually queued to run. Previously, the output here was a little confusing. Happy threading!

### Upgrading

To upgrade to version 0.5.1 of dbt, run:

```bash
pip install --upgrade dbt
```

### And another thing

- Join us on [slack](http://community.getdbt.com/) with questions or comments

Made with ♥️ by 🐟🏙 📈

---

### 0. tl;dr

- use a temp table when executing incremental models
- arbitrary configuration (using config variables)
- specify branches for dependencies
- more & better docs

### 1. new incremental model generation https://github.com/dbt-labs/dbt-core/issues/138

In previous versions of dbt, an edge case existed which caused the `sql_where` query to select different rows in the `delete` and `insert` steps. As a result, it was possible to construct incremental models which would insert duplicate records into the specified table. With this release, DBT uses a temp table which will 1) circumvent this issue and 2) improve query performance. For more information, check out the GitHub issue: https://github.com/dbt-labs/dbt-core/issues/138

### 2. Arbitrary configuration https://github.com/dbt-labs/dbt-core/issues/146

Configuration in dbt is incredibly powerful: it is what allows models to change their behavior without changing their code. Previously, all configuration was done using built-in parameters, but that actually limits the user in the power of configuration.

With this release, you can inject variables from `dbt_project.yml` into your top-level and dependency models. In practice, variables work like this:

```yml
# dbt_project.yml

models:
  my_project:
    vars:
      exclude_ip: "192.168.1.1"
```

```sql
-- filtered_events.sql

-- source code
select * from public.events where ip_address != '{{ var("exclude_ip") }}'

-- compiles to
select * from public.events where ip_address != '192.168.1.1'
```

The `vars` parameter in `dbt_project.yml` is compiled, so you can use jinja templating there as well! The primary use case for this is specifying "input" models to a dependency.

Previously, dependencies used `ref(...)` to select from a project's base models. That interface was brittle, and the idea that dependency code had unbridled access to all of your top-level models made us a little uneasy. As of this release, we're deprecating the ability for dependencies to `ref(...)` top-level models. Instead, the recommended way for this to work is with vars! An example:

```sql
-- dbt_modules/snowplow/models/events.sql

select * from {{ var('snowplow_events_table') }}
```

and

```yml
models:
  Snowplow:
    vars:
      snowplow_events_table: "{{ ref('base_events') }}"
```

This effectively mirrors the previous behavior, but it much more explicit about what's happening under the hood!

### 3. specify a dependency branch https://github.com/dbt-labs/dbt-core/pull/165

With this release, you can point DBT to a specific branch of a dependency repo. The syntax looks like this:

```
repositories:
    - https://github.com/dbt-labs/dbt-audit.git@development # use the "development" branch
```

### 4. More & Better Docs!

Check em out! And let us know if there's anything you think we can improve upon!

### Upgrading

To upgrade to version 0.5.0 of dbt, run:

```bash
pip install --upgrade dbt
```

---

### 0. tl;dr

- `--version` command
- pre- and post- run hooks
- windows support
- event tracking

### 1. --version https://github.com/dbt-labs/dbt-core/issues/135

The `--version` command was added to help aid debugging. Further, organizations can use it to ensure that everyone in their org is up-to-date with dbt.

```bash
$ dbt --version
installed version: 0.4.7
   latest version: 0.4.7
Up to date!
```

### 2. pre-and-post-hooks https://github.com/dbt-labs/dbt-core/pull/147

With this release, you can now specify `pre-` and `post-` hooks that are run before and after a model is run, respectively. Hooks are useful for running `grant` statements, inserting a log of runs into an audit table, and more! Here's an example of a grant statement implemented using a post-hook:

```yml
models:
  my_project:
    post-hook: "grant select on table {{this}} to looker_user"
    my_model:
      materialized: view
    some_model:
      materialized: table
      post-hook: "insert into my_audit_table (model_name, run_at) values ({{this.name}}, getdate())"
```

Hooks are recursively appended, so the `my_model` model will only receive the `grant select...` hook, whereas the `some_model` model will receive _both_ the `grant select...` and `insert into...` hooks.

Finally, note that the `grant` statement uses the (hopefully familiar) `{{this}}` syntax whereas the `insert` statement uses the `{{this.name}}` syntax. When DBT creates a model:

- A temp table is created
- The original model is dropped
- The temp table is renamed to the final model name

DBT will intelligently uses the right table/view name when you invoke `{{this}}`, but you have a couple of more specific options available if you need them:

```
{{this}} : "schema"."table__dbt_tmp"
{{this.schema}}: "schema"
{{this.table}}: "table__dbt_tmp"
{{this.name}}: "table"
```

### 3. Event tracking https://github.com/dbt-labs/dbt-core/issues/89

We want to build the best version of DBT possible, and a crucial part of that is understanding how users work with DBT. To this end, we've added some really simple event tracking to DBT (using Snowplow). We do not track credentials, model contents or model names (we consider these private, and frankly none of our business). This release includes basic event tracking that reports 1) when dbt is invoked 2) when models are run, and 3) basic platform information (OS + python version). The schemas for these events can be seen [here](https://github.com/dbt-labs/dbt-core/tree/development/events/schemas/com.fishtownanalytics)

You can opt out of event tracking at any time by adding the following to the top of you `~/.dbt/profiles.yml` file:

```yaml
config:
  send_anonymous_usage_stats: False
```

### 4. Windows support https://github.com/dbt-labs/dbt-core/pull/154

![windows](https://pbs.twimg.com/profile_images/571398080688181248/57UKydQS.png)

---

dbt v0.4.1 provides improvements to incremental models, performance improvements, and ssh support for db connections.

### 0. tl;dr

- slightly modified dbt command structure
- `unique_key` setting for incremental models
- connect to your db over ssh
- no more model-defaults
- multithreaded schema tests

If you encounter an SSL/cryptography error while upgrading to this version of dbt, check that your version of pip is up-to-date

```bash
pip install -U pip
pip install -U dbt
```

### 1. new dbt command structure https://github.com/dbt-labs/dbt-core/issues/109

```bash
# To run models
dbt run # same as before

# to dry-run models
dbt run --dry # previously dbt test

# to run schema tests
dbt test # previously dbt test --validate
```

### 2. Incremental model improvements https://github.com/dbt-labs/dbt-core/issues/101

Previously, dbt calculated "new" incremental records to insert by querying for rows which matched some `sql_where` condition defined in the model configuration. This works really well for atomic datasets like a clickstream event log -- once inserted, these records will never change. Other datasets, like a sessions table comprised of many pageviews for many users, can change over time. Consider the following scenario:

User 1 Session 1 Event 1 @ 12:00
User 1 Session 1 Event 2 @ 12:01
-- dbt run --
User 1 Session 1 Event 3 @ 12:02

In this scenario, there are two possible outcomes depending on the `sql_where` chosen: 1) Event 3 does not get included in the Session 1 record for User 1 (bad), or 2) Session 1 is duplicated in the sessions table (bad). Both of these outcomes are inadequate!

With this release, you can now add a `unique_key` expression to an incremental model config. Records matching the `unique_key` will be `delete`d from the incremental table, then `insert`ed as usual. This makes it possible to maintain data accuracy without recalculating the entire table on every run.

The `unique_key` can be any expression which uniquely defines the row, eg:

```yml
sessions:
  materialized: incremental
  sql_where: "session_end_tstamp > (select max(session_end_tstamp) from {{this}})"
  unique_key: user_id || session_index
```

### 3. Run schema validations concurrently https://github.com/dbt-labs/dbt-core/issues/100

The `threads` run-target config now applies to schema validations too. Try it with `dbt test`

### 4. Connect to database over ssh https://github.com/dbt-labs/dbt-core/issues/93

Add an `ssh-host` parameter to a run-target to connect to a database over ssh. The `ssh-host` parameter should be the name of a `Host` in your `~/.ssh/config` file [more info](http://nerderati.com/2011/03/17/simplify-your-life-with-an-ssh-config-file/)

```yml
warehouse:
  outputs:
    dev:
      type: redshift
      host: my-redshift.amazonaws.com
      port: 5439
      user: my-user
      pass: my-pass
      dbname: my-db
      schema: dbt_dbanin
      threads: 8
      ssh-host: ssh-host-name # <------ Add this line
  run-target: dev
```

### Remove the model-defaults config https://github.com/dbt-labs/dbt-core/issues/111

The `model-defaults` config doesn't make sense in a dbt world with dependencies. To apply default configs to your package, add the configs immediately under the package definition:

```yml
models:
  My_Package:
    enabled: true
    materialized: table
    snowplow: ...
```

---

## dbt v0.4.0

dbt v0.4.0 provides new ways to materialize models in your database.

### 0. tl;dr

- new types of materializations: `incremental` and `ephemeral`
- if upgrading, change `materialized: true|false` to `materialized: table|view|incremental|ephemeral`
- optionally specify model configs within the SQL file

### 1. Feature: `{{this}}` template variable https://github.com/dbt-labs/dbt-core/issues/81

The `{{this}}` template variable expands to the name of the model being compiled. For example:

```sql
-- my_model.sql
select 'the fully qualified name of this model is {{ this }}'
-- compiles to
select 'the fully qualified name of this model is "the_schema"."my_model"'
```

### 2. Feature: `materialized: incremental` https://github.com/dbt-labs/dbt-core/pull/90

After initially creating a table, incremental models will `insert` new records into the table on subsequent runs. This drastically speeds up execution time for large, append-only datasets.

Each execution of dbt run will:

- create the model table if it doesn't exist
- insert new records into the table

New records are identified by a `sql_where` model configuration option. In practice, this looks like:

```yml
sessions:
  materialized: incremental
  sql_where: "session_start_time > (select max(session_start_time) from {{this}})"
```

There are a couple of new things here. Previously, `materialized` could either be set to `true` or `false`. Now, the valid options include `view`, `table,` `incremental`, and `ephemeral` (more on this last one below). Also note that incremental models generally require use of the {{this}} template variable to identify new records.

The `sql_where` field is supplied as a `where` condition on a subquery containing the model definition. This resultset is then inserted into the target model. This looks something like:

```sql
insert into schema.model (
    select * from (
        -- compiled model definition
    ) where {{sql_where}}
)
```

### 3. Feature: `materialized: ephemeral` https://github.com/dbt-labs/dbt-core/issues/78

Ephemeral models are injected as CTEs (`with` statements) into any model that `ref`erences them. Ephemeral models are part of the dependency graph and generally function like any other model, except ephemeral models are not compiled to their own files or directly created in the database. This is useful for intermediary models which are shared by other downstream models, but shouldn't be queried directly from outside of dbt.

To make a model ephemeral:

```yml
employees:
  materialized: ephemeral
```

Suppose you wanted to exclude `employees` from your `users` table, but you don't want to clutter your analytics schema with an `employees` table.

```sql
-- employees.sql
select * from public.employees where is_deleted = false

-- users.sql
select *
from {{ref('users')}}
where email not in (select email from {{ref('employees')}})
```

The compiled SQL would look something like:

```sql
with __dbt__CTE__employees as (
  select * from public.employees where is_deleted = false
)
select *
from users
where email not in (select email from __dbt__CTE__employees)
```

Ephemeral models play nice with other ephemeral models, incremental models, and regular table/view models. Feel free to mix and match different materialization options to optimize for performance and simplicity.

### 4. Feature: In-model configs https://github.com/dbt-labs/dbt-core/issues/88

Configurations can now be specified directly inside of models. These in-model configs work exactly the same as configs inside of the dbt_project.yml file.

An in-model-config looks like this:

```sql
-- users.sql

-- python function syntax
{{ config(materialized="incremental", sql_where="id > (select max(id) from {{this}})") }}
-- OR json syntax
{{
    config({"materialized:" "incremental", "sql_where" : "id > (select max(id) from {{this}})"})
}}

select * from public.users
```

The config resolution order is:

1. dbt_project.yml `model-defaults`
2. in-model config
3. dbt_project.yml `models` config

### 5. Fix: dbt seed null values https://github.com/dbt-labs/dbt-core/issues/102

Previously, `dbt seed` would insert empty CSV cells as `"None"`, whereas they should have been `NULL`. Not anymore!

---

## dbt v0.3.0

Version 0.3.0 comes with the following updates:

#### 1. Parallel model creation https://github.com/dbt-labs/dbt-core/pull/83

dbt will analyze the model dependency graph and can create models in parallel if possible. In practice, this can significantly speed up the amount of time it takes to complete `dbt run`. The number of threads dbt uses must be between 1 and 8. To configure the number of threads dbt uses, add the `threads` key to your dbt target in `~/.dbt/profiles.yml`, eg:

```yml
user:
  outputs:
    my-redshift:
      type: redshift
      threads: 4         # execute up to 4 models concurrently
      host: localhost
      ...
  run-target: my-redshift
```

For a complete example, check out [a sample profiles.yml file](https://github.com/dbt-labs/dbt-core/blob/master/sample.profiles.yml)

#### 2. Fail only within a single dependency chain https://github.com/dbt-labs/dbt-core/issues/63

If a model cannot be created, it won't crash the entire `dbt run` process. The errant model will fail and all of its descendants will be "skipped". Other models which do not depend on the failing model (or its descendants) will still be created.

#### 3. Logging https://github.com/dbt-labs/dbt-core/issues/64, https://github.com/dbt-labs/dbt-core/issues/65

dbt will log output from the `dbt run` and `dbt test` commands to a configurable logging directory. By default, this directory is called `logs/`. The log filename is `dbt.log` and it is rotated on a daily basic. Logs are kept for 7 days.

To change the name of the logging directory, add the following line to your `dbt_project.yml` file:

```yml
log-path: "my-logging-directory" # will write logs to my-logging-directory/dbt.log
```

#### 4. Minimize time models are unavailable in the database https://github.com/dbt-labs/dbt-core/issues/68

Previously, dbt would create models by:

1. dropping the existing model
2. creating the new model

This resulted in a significant amount of time in which the model was inaccessible to the outside world. Now, dbt creates models by:

1. creating a temporary model `{model-name}__dbt_tmp`
2. dropping the existing model
3. renaming the tmp model name to the actual model name

#### 5. Arbitrarily deep nesting https://github.com/dbt-labs/dbt-core/issues/50

Previously, all models had to be located in a directory matching `models/{model group}/{model_name}.sql`. Now, these models can be nested arbitrarily deeply within a given dbt project. For instance, `models/snowplow/sessions/transformed/transformed_sessions.sql` is a totally valid model location with this release.

To configure these deeply-nested models, just nest the config options within the `dbt_project.yml` file. The only caveat is that you need to specify the dbt project name as the first key under the `models` object, ie:

```yml
models:
  "Your Project Name":
    snowplow:
      sessions:
        transformed:
          transformed_sessions:
            enabled: true
```

More information is available on the [issue](https://github.com/dbt-labs/dbt-core/issues/50) and in the [sample dbt_project.yml file](https://github.com/dbt-labs/dbt-core/blob/master/sample.dbt_project.yml)

#### 6. don't try to create a schema if it already exists https://github.com/dbt-labs/dbt-core/issues/66

dbt run would execute `create schema if not exists {schema}`. This would fail if the dbt user didn't have sufficient permissions to create the schema, even if the schema already existed! Now, dbt checks for the schema existence and only attempts to create the schema if it doesn't already exist.

#### 7. Semantic Versioning

## The previous release of dbt was v0.2.3.0 which isn't a semantic version. This and all future dbt releases will conform to semantic version in the format `{major}.{minor}.{patch}`.

## dbt v0.2.3.0

Version 0.2.3.0 of dbt comes with the following updates:

#### 1. Fix: Flip referential integrity arguments (breaking)

Referential integrity validations in a `schema.yml` file were previously defined relative to the _parent_ table:

```yaml
account:
  constraints:
    relationships:
      - { from: id, to: people, field: account_id }
```

Now, these validations are specified relative to the _child_ table

```yaml
people:
  constraints:
    relationships:
      - { from: account_id, to: accounts, field: id }
```

For more information, run `dbt test -h`

#### 2. Feature: seed tables from a CSV

Previously, auxiliary data needed to be shoehorned into a view comprised of union statements, eg.

```sql
select 22 as "type", 'Chat Transcript' as type_name, 'chatted via olark' as event_name union all
select 21, 'Custom Redirect', 'clicked a custom redirect' union all
select 6, 'Email', 'email sent' union all
...
```

That's not a scalable solution. Now you can load CSV files into your data warehouse:

1. Add a CSV file (with a header) to the `data/` directory
2. Run `dbt seed` to create a table from the CSV file!
3. The table name with be the filename (sans `.csv`) and it will be placed in your `run-target`'s schema

Subsequent calls to `dbt seed` will truncate the seeded tables (if they exist) and re-insert the data. If the table schema changes, you can run `dbt seed --drop-existing` to drop the table and recreate it.

For more information, run `dbt seed -h`

#### 3. Feature: compile analytical queries

Versioning your SQL models with dbt is a great practice, but did you know that you can also version your analyses? Any SQL files in the `analysis/` dir will be compiled (ie. table names will be interpolated) and placed in the `target/build-analysis/` directory. These analytical queries will _not_ be run against your data warehouse with `dbt run` -- you should copy/paste them into the data analysis tool of your choice.

#### 4. Feature: accepted values validation

In your `schema.yml` file, you can now add `accepted-values` validations:

```yaml
accounts:
  constraints:
    accepted-values:
      - { field: type, values: ["paid", "free"] }
```

This test will determine how many records in the `accounts` model have a `type` other than `paid` or `free`.

#### 5. Feature: switch profiles and targets on the command line

Switch between profiles with `--profile [profile-name]` and switch between run-targets with `--target [target-name]`.

Targets should be something like "prod" or "dev" and profiles should be something like "my-org" or "my-side-project"

```yaml
side-project:
  outputs:
    prod:
      type: redshift
      host: localhost
      port: 5439
      user: Drew
      pass:
      dbname: data_generator
      schema: ac_drew
    dev:
      type: redshift
      host: localhost
      port: 5439
      user: Drew
      pass:
      dbname: data_generator
      schema: ac_drew_dev
  run-target: dev
```

To compile models using the `dev` environment of my `side-project` profile:
`$ dbt compile --profile side-project --target dev`
or for `prod`:
`$ dbt compile --profile side-project --target prod`

You can also add a "profile' config to the `dbt_config.yml` file to fix a dbt project to a specific profile:

```yaml
...
test-paths: ["test"]
data-paths: ["data"]

# Fix this project to the "side-project" profile
# You can still use --target to switch between environments!
profile: "side-project"

model-defaults:
....
```<|MERGE_RESOLUTION|>--- conflicted
+++ resolved
@@ -1,4 +1,4 @@
-<<<<<<< HEAD
+
 ## dbt-core 1.0.4 (TBD)
 
 ### Fixes
@@ -7,11 +7,6 @@
 ## dbt-core 1.0.3 (February 21, 2022)
 
 ### Fixes
-=======
-## dbt-core 1.0.3 (TBD)
-
-### Fixes
->>>>>>> 27ed2f96
 - Fix bug accessing target fields in deps and clean commands ([#4752](https://github.com/dbt-labs/dbt-core/issues/4752), [#4758](https://github.com/dbt-labs/dbt-core/issues/4758))
 
 ## dbt-core 1.0.2 (February 18, 2022)
