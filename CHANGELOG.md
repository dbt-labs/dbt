## dbt 0.6.1 (unreleased)

<<<<<<< HEAD
#### Bugfixes

- respect `config` options in profiles.yml ([#255](https://github.com/analyst-collective/dbt/pull/255))
=======
#### Changes

- add `--debug` flag, replace calls to `print()` with a global logger ([#256](https://github.com/analyst-collective/dbt/pull/256))
>>>>>>> a9161cf8

## dbt release 0.6.0

### tl;dr
 - Macros
 - More control over how models are materialized
 - Minor improvements
 - Bugfixes
 - Connor McArthur

### Macros

Macros are snippets of SQL that can be called like functions in models. Macros make it possible to re-use SQL between models
in keeping with the engineering principle of DRY (Dont Repeat Yourself). Moreover, packages can expose Macros that you can use in your own dbt project.

For detailed information on how to use Macros, check out the pull request [here](https://github.com/analyst-collective/dbt/pull/245)


### Runtime Materialization Configs
DBT Version 0.6.0 introduces two new ways to control the materialization of models:

#### Non-destructive dbt run [more info](https://github.com/analyst-collective/dbt/issues/137)

If you provide the `--non-destructive` argument to `dbt run`, dbt will minimize the amount of time during which your models are unavailable. Specfically, dbt
will
 1. Ignore models materialized as `views`
 2. Truncate tables and re-insert data instead of dropping and re-creating

This flag is useful for recurring jobs which only need to update table models and incremental models.

```bash
dbt run --non-destructive
```

#### Incremental Model Full Refresh [more info](https://github.com/analyst-collective/dbt/issues/140)

If you provide the `--full-refresh` argument to `dbt run`, dbt will treat incremental models as table models. This is useful when

1. An incremental model schema changes and you need to recreate the table accordingly
2. You want to reprocess the entirety of the incremental model because of new logic in the model code

```bash
dbt run --full-refresh
```

Note that `--full-refresh` and `--non-destructive` can be used together!

For more information, run
```
dbt run --help
```

### Minor improvements [more info](https://github.com/analyst-collective/dbt/milestone/15?closed=1)

#### Add a `{{ target }}` variable to the dbt runtime [more info](https://github.com/analyst-collective/dbt/issues/149)
Use `{{ target }}` to interpolate profile variables into your model definitions. For example:

```sql
-- only use the last week of data in development
select * from events 

{% if target.name == 'dev' %}
where created_at > getdate() - interval '1 week'
{% endif %}
```

#### User-specified `profiles.yml` dir [more info](https://github.com/analyst-collective/dbt/issues/213)
DBT looks for a file called `profiles.yml` in the `~/.dbt/` directory. You can now overide this directory with
```bash
$ dbt run --profiles-dir /path/to/my/dir
```
#### Add timestamp to console output [more info](https://github.com/analyst-collective/dbt/issues/125)
Informative _and_ pretty

#### Run dbt from subdirectory of project root [more info](https://github.com/analyst-collective/dbt/issues/129)
A story in three parts:
```bash
cd models/snowplow/sessions
vim sessions.sql
dbt run # it works!
```

#### Pre and post run hooks [more info](https://github.com/analyst-collective/dbt/issues/226)
```yaml
# dbt_project.yml
name: ...
version: ...

...

# supply either a string, or a list of strings
on-run-start: "create table public.cool_table (id int)"
on-run-end:
  - insert into public.cool_table (id) values (1), (2), (3)
  - insert into public.cool_table (id) values (4), (5), (6)
```

### Bug fixes

We fixed 10 bugs in this release! See the full list [here](https://github.com/analyst-collective/dbt/milestone/11?closed=1)

---

## dbt release 0.5.4

### tl;dr
- added support for custom SQL data tests
  - SQL returns 0 results --> pass
  - SQL returns > 0 results --> fail
- dbt-core integration tests
  - running in Continuous Integration environments
    - windows ([appveyor](https://ci.appveyor.com/project/DrewBanin/dbt/branch/development))
    - linux ([circle](https://circleci.com/gh/analyst-collective/dbt/tree/master))
  - with [code coverage](https://circleci.com/api/v1/project/analyst-collective/dbt/latest/artifacts/0/$CIRCLE_ARTIFACTS/htmlcov/index.html?branch=development)


### Custom SQL data tests

Schema tests have proven to be an essential part of a modern analytical workflow. These schema tests validate basic constraints about your data. Namely: not null, unique, accepted value, and foreign key relationship properties can be asserted using schema tests.

With dbt v0.5.4, you can now write your own custom "data tests". These data tests are SQL SELECT statements that return 0 rows on success, or > 0 rows on failure. A typical data test might look like:

```sql
-- tests/assert_less_than_5_pct_event_cookie_ids_are_null.sql

-- If >= 5% of cookie_ids are null, then the test returns 1 row (failure).
-- If < 5% of cookie_ids are null, then the test returns 0 rows (success)

with calc as (

    select
      sum(case when cookie_id is null then 1 else 0 end)::float / count(*)::float as fraction
    from {{ ref('events') }}

)

select * from calc where fraction < 0.05
```

To enable data tests, add the `test-paths` config to your `dbt_project.yml` file:

```yml
name: 'Vandelay Industries`
version: '1.0'

source-paths: ["models"]
target-path: "target"
test-paths: ["tests"]        # look for *.sql files in the "tests" directory
....
```

Any `.sql` file found in the `test-paths` director(y|ies) will be evaluated as data tests. These tests can be run with:

```bash
dbt test # run schema + data tests
dbt test --schema # run only schema tests
dbt test --data # run only data tests
dbt test --data --schema # run schema + data tests

# For more information, try
dbt test -h
```

### DBT-core integration tests

With the dbt 0.5.4 release, dbt now features a robust integration test suite. These integration tests will help mitigate the risk of software regressions, and in so doing, will help us develop dbt more quickly. You can check out the tests [here](https://github.com/analyst-collective/dbt/tree/development/test/integration), and the test results [here (linux/osx)](https://circleci.com/gh/analyst-collective/dbt/tree/master) and [here (windows)](https://ci.appveyor.com/project/DrewBanin/dbt/branch/development).


### The Future

You can check out the DBT roadmap [here](https://github.com/analyst-collective/dbt/milestones). In the next few weeks, we'll be working on [bugfixes](https://github.com/analyst-collective/dbt/milestone/11), [minor features](https://github.com/analyst-collective/dbt/milestone/15), [improved macro support](https://github.com/analyst-collective/dbt/milestone/14), and  [expanded control over runtime materialization configs](https://github.com/analyst-collective/dbt/milestone/9).

As always, feel free to reach out to us on [Slack](http://ac-slackin.herokuapp.com/) with any questions or comments!

---

## dbt release 0.5.3

Bugfix release.

Fixes regressions introduced in 0.5.1 and 0.5.2.

### Fixed 0.5.1 regressions
Incremental models were broken by the new column expansion feature. Column expansion is implemented as
```sql
alter table ... add column tmp_col varchar({new_size});
update ... set tmp_col = existing_col
alter table ... drop column existing_col
alter table ... rename tmp_col to existing_col
```

This has the side-effect of moving the `existing_col` to the "end" of the table. When an incremental model tries to
```sql
insert into {table} (
   select * from tmp_table
)
```
suddenly the columns in `{table}` are incongruent with the columns in `tmp_table`. This insert subsequently fails.

The fix for this issue is twofold:

1. If the incremental model table DOES NOT already exist, avoid inserts altogether. Instead, run a `create table as (...)` statement
2. If the incremental model table DOES already exist, query for the columns in the existing table and use those to build the insert statement, eg:

```sql
insert into "dbt_dbanin"."sessions" ("session_end_tstamp", "session_start_tstamp", ...)
(
    select "session_end_tstamp", "session_start_tstamp", ...
    from "sessions__dbt_incremental_tmp"
);
```

In this way, the source and destination columns are guaranteed to be in the same order!

### Fixed 0.5.2 regressions

We attempted to refactor the way profiles work in dbt. Previously, a default `user` profile was loaded, and the profiles specified in `dbt_project.yml` or on the command line (`with --profile`) would be applied on top of the `user` config. This implementation is [some of the earliest code](https://github.com/analyst-collective/dbt/commit/430d12ad781a48af6a754442693834efdf98ffb1) that was committed to dbt.

As `dbt` has grown, we found this implementation to be a little unwieldy and hard to maintain. The 0.5.2 release made it so that only one profile could be loaded at a time. This profile needed to be specified in either `dbt_project.yml` or on the command line with `--profile`. A bug was errantly introduced during this change which broke the handling of dependency projects.

### The future

The additions of automated testing and a more comprehensive manual testing process will go a long way to ensuring the future stability of dbt. We're going to get started on these tasks soon, and you can follow our progress here: https://github.com/analyst-collective/dbt/milestone/16 .

As always, feel free to [reach out to us on Slack](http://ac-slackin.herokuapp.com/) with any questions or concerns: 




---

## dbt release 0.5.2

Patch release fixing a bug that arises when profiles are overridden on the command line with the `--profile` flag.

See https://github.com/analyst-collective/dbt/releases/tag/v0.5.1

---

## dbt release 0.5.1

### 0. tl;dr 

1. Raiders of the Lost Archive -- version your raw data to make historical queries more accurate
2. Column type resolution for incremental models (no more `Value too long for character type` errors)
3. Postgres support
4. Top-level configs applied to your project + all dependencies
5. --threads CLI option + better multithreaded output

### 1. Source table archival https://github.com/analyst-collective/dbt/pull/183

Commonly, analysts need to "look back in time" at some previous state of data in their mutable tables. Imagine a `users` table which is synced to your data warehouse from a production database. This `users` table is a representation of what your users look like _now_. Consider what happens if you need to look at revenue by city for each of your users trended over time. Specifically, what happens if a user moved from, say, Philadelphia to New York? To do this correctly, you need to archive snapshots of the `users` table on a recurring basis. With this release, dbt now provides an easy mechanism to store such snapshots.

To use this new feature, declare the tables you want to archive in your `dbt_project.yml` file:

```yaml
archive:
    - source_schema: synced_production_data  # schema to look for tables in (declared below)
      target_schema: dbt_archive             # where to archive the data to
      tables:                                # list of tables to archive
        - source_table: users                # table to archive
          target_table: users_archived       # table to insert archived data into
          updated_at: updated_at             # used to determine when data has changed
          unique_key: id                     # used to generate archival query

        - source_table: some_other_table
           target_table: some_other_table_archive
           updated_at: "updatedAt"
           unique_key: "expressions || work || LOWER(too)"

    - source_schema: some_other_schema
      ....
```

The archived tables will mirror the schema of the source tables they're generated from. In addition, three fields are added to the archive table:

1. `valid_from`: The timestamp when this archived row was inserted (and first considered valid)
1. `valid_to`: The timestamp when this archived row became invalidated. The first archived record for a given `unique_key` has `valid_to = NULL`. When newer data is archived for that `unique_key`, the `valid_to` field of the old record is set to the `valid_from` field of the new record!
1. `scd_id`: A unique key generated for each archive record. Scd = [Slowly Changing Dimension](https://en.wikipedia.org/wiki/Slowly_changing_dimension#Type_2:_add_new_row). 

dbt models can be built on top of these archived tables. The most recent record for a given `unique_key` is the one where `valid_to` is `null`.

To run this archive process, use the command `dbt archive`. After testing and confirming that the archival works, you should schedule this process through cron (or similar).

### 2. Incremental column expansion https://github.com/analyst-collective/dbt/issues/175

Incremental tables are a powerful dbt feature, but there was at least one edge case which makes working with them difficult. During the first run of an incremental model, Redshift will infer a type for every column in the table. Subsequent runs can insert new data which does not conform to the expected type. One example is a `varchar(16)` field which is inserted into a `varchar(8)` field. 
In practice, this error looks like:

```
Value too long for character type
DETAIL:
  -----------------------------------------------
  error:  Value too long for character type
  code:      8001
  context:   Value too long for type character varying(8)
  query:     3743263
  location:  funcs_string.hpp:392
  process:   query4_35 [pid=18194]
  -----------------------------------------------
```

With this release, dbt will detect when column types are incongruent and will attempt to reconcile these different types if possible. Specifically, dbt will alter the incremental model table schema from `character varying(x)` to `character varying(y)` for some `y > x`. This should drastically reduce the occurrence of this class of error.

### 3. First-class Postgres support https://github.com/analyst-collective/dbt/pull/183

With this release, Postgres became a first-class dbt target. You can configure a postgres database target in your `~/.dbt/profiles.yml` file:

```yaml
warehouse:
  outputs:
    dev:
      type: postgres    # configure a target for Postgres
      host: localhost
      user: Drew
      ....
  run-target: dev
```

While Redshift is built on top of Postgres, the two are subtly different. For instance, Redshift supports sort and dist keys, while Postgres does not! dbt will use the database target `type` parameter to generate the appropriate SQL for the target database.

### 4. Root-level configs https://github.com/analyst-collective/dbt/issues/161

Configurations in `dbt_project.yml` can now be declared at the `models:` level. These configurations will apply to the primary project, as well as any dependency projects. This feature is particularly useful for setting pre- or post- hooks that run for *every* model. In practice, this looks like:

```yaml
name: 'My DBT Project'

models:
    post-hook:
        - "grant select on {{this}} to looker_user"     # Applied to 'My DBT Project' and 'Snowplow' dependency
    'My DBT Project':
        enabled: true
    'Snowplow':
        enabled: true
```

### 5. --threads CLI option https://github.com/analyst-collective/dbt/issues/143

The number of threads that DBT uses can now be overridden with a CLI argument. The number of threads used must be between 1 and 8.

```bash
dbt run --threads 1    # fine
# or
dbt run --threads 4    # great
# or
dbt run --threads 42    # too many!
```

In addition to this new CLI argument, the output from multi-threaded dbt runs should be a little more orderly now. Models won't show as `START`ed until they're actually queued to run. Previously, the output here was a little confusing. Happy threading!

### Upgrading

To upgrade to version 0.5.1 of dbt, run:

``` bash
pip install --upgrade dbt
```

### And another thing

- Join us on [slack](http://ac-slackin.herokuapp.com/) with questions or comments

Made with ♥️ by 🐟🏙  📈

---

### 0. tl;dr

- use a temp table when executing incremental models
- arbitrary configuration (using config variables)
- specify branches for dependencies
- more & better docs

### 1. new incremental model generation https://github.com/analyst-collective/dbt/issues/138

In previous versions of dbt, an edge case existed which caused the `sql_where` query to select different rows in the `delete` and `insert` steps. As a result, it was possible to construct incremental models which would insert duplicate records into the specified table. With this release, DBT uses a temp table which will 1) circumvent this issue and 2) improve query performance. For more information, check out the GitHub issue: https://github.com/analyst-collective/dbt/issues/138

### 2. Arbitrary configuration https://github.com/analyst-collective/dbt/issues/146

Configuration in dbt is incredibly powerful: it is what allows models to change their behavior without changing their code. Previously, all configuration was done using built-in parameters, but that actually limits the user in the power of configuration.

With this release, you can inject variables from `dbt_project.yml` into your top-level and dependency models. In practice, variables work like this:

```yml
# dbt_project.yml

models:
  my_project:
    vars:
      exclude_ip: '192.168.1.1'
```

```sql
-- filtered_events.sql

-- source code
select * from public.events where ip_address != '{{ var("exclude_ip") }}'

-- compiles to
select * from public.events where ip_address != '192.168.1.1'
```

The `vars` parameter in `dbt_project.yml` is compiled, so you can use jinja templating there as well! The primary use case for this is specifying "input" models to a dependency.

Previously, dependencies used `ref(...)` to select from a project's base models. That interface was brittle, and the idea that dependency code had unbridled access to all of your top-level models made us a little uneasy. As of this release, we're deprecating the ability for dependencies to `ref(...)` top-level models. Instead, the recommended way for this to work is with vars! An example:

```sql
-- dbt_modules/snowplow/models/events.sql

select * from {{ var('snowplow_events_table') }}
```

and

```yml
models:
  Snowplow:
    vars:
      snowplow_events_table: "{{ ref('base_events') }}"
```

This effectively mirrors the previous behavior, but it much more explicit about what's happening under the hood!

### 3. specify a dependency branch https://github.com/analyst-collective/dbt/pull/165

With this release, you can point DBT to a specific branch of a dependency repo. The syntax looks like this:

```
repositories:
    - https://github.com/analyst-collective/dbt-audit.git@development # use the "development" branch
```

### 4. More & Better Docs!

Check em out! And let us know if there's anything you think we can improve upon!


### Upgrading

To upgrade to version 0.5.0 of dbt, run:

``` bash
pip install --upgrade dbt
```

---

### 0. tl;dr

- `--version` command
- pre- and post- run hooks
- windows support
- event tracking


### 1. --version https://github.com/analyst-collective/dbt/issues/135

The `--version` command was added to help aid debugging. Further, organizations can use it to ensure that everyone in their org is up-to-date with dbt.

```bash
$ dbt --version
installed version: 0.4.7
   latest version: 0.4.7
Up to date!
```

### 2. pre-and-post-hooks https://github.com/analyst-collective/dbt/pull/147

With this release, you can now specify `pre-` and `post-` hooks that are run before and after a model is run, respectively. Hooks are useful for running `grant` statements, inserting a log of runs into an audit table, and more! Here's an example of a grant statement implemented using a post-hook:

```yml
models:
  my_project:
    post-hook: "grant select on table {{this}} to looker_user"
    my_model:
       materialized: view
    some_model:
      materialized: table
      post-hook: "insert into my_audit_table (model_name, run_at) values ({{this.name}}, getdate())"
```

Hooks are recursively appended, so the `my_model` model will only receive the `grant select...` hook, whereas the `some_model` model will receive _both_ the `grant select...` and `insert into...` hooks. 

Finally, note that the `grant` statement uses the (hopefully familiar) `{{this}}` syntax whereas the `insert` statement uses the `{{this.name}}` syntax. When DBT creates a model:
 - A temp table is created
 - The original model is dropped
 - The temp table is renamed to the final model name

DBT will intelligently uses the right table/view name when you invoke `{{this}}`, but you have a couple of more specific options available if you need them:

```
{{this}} : "schema"."table__dbt_tmp"
{{this.schema}}: "schema"
{{this.table}}: "table__dbt_tmp"
{{this.name}}: "table"
```

### 3. Event tracking https://github.com/analyst-collective/dbt/issues/89

We want to build the best version of DBT possible, and a crucial part of that is understanding how users work with DBT. To this end, we've added some really simple event tracking to DBT (using Snowplow). We do not track credentials, model contents or model names (we consider these private, and frankly none of our business). This release includes basic event tracking that reports 1) when dbt is invoked 2) when models are run, and 3) basic platform information (OS + python version). The schemas for these events can be seen [here](https://github.com/analyst-collective/dbt/tree/development/events/schemas/com.fishtownanalytics)

You can opt out of event tracking at any time by adding the following to the top of you `~/.dbt/profiles.yml` file:

```yaml
config:
    send_anonymous_usage_stats: False
```

### 4. Windows support https://github.com/analyst-collective/dbt/pull/154

![windows](https://pbs.twimg.com/profile_images/571398080688181248/57UKydQS.png)

--- 

dbt v0.4.1 provides improvements to incremental models, performance improvements, and ssh support for db connections.

### 0. tl;dr

- slightly modified dbt command structure
- `unique_key` setting for incremental models
- connect to your db over ssh
- no more model-defaults
- multithreaded schema tests

If you encounter an SSL/cryptography error while upgrading to this version of dbt, check that your version of pip is up-to-date

```bash
pip install -U pip
pip install -U dbt
```

### 1. new dbt command structure https://github.com/analyst-collective/dbt/issues/109
```bash
# To run models
dbt run # same as before

# to dry-run models 
dbt run --dry # previously dbt test

# to run schema tests
dbt test # previously dbt test --validate
```

### 2. Incremental model improvements https://github.com/analyst-collective/dbt/issues/101

Previously, dbt calculated "new" incremental records to insert by querying for rows which matched some `sql_where` condition defined in the model configuration. This works really well for atomic datasets like a clickstream event log -- once inserted, these records will never change. Other datasets, like a sessions table comprised of many pageviews for many users, can change over time. Consider the following scenario:

User 1 Session 1 Event 1 @ 12:00
User 1 Session 1 Event 2 @ 12:01
-- dbt run -- 
User 1 Session 1 Event 3 @ 12:02

In this scenario, there are two possible outcomes depending on the `sql_where` chosen: 1) Event 3 does not get included in the Session 1 record for User 1 (bad), or 2) Session 1 is duplicated in the sessions table (bad). Both of these outcomes are inadequate! 

With this release, you can now add a `unique_key` expression to an incremental model config. Records matching the `unique_key` will be `delete`d from the incremental table, then `insert`ed as usual. This makes it possible to maintain data accuracy without recalculating the entire table on every run.

The `unique_key` can be any expression which uniquely defines the row, eg:
```yml
sessions:
  materialized: incremental
  sql_where: "session_end_tstamp > (select max(session_end_tstamp) from {{this}})"
  unique_key: user_id || session_index
```

### 3. Run schema validations concurrently https://github.com/analyst-collective/dbt/issues/100

The `threads` run-target config now applies to schema validations too. Try it with `dbt test` 

### 4. Connect to database over ssh https://github.com/analyst-collective/dbt/issues/93

Add an `ssh-host` parameter to a run-target to connect to a database over ssh. The `ssh-host` parameter should be the name of a `Host` in your `~/.ssh/config` file [more info](http://nerderati.com/2011/03/17/simplify-your-life-with-an-ssh-config-file/)

```yml
warehouse:
  outputs:
    dev:
      type: redshift
      host: my-redshift.amazonaws.com
      port: 5439
      user: my-user
      pass: my-pass
      dbname: my-db
      schema: dbt_dbanin
      threads: 8
      ssh-host: ssh-host-name  # <------ Add this line 
  run-target: dev
```
 
### Remove the model-defaults config https://github.com/analyst-collective/dbt/issues/111

The `model-defaults` config doesn't make sense in a dbt world with dependencies. To apply default configs to your package, add the configs immediately under the package definition:

```yml
models:
    My_Package:
        enabled: true
        materialized: table
        snowplow:
            ...
```

---

## dbt v0.4.0

dbt v0.4.0 provides new ways to materialize models in your database.

### 0. tl;dr
 - new types of materializations: `incremental` and `ephemeral`
 - if upgrading, change `materialized: true|false` to `materialized: table|view|incremental|ephemeral`
 - optionally specify model configs within the SQL file

### 1. Feature: `{{this}}` template variable https://github.com/analyst-collective/dbt/issues/81
The `{{this}}` template variable expands to the name of the model being compiled. For example:

```sql
-- my_model.sql
select 'the fully qualified name of this model is {{ this }}'
-- compiles to
select 'the fully qualified name of this model is "the_schema"."my_model"'
```

### 2. Feature: `materialized: incremental` https://github.com/analyst-collective/dbt/pull/90

After initially creating a table, incremental models will `insert` new records into the table on subsequent runs. This drastically speeds up execution time for large, append-only datasets.

Each execution of dbt run will:
 - create the model table if it doesn't exist
 - insert new records into the table

New records are identified by a `sql_where` model configuration option. In practice, this looks like:

```yml

sessions:
    materialized: incremental
    sql_where: "session_start_time > (select max(session_start_time) from {{this}})"
```

There are a couple of new things here. Previously, `materialized` could either be set to `true` or `false`. Now, the valid options include `view`, `table,` `incremental`, and `ephemeral` (more on this last one below). Also note that incremental models generally require use of the {{this}} template variable to identify new records.

The `sql_where` field is supplied as a `where` condition on a subquery containing the model definition. This resultset is then inserted into the target model. This looks something like:

```sql
insert into schema.model (
    select * from (
        -- compiled model definition
    ) where {{sql_where}}
)
```

### 3. Feature: `materialized: ephemeral` https://github.com/analyst-collective/dbt/issues/78

Ephemeral models are injected as CTEs (`with` statements) into any model that `ref`erences them. Ephemeral models are part of the dependency graph and generally function like any other model, except ephemeral models are not compiled to their own files or directly created in the database. This is useful for intermediary models which are shared by other downstream models, but shouldn't be queried directly from outside of dbt.

To make a model ephemeral:

```yml
employees:
    materialized: ephemeral
```

Suppose you wanted to exclude `employees` from your `users` table, but you don't want to clutter your analytics schema with an `employees` table.

```sql
-- employees.sql
select * from public.employees where is_deleted = false

-- users.sql
select *
from {{ref('users')}}
where email not in (select email from {{ref('employees')}})
```

The compiled SQL would look something like:
```sql
with __dbt__CTE__employees as (
  select * from public.employees where is_deleted = false
)
select *
from users
where email not in (select email from __dbt__CTE__employees)
```

Ephemeral models play nice with other ephemeral models, incremental models, and regular table/view models. Feel free to mix and match different materialization options to optimize for performance and simplicity. 


### 4. Feature: In-model configs https://github.com/analyst-collective/dbt/issues/88

Configurations can now be specified directly inside of models. These in-model configs work exactly the same as configs inside of the dbt_project.yml file. 

An in-model-config looks like this:

```sql
-- users.sql

-- python function syntax
{{ config(materialized="incremental", sql_where="id > (select max(id) from {{this}})") }}
-- OR json syntax
{{ 
    config({"materialized:" "incremental", "sql_where" : "id > (select max(id) from {{this}})"})
}}

select * from public.users
```

The config resolution order is:
  1. dbt_project.yml `model-defaults`
  2. in-model config
  3. dbt_project.yml `models` config

### 5. Fix: dbt seed null values https://github.com/analyst-collective/dbt/issues/102

Previously, `dbt seed` would insert empty CSV cells as `"None"`, whereas they should have been `NULL`. Not anymore!


---

## dbt v0.3.0

Version 0.3.0 comes with the following updates:

#### 1. Parallel model creation https://github.com/analyst-collective/dbt/pull/83
dbt will analyze the model dependency graph and can create models in parallel if possible. In practice, this can significantly speed up the amount of time it takes to complete `dbt run`. The number of threads dbt uses must be between 1 and 8. To configure the number of threads dbt uses, add the `threads` key to your dbt target in `~/.dbt/profiles.yml`, eg:

```yml
user:
  outputs:
    my-redshift:
      type: redshift
      threads: 4         # execute up to 4 models concurrently
      host: localhost
      ...
  run-target: my-redshift
```

For a complete example, check out [a sample profiles.yml file](https://github.com/analyst-collective/dbt/blob/master/sample.profiles.yml)

#### 2. Fail only within a single dependency chain https://github.com/analyst-collective/dbt/issues/63
If a model cannot be created, it won't crash the entire `dbt run` process. The errant model will fail and all of its descendants will be "skipped". Other models which do not depend on the failing model (or its descendants) will still be created.

#### 3. Logging https://github.com/analyst-collective/dbt/issues/64, https://github.com/analyst-collective/dbt/issues/65
dbt will log output from the `dbt run` and `dbt test` commands to a configurable logging directory. By default, this directory is called `logs/`. The log filename is `dbt.log` and it is rotated on a daily basic. Logs are kept for 7 days.

To change the name of the logging directory, add the following line to your `dbt_project.yml` file:
```yml
log-path: "my-logging-directory" # will write logs to my-logging-directory/dbt.log
```

#### 4. Minimize time models are unavailable in the database https://github.com/analyst-collective/dbt/issues/68
Previously, dbt would create models by:
1. dropping the existing model
2. creating the new model

This resulted in a significant amount of time in which the model was inaccessible to the outside world. Now, dbt creates models by:
1. creating a temporary model `{model-name}__dbt_tmp`
2. dropping the existing model
3. renaming the tmp model name to the actual model name

#### 5. Arbitrarily deep nesting https://github.com/analyst-collective/dbt/issues/50
Previously, all models had to be located in a directory matching `models/{model group}/{model_name}.sql`. Now, these models can be nested arbitrarily deeply within a given dbt project. For instance, `models/snowplow/sessions/transformed/transformed_sessions.sql` is a totally valid model location with this release.

To configure these deeply-nested models, just nest the config options within the `dbt_project.yml` file. The only caveat is that you need to specify the dbt project name as the first key under the `models` object, ie:

```yml
models:
  'Your Project Name':
    snowplow:
      sessions:
        transformed:
          transformed_sessions:
            enabled: true
```

More information is available on the [issue](https://github.com/analyst-collective/dbt/issues/50) and in the [sample dbt_project.yml file](https://github.com/analyst-collective/dbt/blob/master/sample.dbt_project.yml)

#### 6. don't try to create a schema if it already exists https://github.com/analyst-collective/dbt/issues/66
dbt run would execute `create schema if not exists {schema}`. This would fail if the dbt user didn't have sufficient permissions to create the schema, even if the schema already existed! Now, dbt checks for the schema existence and only attempts to create the schema if it doesn't already exist.

#### 7. Semantic Versioning
The previous release of dbt was v0.2.3.0 which isn't a semantic version. This and all future dbt releases will conform to semantic version in the format `{major}.{minor}.{patch}`.
---

## dbt v0.2.3.0
Version 0.2.3.0 of dbt comes with the following updates:

#### 1. Fix: Flip referential integrity arguments (breaking)
Referential integrity validations in a `schema.yml` file were previously defined relative to the *parent* table:
```yaml
account:
  constraints:
    relationships:
      - {from: id, to: people, field: account_id}
```

Now, these validations are specified relative to the *child* table
```yaml
people:
  constraints:
    relationships:
      - {from: account_id, to: accounts, field: id}
```

For more information, run `dbt test -h`

#### 2. Feature: seed tables from a CSV
Previously, auxiliary data needed to be shoehorned into a view comprised of union statements, eg.
```sql
select 22 as "type", 'Chat Transcript' as type_name, 'chatted via olark' as event_name union all
select 21, 'Custom Redirect', 'clicked a custom redirect' union all
select 6, 'Email', 'email sent' union all
...
```

That's not a scalable solution. Now you can load CSV files into your data warehouse:
1. Add a CSV file (with a header) to the `data/` directory
2. Run `dbt seed` to create a table from the CSV file!
3. The table name with be the filename (sans `.csv`) and it will be placed in your `run-target`'s schema

Subsequent calls to `dbt seed` will truncate the seeded tables (if they exist) and re-insert the data. If the table schema changes, you can run `dbt seed --drop-existing` to drop the table and recreate it.

For more information, run `dbt seed -h`

#### 3. Feature: compile analytical queries

Versioning your SQL models with dbt is a great practice, but did you know that you can also version your analyses? Any SQL files in the `analysis/` dir will be compiled (ie. table names will be interpolated) and placed in the `target/build-analysis/` directory. These analytical queries will _not_ be run against your data warehouse with `dbt run` -- you should copy/paste them into the data analysis tool of your choice.

#### 4. Feature: accepted values validation

In your `schema.yml` file, you can now add `accepted-values` validations:
```yaml
accounts:
  constraints:
    accepted-values:
      - {field: type, values: ['paid', 'free']}
```

This test will determine how many records in the `accounts` model have a `type` other than `paid` or `free`.

#### 5. Feature: switch profiles and targets on the command line

Switch between profiles with `--profile [profile-name]` and switch between run-targets with `--target [target-name]`.

Targets should be something like "prod" or "dev" and profiles should be something like "my-org" or "my-side-project"

```yaml
side-project:
  outputs:
    prod:
      type: redshift
      host: localhost
      port: 5439
      user: Drew
      pass:
      dbname: data_generator
      schema: ac_drew
    dev:
      type: redshift
      host: localhost
      port: 5439
      user: Drew
      pass:
      dbname: data_generator
      schema: ac_drew_dev
  run-target: dev
```

To compile models using the `dev` environment of my `side-project` profile:
`$ dbt compile --profile side-project --target dev`
or for `prod`:
`$ dbt compile --profile side-project --target prod`

You can also add a "profile' config to the `dbt_config.yml` file to fix a dbt project to a specific profile:

```yaml
...
test-paths: ["test"]
data-paths: ["data"]

# Fix this project to the "side-project" profile
# You can still use --target to switch between environments!
profile: "side-project"

model-defaults:
....
```<|MERGE_RESOLUTION|>--- conflicted
+++ resolved
@@ -1,14 +1,12 @@
 ## dbt 0.6.1 (unreleased)
 
-<<<<<<< HEAD
 #### Bugfixes
 
 - respect `config` options in profiles.yml ([#255](https://github.com/analyst-collective/dbt/pull/255))
-=======
+
 #### Changes
 
 - add `--debug` flag, replace calls to `print()` with a global logger ([#256](https://github.com/analyst-collective/dbt/pull/256))
->>>>>>> a9161cf8
 
 ## dbt release 0.6.0
 
@@ -68,7 +66,7 @@
 
 ```sql
 -- only use the last week of data in development
-select * from events 
+select * from events
 
 {% if target.name == 'dev' %}
 where created_at > getdate() - interval '1 week'
@@ -233,7 +231,7 @@
 
 The additions of automated testing and a more comprehensive manual testing process will go a long way to ensuring the future stability of dbt. We're going to get started on these tasks soon, and you can follow our progress here: https://github.com/analyst-collective/dbt/milestone/16 .
 
-As always, feel free to [reach out to us on Slack](http://ac-slackin.herokuapp.com/) with any questions or concerns: 
+As always, feel free to [reach out to us on Slack](http://ac-slackin.herokuapp.com/) with any questions or concerns:
 
 
 
@@ -250,7 +248,7 @@
 
 ## dbt release 0.5.1
 
-### 0. tl;dr 
+### 0. tl;dr
 
 1. Raiders of the Lost Archive -- version your raw data to make historical queries more accurate
 2. Column type resolution for incremental models (no more `Value too long for character type` errors)
@@ -287,7 +285,7 @@
 
 1. `valid_from`: The timestamp when this archived row was inserted (and first considered valid)
 1. `valid_to`: The timestamp when this archived row became invalidated. The first archived record for a given `unique_key` has `valid_to = NULL`. When newer data is archived for that `unique_key`, the `valid_to` field of the old record is set to the `valid_from` field of the new record!
-1. `scd_id`: A unique key generated for each archive record. Scd = [Slowly Changing Dimension](https://en.wikipedia.org/wiki/Slowly_changing_dimension#Type_2:_add_new_row). 
+1. `scd_id`: A unique key generated for each archive record. Scd = [Slowly Changing Dimension](https://en.wikipedia.org/wiki/Slowly_changing_dimension#Type_2:_add_new_row).
 
 dbt models can be built on top of these archived tables. The most recent record for a given `unique_key` is the one where `valid_to` is `null`.
 
@@ -295,7 +293,7 @@
 
 ### 2. Incremental column expansion https://github.com/analyst-collective/dbt/issues/175
 
-Incremental tables are a powerful dbt feature, but there was at least one edge case which makes working with them difficult. During the first run of an incremental model, Redshift will infer a type for every column in the table. Subsequent runs can insert new data which does not conform to the expected type. One example is a `varchar(16)` field which is inserted into a `varchar(8)` field. 
+Incremental tables are a powerful dbt feature, but there was at least one edge case which makes working with them difficult. During the first run of an incremental model, Redshift will infer a type for every column in the table. Subsequent runs can insert new data which does not conform to the expected type. One example is a `varchar(16)` field which is inserted into a `varchar(8)` field.
 In practice, this error looks like:
 
 ```
@@ -491,7 +489,7 @@
       post-hook: "insert into my_audit_table (model_name, run_at) values ({{this.name}}, getdate())"
 ```
 
-Hooks are recursively appended, so the `my_model` model will only receive the `grant select...` hook, whereas the `some_model` model will receive _both_ the `grant select...` and `insert into...` hooks. 
+Hooks are recursively appended, so the `my_model` model will only receive the `grant select...` hook, whereas the `some_model` model will receive _both_ the `grant select...` and `insert into...` hooks.
 
 Finally, note that the `grant` statement uses the (hopefully familiar) `{{this}}` syntax whereas the `insert` statement uses the `{{this.name}}` syntax. When DBT creates a model:
  - A temp table is created
@@ -522,7 +520,7 @@
 
 ![windows](https://pbs.twimg.com/profile_images/571398080688181248/57UKydQS.png)
 
---- 
+---
 
 dbt v0.4.1 provides improvements to incremental models, performance improvements, and ssh support for db connections.
 
@@ -546,7 +544,7 @@
 # To run models
 dbt run # same as before
 
-# to dry-run models 
+# to dry-run models
 dbt run --dry # previously dbt test
 
 # to run schema tests
@@ -559,10 +557,10 @@
 
 User 1 Session 1 Event 1 @ 12:00
 User 1 Session 1 Event 2 @ 12:01
--- dbt run -- 
+-- dbt run --
 User 1 Session 1 Event 3 @ 12:02
 
-In this scenario, there are two possible outcomes depending on the `sql_where` chosen: 1) Event 3 does not get included in the Session 1 record for User 1 (bad), or 2) Session 1 is duplicated in the sessions table (bad). Both of these outcomes are inadequate! 
+In this scenario, there are two possible outcomes depending on the `sql_where` chosen: 1) Event 3 does not get included in the Session 1 record for User 1 (bad), or 2) Session 1 is duplicated in the sessions table (bad). Both of these outcomes are inadequate!
 
 With this release, you can now add a `unique_key` expression to an incremental model config. Records matching the `unique_key` will be `delete`d from the incremental table, then `insert`ed as usual. This makes it possible to maintain data accuracy without recalculating the entire table on every run.
 
@@ -576,7 +574,7 @@
 
 ### 3. Run schema validations concurrently https://github.com/analyst-collective/dbt/issues/100
 
-The `threads` run-target config now applies to schema validations too. Try it with `dbt test` 
+The `threads` run-target config now applies to schema validations too. Try it with `dbt test`
 
 ### 4. Connect to database over ssh https://github.com/analyst-collective/dbt/issues/93
 
@@ -594,10 +592,10 @@
       dbname: my-db
       schema: dbt_dbanin
       threads: 8
-      ssh-host: ssh-host-name  # <------ Add this line 
+      ssh-host: ssh-host-name  # <------ Add this line
   run-target: dev
 ```
- 
+
 ### Remove the model-defaults config https://github.com/analyst-collective/dbt/issues/111
 
 The `model-defaults` config doesn't make sense in a dbt world with dependencies. To apply default configs to your package, add the configs immediately under the package definition:
@@ -694,12 +692,12 @@
 where email not in (select email from __dbt__CTE__employees)
 ```
 
-Ephemeral models play nice with other ephemeral models, incremental models, and regular table/view models. Feel free to mix and match different materialization options to optimize for performance and simplicity. 
+Ephemeral models play nice with other ephemeral models, incremental models, and regular table/view models. Feel free to mix and match different materialization options to optimize for performance and simplicity.
 
 
 ### 4. Feature: In-model configs https://github.com/analyst-collective/dbt/issues/88
 
-Configurations can now be specified directly inside of models. These in-model configs work exactly the same as configs inside of the dbt_project.yml file. 
+Configurations can now be specified directly inside of models. These in-model configs work exactly the same as configs inside of the dbt_project.yml file.
 
 An in-model-config looks like this:
 
@@ -709,7 +707,7 @@
 -- python function syntax
 {{ config(materialized="incremental", sql_where="id > (select max(id) from {{this}})") }}
 -- OR json syntax
-{{ 
+{{
     config({"materialized:" "incremental", "sql_where" : "id > (select max(id) from {{this}})"})
 }}
 
