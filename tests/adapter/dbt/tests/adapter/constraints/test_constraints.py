import pytest
import re

from dbt.tests.util import (
    run_dbt,
    get_manifest,
    run_dbt_and_capture,
    write_file,
    read_file,
    relation_from_name,
)

from dbt.tests.adapter.constraints.fixtures import (
    my_model_sql,
    my_incremental_model_sql,
    my_model_wrong_order_sql,
    my_model_wrong_name_sql,
    my_model_data_type_sql,
    model_data_type_schema_yml,
    my_model_view_wrong_order_sql,
    my_model_view_wrong_name_sql,
    my_model_incremental_wrong_order_sql,
    my_model_incremental_wrong_name_sql,
    my_model_with_nulls_sql,
    my_model_incremental_with_nulls_sql,
    my_model_with_quoted_column_name_sql,
    model_schema_yml,
    model_fk_constraint_schema_yml,
    constrained_model_schema_yml,
<<<<<<< HEAD
    model_quoted_column_schema_yml,
=======
    foreign_key_model_sql,
    my_model_wrong_order_depends_on_fk_sql,
    my_model_incremental_wrong_order_depends_on_fk_sql,
    my_model_contract_sql_header_sql,
    my_model_incremental_contract_sql_header_sql,
    model_contract_header_schema_yml,
>>>>>>> dc35f56b
)


class BaseConstraintsColumnsEqual:
    """
    dbt should catch these mismatches during its "preflight" checks.
    """

    @pytest.fixture
    def string_type(self):
        return "TEXT"

    @pytest.fixture
    def int_type(self):
        return "INT"

    @pytest.fixture
    def schema_string_type(self, string_type):
        return string_type

    @pytest.fixture
    def schema_int_type(self, int_type):
        return int_type

    @pytest.fixture
    def data_types(self, schema_int_type, int_type, string_type):
        # sql_column_value, schema_data_type, error_data_type
        return [
            ["1", schema_int_type, int_type],
            ["'1'", string_type, string_type],
            ["true", "bool", "BOOL"],
            ["'2013-11-03 00:00:00-07'::timestamptz", "timestamptz", "DATETIMETZ"],
            ["'2013-11-03 00:00:00-07'::timestamp", "timestamp", "DATETIME"],
            ["ARRAY['a','b','c']", "text[]", "STRINGARRAY"],
            ["ARRAY[1,2,3]", "int[]", "INTEGERARRAY"],
            ["'1'::numeric", "numeric", "DECIMAL"],
            ["""'{"bar": "baz", "balance": 7.77, "active": false}'::json""", "json", "JSON"],
        ]

    def test__constraints_wrong_column_order(self, project):
        # This no longer causes an error, since we enforce yaml column order
        run_dbt(["run", "-s", "my_model_wrong_order"], expect_pass=True)
        manifest = get_manifest(project.project_root)
        model_id = "model.test.my_model_wrong_order"
        my_model_config = manifest.nodes[model_id].config
        contract_actual_config = my_model_config.contract

        assert contract_actual_config.enforced is True

    def test__constraints_wrong_column_names(self, project, string_type, int_type):
        _, log_output = run_dbt_and_capture(
            ["run", "-s", "my_model_wrong_name"], expect_pass=False
        )
        manifest = get_manifest(project.project_root)
        model_id = "model.test.my_model_wrong_name"
        my_model_config = manifest.nodes[model_id].config
        contract_actual_config = my_model_config.contract

        assert contract_actual_config.enforced is True

        expected = ["id", "error", "missing in definition", "missing in contract"]
        assert all([(exp in log_output or exp.upper() in log_output) for exp in expected])

    def test__constraints_wrong_column_data_types(
        self, project, string_type, int_type, schema_string_type, schema_int_type, data_types
    ):
        for (sql_column_value, schema_data_type, error_data_type) in data_types:
            # Write parametrized data_type to sql file
            write_file(
                my_model_data_type_sql.format(sql_value=sql_column_value),
                "models",
                "my_model_data_type.sql",
            )

            # Write wrong data_type to corresponding schema file
            # Write integer type for all schema yaml values except when testing integer type itself
            wrong_schema_data_type = (
                schema_int_type
                if schema_data_type.upper() != schema_int_type.upper()
                else schema_string_type
            )
            wrong_schema_error_data_type = (
                int_type if schema_data_type.upper() != schema_int_type.upper() else string_type
            )
            write_file(
                model_data_type_schema_yml.format(data_type=wrong_schema_data_type),
                "models",
                "constraints_schema.yml",
            )

            results, log_output = run_dbt_and_capture(
                ["run", "-s", "my_model_data_type"], expect_pass=False
            )
            manifest = get_manifest(project.project_root)
            model_id = "model.test.my_model_data_type"
            my_model_config = manifest.nodes[model_id].config
            contract_actual_config = my_model_config.contract

            assert contract_actual_config.enforced is True
            expected = [
                "wrong_data_type_column_name",
                error_data_type,
                wrong_schema_error_data_type,
                "data type mismatch",
            ]
            assert all([(exp in log_output or exp.upper() in log_output) for exp in expected])

    def test__constraints_correct_column_data_types(self, project, data_types):
        for (sql_column_value, schema_data_type, _) in data_types:
            # Write parametrized data_type to sql file
            write_file(
                my_model_data_type_sql.format(sql_value=sql_column_value),
                "models",
                "my_model_data_type.sql",
            )
            # Write correct data_type to corresponding schema file
            write_file(
                model_data_type_schema_yml.format(data_type=schema_data_type),
                "models",
                "constraints_schema.yml",
            )

            run_dbt(["run", "-s", "my_model_data_type"])

            manifest = get_manifest(project.project_root)
            model_id = "model.test.my_model_data_type"
            my_model_config = manifest.nodes[model_id].config
            contract_actual_config = my_model_config.contract

            assert contract_actual_config.enforced is True


def _normalize_whitespace(input: str) -> str:
    subbed = re.sub(r"\s+", " ", input)
    return re.sub(r"\s?([\(\),])\s?", r"\1", subbed).lower().strip()


def _find_and_replace(sql, find, replace):
    sql_tokens = sql.split(" ")
    for idx in [n for n, x in enumerate(sql_tokens) if find in x]:
        sql_tokens[idx] = replace
    return " ".join(sql_tokens)


class BaseConstraintsRuntimeDdlEnforcement:
    """
    These constraints pass muster for dbt's preflight checks. Make sure they're
    passed into the DDL statement. If they don't match up with the underlying data,
    the data platform should raise an error at runtime.
    """

    @pytest.fixture(scope="class")
    def models(self):
        return {
            "my_model.sql": my_model_wrong_order_depends_on_fk_sql,
            "foreign_key_model.sql": foreign_key_model_sql,
            "constraints_schema.yml": model_fk_constraint_schema_yml,
        }

    @pytest.fixture(scope="class")
    def expected_sql(self):
        return """
create table <model_identifier> (
    id integer not null primary key check ((id > 0)) check (id >= 1) references <foreign_key_model_identifier> (id) unique,
    color text,
    date_day text
) ;
insert into <model_identifier> (
    id ,
    color ,
    date_day
)
(
    select
       id,
       color,
       date_day
       from
    (
        -- depends_on: <foreign_key_model_identifier>
        select
            'blue' as color,
            1 as id,
            '2019-01-01' as date_day
    ) as model_subq
);
"""

    def test__constraints_ddl(self, project, expected_sql):
        unformatted_constraint_schema_yml = read_file("models", "constraints_schema.yml")
        write_file(
            unformatted_constraint_schema_yml.format(schema=project.test_schema),
            "models",
            "constraints_schema.yml",
        )

        results = run_dbt(["run", "-s", "+my_model"])
        assert len(results) == 2

        # grab the sql and replace the model identifier to make it generic for all adapters
        # the name is not what we're testing here anyways and varies based on materialization
        # TODO: consider refactoring this to introspect logs instead
        generated_sql = read_file("target", "run", "test", "models", "my_model.sql")
<<<<<<< HEAD
        generated_sql_list = generated_sql.split(" ")
        for idx in [n for n, x in enumerate(generated_sql_list) if "my_model" in x]:
            generated_sql_list[idx] = "<model_identifier>"
        generated_sql_generic = " ".join(generated_sql_list)
        assert _normalize_whitespace(expected_sql) == _normalize_whitespace(generated_sql_generic)
=======
        generated_sql_modified = _normalize_whitespace(generated_sql)
        generated_sql_generic = _find_and_replace(
            generated_sql_modified, "my_model", "<model_identifier>"
        )
        generated_sql_generic = _find_and_replace(
            generated_sql_generic, "foreign_key_model", "<foreign_key_model_identifier>"
        )

        expected_sql_check = _normalize_whitespace(expected_sql)

        assert expected_sql_check == generated_sql_generic
>>>>>>> dc35f56b


class BaseConstraintsRollback:
    @pytest.fixture(scope="class")
    def models(self):
        return {
            "my_model.sql": my_model_sql,
            "constraints_schema.yml": model_schema_yml,
        }

    @pytest.fixture(scope="class")
    def null_model_sql(self):
        return my_model_with_nulls_sql

    @pytest.fixture(scope="class")
    def expected_color(self):
        return "blue"

    @pytest.fixture(scope="class")
    def expected_error_messages(self):
        return ['null value in column "id"', "violates not-null constraint"]

    def assert_expected_error_messages(self, error_message, expected_error_messages):
        assert all(msg in error_message for msg in expected_error_messages)

    def test__constraints_enforcement_rollback(
        self, project, expected_color, expected_error_messages, null_model_sql
    ):
        results = run_dbt(["run", "-s", "my_model"])
        assert len(results) == 1

        # Make a contract-breaking change to the model
        write_file(null_model_sql, "models", "my_model.sql")

        failing_results = run_dbt(["run", "-s", "my_model"], expect_pass=False)
        assert len(failing_results) == 1

        # Verify the previous table still exists
        relation = relation_from_name(project.adapter, "my_model")
        old_model_exists_sql = f"select * from {relation}"
        old_model_exists = project.run_sql(old_model_exists_sql, fetch="all")
        assert len(old_model_exists) == 1
        assert old_model_exists[0][1] == expected_color

        # Confirm this model was contracted
        # TODO: is this step really necessary?
        manifest = get_manifest(project.project_root)
        model_id = "model.test.my_model"
        my_model_config = manifest.nodes[model_id].config
        contract_actual_config = my_model_config.contract
        assert contract_actual_config.enforced is True

        # Its result includes the expected error messages
        self.assert_expected_error_messages(failing_results[0].message, expected_error_messages)


class BaseTableConstraintsColumnsEqual(BaseConstraintsColumnsEqual):
    @pytest.fixture(scope="class")
    def models(self):
        return {
            "my_model_wrong_order.sql": my_model_wrong_order_sql,
            "my_model_wrong_name.sql": my_model_wrong_name_sql,
            "constraints_schema.yml": model_schema_yml,
        }


class BaseViewConstraintsColumnsEqual(BaseConstraintsColumnsEqual):
    @pytest.fixture(scope="class")
    def models(self):
        return {
            "my_model_wrong_order.sql": my_model_view_wrong_order_sql,
            "my_model_wrong_name.sql": my_model_view_wrong_name_sql,
            "constraints_schema.yml": model_schema_yml,
        }


class BaseIncrementalConstraintsColumnsEqual(BaseConstraintsColumnsEqual):
    @pytest.fixture(scope="class")
    def models(self):
        return {
            "my_model_wrong_order.sql": my_model_incremental_wrong_order_sql,
            "my_model_wrong_name.sql": my_model_incremental_wrong_name_sql,
            "constraints_schema.yml": model_schema_yml,
        }


class BaseIncrementalConstraintsRuntimeDdlEnforcement(BaseConstraintsRuntimeDdlEnforcement):
    @pytest.fixture(scope="class")
    def models(self):
        return {
            "my_model.sql": my_model_incremental_wrong_order_depends_on_fk_sql,
            "foreign_key_model.sql": foreign_key_model_sql,
            "constraints_schema.yml": model_fk_constraint_schema_yml,
        }


class BaseIncrementalConstraintsRollback(BaseConstraintsRollback):
    @pytest.fixture(scope="class")
    def models(self):
        return {
            "my_model.sql": my_incremental_model_sql,
            "constraints_schema.yml": model_schema_yml,
        }

    @pytest.fixture(scope="class")
    def null_model_sql(self):
        return my_model_incremental_with_nulls_sql


class TestTableConstraintsColumnsEqual(BaseTableConstraintsColumnsEqual):
    pass


class TestViewConstraintsColumnsEqual(BaseViewConstraintsColumnsEqual):
    pass


class TestIncrementalConstraintsColumnsEqual(BaseIncrementalConstraintsColumnsEqual):
    pass


class TestTableConstraintsRuntimeDdlEnforcement(BaseConstraintsRuntimeDdlEnforcement):
    pass


class TestTableConstraintsRollback(BaseConstraintsRollback):
    pass


class TestIncrementalConstraintsRuntimeDdlEnforcement(
    BaseIncrementalConstraintsRuntimeDdlEnforcement
):
    pass


class TestIncrementalConstraintsRollback(BaseIncrementalConstraintsRollback):
    pass


class BaseContractSqlHeader:
    """Tests a contracted model with a sql header dependency."""

    def test__contract_sql_header(self, project):
        run_dbt(["run", "-s", "my_model_contract_sql_header"])

        manifest = get_manifest(project.project_root)
        model_id = "model.test.my_model_contract_sql_header"
        model_config = manifest.nodes[model_id].config

        assert model_config.contract.enforced


class BaseTableContractSqlHeader(BaseContractSqlHeader):
    @pytest.fixture(scope="class")
    def models(self):
        return {
            "my_model_contract_sql_header.sql": my_model_contract_sql_header_sql,
            "constraints_schema.yml": model_contract_header_schema_yml,
        }


class BaseIncrementalContractSqlHeader(BaseContractSqlHeader):
    @pytest.fixture(scope="class")
    def models(self):
        return {
            "my_model_contract_sql_header.sql": my_model_incremental_contract_sql_header_sql,
            "constraints_schema.yml": model_contract_header_schema_yml,
        }


class TestTableContractSqlHeader(BaseTableContractSqlHeader):
    pass


class TestIncrementalContractSqlHeader(BaseIncrementalContractSqlHeader):
    pass


class BaseModelConstraintsRuntimeEnforcement:
    """
    These model-level constraints pass muster for dbt's preflight checks. Make sure they're
    passed into the DDL statement. If they don't match up with the underlying data,
    the data platform should raise an error at runtime.
    """

    @pytest.fixture(scope="class")
    def models(self):
        return {
            "my_model.sql": my_model_wrong_order_depends_on_fk_sql,
            "foreign_key_model.sql": foreign_key_model_sql,
            "constraints_schema.yml": constrained_model_schema_yml,
        }

    @pytest.fixture(scope="class")
    def expected_sql(self):
        return """
create table <model_identifier> (
    id integer not null,
    color text,
    date_day text,
    check ((id > 0)),
    check (id >= 1),
    primary key (id),
    constraint strange_uniqueness_requirement unique (color, date_day),
    foreign key (id) references <foreign_key_model_identifier> (id)
) ;
insert into <model_identifier> (
    id ,
    color ,
    date_day
)
(
    select
       id,
       color,
       date_day
       from
    (
        -- depends_on: <foreign_key_model_identifier>
        select
            'blue' as color,
            1 as id,
            '2019-01-01' as date_day
    ) as model_subq
);
"""

    def test__model_constraints_ddl(self, project, expected_sql):
        unformatted_constraint_schema_yml = read_file("models", "constraints_schema.yml")
        write_file(
            unformatted_constraint_schema_yml.format(schema=project.test_schema),
            "models",
            "constraints_schema.yml",
        )

        results = run_dbt(["run", "-s", "+my_model"])
        assert len(results) == 2
        generated_sql = read_file("target", "run", "test", "models", "my_model.sql")
<<<<<<< HEAD
        generated_sql_list = generated_sql.split(" ")
        for idx in [n for n, x in enumerate(generated_sql_list) if "my_model" in x]:
            generated_sql_list[idx] = "<model_identifier>"
        generated_sql_generic = " ".join(generated_sql_list)
        assert _normalize_whitespace(expected_sql) == _normalize_whitespace(generated_sql_generic)
=======
        generated_sql_modified = _normalize_whitespace(generated_sql)
        generated_sql_generic = _find_and_replace(
            generated_sql_modified, "my_model", "<model_identifier>"
        )
        generated_sql_generic = _find_and_replace(
            generated_sql_generic, "foreign_key_model", "<foreign_key_model_identifier>"
        )
        assert _normalize_whitespace(expected_sql) == generated_sql_generic
>>>>>>> dc35f56b


class TestModelConstraintsRuntimeEnforcement(BaseModelConstraintsRuntimeEnforcement):
    pass


class BaseConstraintQuotedColumn(BaseConstraintsRuntimeDdlEnforcement):
    @pytest.fixture(scope="class")
    def models(self):
        return {
            "my_model.sql": my_model_with_quoted_column_name_sql,
            "constraints_schema.yml": model_quoted_column_schema_yml,
        }

    @pytest.fixture(scope="class")
    def expected_sql(self):
        return """
create table <model_identifier> (
    id integer not null,
    "from" text not null,
    date_day text,
    check ("from" = 'blue')
) ;
insert into <model_identifier> (
    id, "from", date_day
)
(
    select id, "from", date_day
    from (
        select
          'blue' as "from",
          1 as id,
          '2019-01-01' as date_day
    ) as model_subq
);
"""


class TestConstraintQuotedColumn(BaseConstraintQuotedColumn):
    pass<|MERGE_RESOLUTION|>--- conflicted
+++ resolved
@@ -27,16 +27,13 @@
     model_schema_yml,
     model_fk_constraint_schema_yml,
     constrained_model_schema_yml,
-<<<<<<< HEAD
     model_quoted_column_schema_yml,
-=======
     foreign_key_model_sql,
     my_model_wrong_order_depends_on_fk_sql,
     my_model_incremental_wrong_order_depends_on_fk_sql,
     my_model_contract_sql_header_sql,
     my_model_incremental_contract_sql_header_sql,
     model_contract_header_schema_yml,
->>>>>>> dc35f56b
 )
 
 
@@ -240,25 +237,12 @@
         # the name is not what we're testing here anyways and varies based on materialization
         # TODO: consider refactoring this to introspect logs instead
         generated_sql = read_file("target", "run", "test", "models", "my_model.sql")
-<<<<<<< HEAD
-        generated_sql_list = generated_sql.split(" ")
-        for idx in [n for n, x in enumerate(generated_sql_list) if "my_model" in x]:
-            generated_sql_list[idx] = "<model_identifier>"
-        generated_sql_generic = " ".join(generated_sql_list)
-        assert _normalize_whitespace(expected_sql) == _normalize_whitespace(generated_sql_generic)
-=======
-        generated_sql_modified = _normalize_whitespace(generated_sql)
-        generated_sql_generic = _find_and_replace(
-            generated_sql_modified, "my_model", "<model_identifier>"
-        )
+        generated_sql_generic = _find_and_replace(generated_sql, "my_model", "<model_identifier>")
         generated_sql_generic = _find_and_replace(
             generated_sql_generic, "foreign_key_model", "<foreign_key_model_identifier>"
         )
 
-        expected_sql_check = _normalize_whitespace(expected_sql)
-
-        assert expected_sql_check == generated_sql_generic
->>>>>>> dc35f56b
+        assert _normalize_whitespace(expected_sql) == _normalize_whitespace(generated_sql_generic)
 
 
 class BaseConstraintsRollback:
@@ -497,22 +481,11 @@
         results = run_dbt(["run", "-s", "+my_model"])
         assert len(results) == 2
         generated_sql = read_file("target", "run", "test", "models", "my_model.sql")
-<<<<<<< HEAD
-        generated_sql_list = generated_sql.split(" ")
-        for idx in [n for n, x in enumerate(generated_sql_list) if "my_model" in x]:
-            generated_sql_list[idx] = "<model_identifier>"
-        generated_sql_generic = " ".join(generated_sql_list)
-        assert _normalize_whitespace(expected_sql) == _normalize_whitespace(generated_sql_generic)
-=======
-        generated_sql_modified = _normalize_whitespace(generated_sql)
-        generated_sql_generic = _find_and_replace(
-            generated_sql_modified, "my_model", "<model_identifier>"
-        )
+        generated_sql_generic = _find_and_replace(generated_sql, "my_model", "<model_identifier>")
         generated_sql_generic = _find_and_replace(
             generated_sql_generic, "foreign_key_model", "<foreign_key_model_identifier>"
         )
-        assert _normalize_whitespace(expected_sql) == generated_sql_generic
->>>>>>> dc35f56b
+        assert _normalize_whitespace(expected_sql) == _normalize_whitespace(generated_sql_generic)
 
 
 class TestModelConstraintsRuntimeEnforcement(BaseModelConstraintsRuntimeEnforcement):
