import pytest
import os
import json

from dbt.tests.util import run_dbt
from dbt.logger import log_manager

from tests.functional.list.fixtures import (  # noqa: F401
    snapshots,
    tests,
    models,
    macros,
    seeds,
    analyses,
    project_files,
)


class TestList:
    def dir(self, value):
        return os.path.normpath(value)

    @pytest.fixture(scope="class")
    def project_config_update(self):
        return {
            "config-version": 2,
            "analysis-paths": [self.dir("analyses")],
            "snapshot-paths": [self.dir("snapshots")],
            "macro-paths": [self.dir("macros")],
            "seed-paths": [self.dir("seeds")],
            "test-paths": [self.dir("tests")],
            "seeds": {
                "quote_columns": False,
            },
        }

    def run_dbt_ls(self, args=None, expect_pass=True):
        log_manager.stdout_console()
        full_args = ["ls"]
        if args is not None:
            full_args += args

        result = run_dbt(args=full_args, expect_pass=expect_pass)

        log_manager.stdout_console()
        return result

    def assert_json_equal(self, json_str, expected):
        assert json.loads(json_str) == expected

    def expect_given_output(self, args, expectations):
        for key, values in expectations.items():
            ls_result = self.run_dbt_ls(args + ["--output", key])
            if not isinstance(values, (list, tuple)):
                values = [values]
            assert len(ls_result) == len(values)
            for got, expected in zip(ls_result, values):
                if key == "json":
                    self.assert_json_equal(got, expected)
                else:
                    assert got == expected

    def expect_snapshot_output(self, project):
        expectations = {
            "name": "my_snapshot",
            "selector": "test.snapshot.my_snapshot",
            "json": {
                "name": "my_snapshot",
                "package_name": "test",
                "depends_on": {"nodes": [], "macros": []},
                "tags": [],
                "config": {
                    "enabled": True,
                    "materialized": "snapshot",
                    "post-hook": [],
                    "tags": [],
                    "pre-hook": [],
                    "quoting": {},
                    "column_types": {},
                    "persist_docs": {},
                    "target_database": project.database,
                    "target_schema": project.test_schema,
                    "unique_key": "id",
                    "strategy": "timestamp",
                    "updated_at": "updated_at",
                    "full_refresh": None,
                    "database": None,
                    "schema": None,
                    "alias": None,
                    "check_cols": None,
                    "on_schema_change": "ignore",
                    "meta": {},
                    "grants": {},
<<<<<<< HEAD
                    "language": "sql",
                    "packages": [],
=======
                    "incremental_strategy": None,
>>>>>>> 1071a468
                },
                "unique_id": "snapshot.test.my_snapshot",
                "original_file_path": normalize("snapshots/snapshot.sql"),
                "alias": "my_snapshot",
                "resource_type": "snapshot",
            },
            "path": self.dir("snapshots/snapshot.sql"),
        }
        self.expect_given_output(["--resource-type", "snapshot"], expectations)

    def expect_analyses_output(self):
        expectations = {
            "name": "a",
            "selector": "test.analysis.a",
            "json": {
                "name": "a",
                "package_name": "test",
                "depends_on": {"nodes": [], "macros": []},
                "tags": [],
                "config": {
                    "enabled": True,
                    "materialized": "view",
                    "post-hook": [],
                    "tags": [],
                    "pre-hook": [],
                    "quoting": {},
                    "column_types": {},
                    "persist_docs": {},
                    "full_refresh": None,
                    "on_schema_change": "ignore",
                    "database": None,
                    "schema": None,
                    "alias": None,
                    "meta": {},
                    "unique_key": None,
                    "grants": {},
<<<<<<< HEAD
                    "language": "sql",
                    "packages": [],
=======
                    "incremental_strategy": None,
>>>>>>> 1071a468
                },
                "unique_id": "analysis.test.a",
                "original_file_path": normalize("analyses/a.sql"),
                "alias": "a",
                "resource_type": "analysis",
            },
            "path": self.dir("analyses/a.sql"),
        }
        self.expect_given_output(["--resource-type", "analysis"], expectations)

    def expect_model_output(self):
        expectations = {
            "name": ("ephemeral", "incremental", "inner", "outer"),
            "selector": ("test.ephemeral", "test.incremental", "test.sub.inner", "test.outer"),
            "json": (
                {
                    "name": "ephemeral",
                    "package_name": "test",
                    "depends_on": {"nodes": [], "macros": []},
                    "tags": [],
                    "config": {
                        "enabled": True,
                        "materialized": "ephemeral",
                        "post-hook": [],
                        "tags": [],
                        "pre-hook": [],
                        "quoting": {},
                        "column_types": {},
                        "persist_docs": {},
                        "full_refresh": None,
                        "unique_key": None,
                        "on_schema_change": "ignore",
                        "database": None,
                        "schema": None,
                        "alias": None,
                        "meta": {},
                        "grants": {},
<<<<<<< HEAD
                        "language": "sql",
                        "packages": [],
=======
                        "incremental_strategy": None,
>>>>>>> 1071a468
                    },
                    "original_file_path": normalize("models/ephemeral.sql"),
                    "unique_id": "model.test.ephemeral",
                    "alias": "ephemeral",
                    "resource_type": "model",
                },
                {
                    "name": "incremental",
                    "package_name": "test",
                    "depends_on": {
                        "nodes": ["seed.test.seed"],
                        "macros": ["macro.dbt.is_incremental"],
                    },
                    "tags": [],
                    "config": {
                        "enabled": True,
                        "materialized": "incremental",
                        "post-hook": [],
                        "tags": [],
                        "pre-hook": [],
                        "quoting": {},
                        "column_types": {},
                        "persist_docs": {},
                        "full_refresh": None,
                        "unique_key": None,
                        "on_schema_change": "ignore",
                        "database": None,
                        "schema": None,
                        "alias": None,
                        "meta": {},
                        "grants": {},
<<<<<<< HEAD
                        "language": "sql",
                        "packages": [],
=======
                        "incremental_strategy": "delete+insert",
>>>>>>> 1071a468
                    },
                    "original_file_path": normalize("models/incremental.sql"),
                    "unique_id": "model.test.incremental",
                    "alias": "incremental",
                    "resource_type": "model",
                },
                {
                    "name": "inner",
                    "package_name": "test",
                    "depends_on": {"nodes": ["model.test.outer"], "macros": []},
                    "tags": [],
                    "config": {
                        "enabled": True,
                        "materialized": "view",
                        "post-hook": [],
                        "tags": [],
                        "pre-hook": [],
                        "quoting": {},
                        "column_types": {},
                        "persist_docs": {},
                        "full_refresh": None,
                        "unique_key": None,
                        "on_schema_change": "ignore",
                        "database": None,
                        "schema": None,
                        "alias": None,
                        "meta": {},
                        "grants": {},
<<<<<<< HEAD
                        "language": "sql",
                        "packages": [],
=======
                        "incremental_strategy": None,
>>>>>>> 1071a468
                    },
                    "original_file_path": normalize("models/sub/inner.sql"),
                    "unique_id": "model.test.inner",
                    "alias": "inner",
                    "resource_type": "model",
                },
                {
                    "name": "outer",
                    "package_name": "test",
                    "depends_on": {"nodes": ["model.test.ephemeral"], "macros": []},
                    "tags": [],
                    "config": {
                        "enabled": True,
                        "materialized": "view",
                        "post-hook": [],
                        "tags": [],
                        "pre-hook": [],
                        "quoting": {},
                        "column_types": {},
                        "persist_docs": {},
                        "full_refresh": None,
                        "unique_key": None,
                        "on_schema_change": "ignore",
                        "database": None,
                        "schema": None,
                        "alias": None,
                        "meta": {},
                        "grants": {},
<<<<<<< HEAD
                        "language": "sql",
                        "packages": [],
=======
                        "incremental_strategy": None,
>>>>>>> 1071a468
                    },
                    "original_file_path": normalize("models/outer.sql"),
                    "unique_id": "model.test.outer",
                    "alias": "outer",
                    "resource_type": "model",
                },
            ),
            "path": (
                self.dir("models/ephemeral.sql"),
                self.dir("models/incremental.sql"),
                self.dir("models/sub/inner.sql"),
                self.dir("models/outer.sql"),
            ),
        }
        self.expect_given_output(["--resource-type", "model"], expectations)

    # Do not include ephemeral model - it was not selected
    def expect_model_ephemeral_output(self):
        expectations = {
            "name": ("outer"),
            "selector": ("test.outer"),
            "json": (
                {
                    "name": "outer",
                    "package_name": "test",
                    "depends_on": {"nodes": [], "macros": []},
                    "tags": [],
                    "config": {
                        "enabled": True,
                        "materialized": "view",
                        "post-hook": [],
                        "tags": [],
                        "pre-hook": [],
                        "quoting": {},
                        "column_types": {},
                        "persist_docs": {},
                        "full_refresh": None,
                        "on_schema_change": "ignore",
                        "database": None,
                        "schema": None,
                        "alias": None,
                        "meta": {},
                        "grants": {},
<<<<<<< HEAD
                        "language": "sql",
                        "packages": [],
=======
                        "incremental_strategy": None,
>>>>>>> 1071a468
                    },
                    "unique_id": "model.test.ephemeral",
                    "original_file_path": normalize("models/ephemeral.sql"),
                    "alias": "outer",
                    "resource_type": "model",
                },
            ),
            "path": (self.dir("models/outer.sql"),),
        }
        self.expect_given_output(["--model", "outer"], expectations)

    def expect_source_output(self):
        expectations = {
            "name": "my_source.my_table",
            "selector": "source:test.my_source.my_table",
            "json": {
                "config": {
                    "enabled": True,
                },
                "unique_id": "source.test.my_source.my_table",
                "original_file_path": normalize("models/schema.yml"),
                "package_name": "test",
                "name": "my_table",
                "source_name": "my_source",
                "resource_type": "source",
                "tags": [],
            },
            "path": self.dir("models/schema.yml"),
        }
        # should we do this --select automatically for a user if if 'source' is
        # in the resource types and there is no '--select' or '--exclude'?
        self.expect_given_output(
            ["--resource-type", "source", "--select", "source:*"], expectations
        )

    def expect_seed_output(self):
        expectations = {
            "name": "seed",
            "selector": "test.seed",
            "json": {
                "name": "seed",
                "package_name": "test",
                "depends_on": {"nodes": [], "macros": []},
                "tags": [],
                "config": {
                    "enabled": True,
                    "materialized": "seed",
                    "post-hook": [],
                    "tags": [],
                    "pre-hook": [],
                    "quoting": {},
                    "column_types": {},
                    "persist_docs": {},
                    "quote_columns": False,
                    "full_refresh": None,
                    "unique_key": None,
                    "on_schema_change": "ignore",
                    "database": None,
                    "schema": None,
                    "alias": None,
                    "meta": {},
                    "grants": {},
<<<<<<< HEAD
                    "language": "sql",
                    "packages": [],
=======
                    "incremental_strategy": None,
>>>>>>> 1071a468
                },
                "unique_id": "seed.test.seed",
                "original_file_path": normalize("seeds/seed.csv"),
                "alias": "seed",
                "resource_type": "seed",
            },
            "path": self.dir("seeds/seed.csv"),
        }
        self.expect_given_output(["--resource-type", "seed"], expectations)

    def expect_test_output(self):
        expectations = {
            "name": ("not_null_outer_id", "t", "unique_outer_id"),
            "selector": ("test.not_null_outer_id", "test.t", "test.unique_outer_id"),
            "json": (
                {
                    "name": "not_null_outer_id",
                    "package_name": "test",
                    "depends_on": {
                        "nodes": ["model.test.outer"],
                        "macros": ["macro.dbt.test_not_null"],
                    },
                    "tags": [],
                    "config": {
                        "enabled": True,
                        "materialized": "test",
                        "severity": "ERROR",
                        "store_failures": None,
                        "warn_if": "!= 0",
                        "error_if": "!= 0",
                        "fail_calc": "count(*)",
                        "where": None,
                        "limit": None,
                        "tags": [],
                        "database": None,
                        "schema": "dbt_test__audit",
                        "alias": None,
                        "meta": {},
                    },
                    "unique_id": "test.test.not_null_outer_id.a226f4fb36",
                    "original_file_path": normalize("models/schema.yml"),
                    "alias": "not_null_outer_id",
                    "resource_type": "test",
                },
                {
                    "name": "t",
                    "package_name": "test",
                    "depends_on": {"nodes": [], "macros": []},
                    "tags": [],
                    "config": {
                        "enabled": True,
                        "materialized": "test",
                        "severity": "ERROR",
                        "store_failures": None,
                        "warn_if": "!= 0",
                        "error_if": "!= 0",
                        "fail_calc": "count(*)",
                        "where": None,
                        "limit": None,
                        "tags": [],
                        "database": None,
                        "schema": "dbt_test__audit",
                        "alias": None,
                        "meta": {},
                    },
                    "unique_id": "test.test.t",
                    "original_file_path": normalize("tests/t.sql"),
                    "alias": "t",
                    "resource_type": "test",
                },
                {
                    "name": "unique_outer_id",
                    "package_name": "test",
                    "depends_on": {
                        "nodes": ["model.test.outer"],
                        "macros": ["macro.dbt.test_unique"],
                    },
                    "tags": [],
                    "config": {
                        "enabled": True,
                        "materialized": "test",
                        "severity": "ERROR",
                        "store_failures": None,
                        "warn_if": "!= 0",
                        "error_if": "!= 0",
                        "fail_calc": "count(*)",
                        "where": None,
                        "limit": None,
                        "tags": [],
                        "database": None,
                        "schema": "dbt_test__audit",
                        "alias": None,
                        "meta": {},
                    },
                    "unique_id": "test.test.unique_outer_id.2195e332d3",
                    "original_file_path": normalize("models/schema.yml"),
                    "alias": "unique_outer_id",
                    "resource_type": "test",
                },
            ),
            "path": (
                self.dir("models/schema.yml"),
                self.dir("tests/t.sql"),
                self.dir("models/schema.yml"),
            ),
        }
        self.expect_given_output(["--resource-type", "test"], expectations)

    def expect_all_output(self):
        # generic test FQNS include the resource + column they're defined on
        # models are just package, subdirectory path, name
        # sources are like models, ending in source_name.table_name
        expected_default = {
            "test.ephemeral",
            "test.incremental",
            "test.snapshot.my_snapshot",
            "test.sub.inner",
            "test.outer",
            "test.seed",
            "source:test.my_source.my_table",
            "test.not_null_outer_id",
            "test.unique_outer_id",
            "test.t",
        }
        # analyses have their type inserted into their fqn like tests
        expected_all = expected_default | {"test.analysis.a"}

        results = self.run_dbt_ls(["--resource-type", "all", "--select", "*", "source:*"])
        assert set(results) == expected_all

        results = self.run_dbt_ls(["--select", "*", "source:*"])
        assert set(results) == expected_default

        results = self.run_dbt_ls(["--resource-type", "default", "--select", "*", "source:*"])
        assert set(results) == expected_default

        results = self.run_dbt_ls

    def expect_select(self):
        results = self.run_dbt_ls(["--resource-type", "test", "--select", "outer"])
        assert set(results) == {"test.not_null_outer_id", "test.unique_outer_id"}

        self.run_dbt_ls(["--resource-type", "test", "--select", "inner"], expect_pass=True)

        results = self.run_dbt_ls(["--resource-type", "test", "--select", "+inner"])
        assert set(results) == {"test.not_null_outer_id", "test.unique_outer_id"}

        results = self.run_dbt_ls(["--resource-type", "model", "--select", "outer+"])
        assert set(results) == {"test.outer", "test.sub.inner"}

        results = self.run_dbt_ls(["--resource-type", "model", "--exclude", "inner"])
        assert set(results) == {"test.ephemeral", "test.outer", "test.incremental"}

        results = self.run_dbt_ls(["--select", "config.incremental_strategy:delete+insert"])
        assert set(results) == {"test.incremental"}

        self.run_dbt_ls(
            ["--select", "config.incremental_strategy:insert_overwrite"], expect_pass=True
        )

    def expect_selected_keys(self, project):
        """Expect selected fields of the the selected model"""
        expectations = [
            {"database": project.database, "schema": project.test_schema, "alias": "inner"}
        ]
        results = self.run_dbt_ls(
            ["--model", "inner", "--output", "json", "--output-keys", "database,schema,alias"]
        )
        assert len(results) == len(expectations)

        for got, expected in zip(results, expectations):
            self.assert_json_equal(got, expected)

        """Expect selected fields of the test resource types
        """
        expectations = [
            {"name": "not_null_outer_id", "column_name": "id"},
            {"name": "t"},
            {"name": "unique_outer_id", "column_name": "id"},
        ]
        results = self.run_dbt_ls(
            ["--resource-type", "test", "--output", "json", "--output-keys", "name,column_name"]
        )
        assert len(results) == len(expectations)

        for got, expected in zip(
            sorted(results, key=lambda x: json.loads(x).get("name")),
            sorted(expectations, key=lambda x: x.get("name")),
        ):
            self.assert_json_equal(got, expected)

        """Expect nothing (non-existent keys) for the selected models
        """
        expectations = [{}, {}]
        results = self.run_dbt_ls(
            ["--model", "inner outer", "--output", "json", "--output-keys", "non_existent_key"]
        )
        assert len(results) == len(expectations)

        for got, expected in zip(results, expectations):
            self.assert_json_equal(got, expected)

    def test_ls(self, project):
        self.expect_snapshot_output(project)
        self.expect_analyses_output()
        self.expect_model_output()
        self.expect_source_output()
        self.expect_seed_output()
        self.expect_test_output()
        self.expect_select()
        self.expect_all_output()
        self.expect_selected_keys(project)


def normalize(path):
    """On windows, neither is enough on its own:
    >>> normcase('C:\\documents/ALL CAPS/subdir\\..')
    'c:\\documents\\all caps\\subdir\\..'
    >>> normpath('C:\\documents/ALL CAPS/subdir\\..')
    'C:\\documents\\ALL CAPS'
    >>> normpath(normcase('C:\\documents/ALL CAPS/subdir\\..'))
    'c:\\documents\\all caps'
    """
    return os.path.normcase(os.path.normpath(path))<|MERGE_RESOLUTION|>--- conflicted
+++ resolved
@@ -91,12 +91,9 @@
                     "on_schema_change": "ignore",
                     "meta": {},
                     "grants": {},
-<<<<<<< HEAD
                     "language": "sql",
                     "packages": [],
-=======
                     "incremental_strategy": None,
->>>>>>> 1071a468
                 },
                 "unique_id": "snapshot.test.my_snapshot",
                 "original_file_path": normalize("snapshots/snapshot.sql"),
@@ -133,12 +130,9 @@
                     "meta": {},
                     "unique_key": None,
                     "grants": {},
-<<<<<<< HEAD
                     "language": "sql",
                     "packages": [],
-=======
                     "incremental_strategy": None,
->>>>>>> 1071a468
                 },
                 "unique_id": "analysis.test.a",
                 "original_file_path": normalize("analyses/a.sql"),
@@ -176,12 +170,9 @@
                         "alias": None,
                         "meta": {},
                         "grants": {},
-<<<<<<< HEAD
                         "language": "sql",
                         "packages": [],
-=======
                         "incremental_strategy": None,
->>>>>>> 1071a468
                     },
                     "original_file_path": normalize("models/ephemeral.sql"),
                     "unique_id": "model.test.ephemeral",
@@ -213,12 +204,9 @@
                         "alias": None,
                         "meta": {},
                         "grants": {},
-<<<<<<< HEAD
                         "language": "sql",
                         "packages": [],
-=======
                         "incremental_strategy": "delete+insert",
->>>>>>> 1071a468
                     },
                     "original_file_path": normalize("models/incremental.sql"),
                     "unique_id": "model.test.incremental",
@@ -247,12 +235,9 @@
                         "alias": None,
                         "meta": {},
                         "grants": {},
-<<<<<<< HEAD
                         "language": "sql",
                         "packages": [],
-=======
                         "incremental_strategy": None,
->>>>>>> 1071a468
                     },
                     "original_file_path": normalize("models/sub/inner.sql"),
                     "unique_id": "model.test.inner",
@@ -281,12 +266,9 @@
                         "alias": None,
                         "meta": {},
                         "grants": {},
-<<<<<<< HEAD
                         "language": "sql",
                         "packages": [],
-=======
                         "incremental_strategy": None,
->>>>>>> 1071a468
                     },
                     "original_file_path": normalize("models/outer.sql"),
                     "unique_id": "model.test.outer",
@@ -330,12 +312,9 @@
                         "alias": None,
                         "meta": {},
                         "grants": {},
-<<<<<<< HEAD
                         "language": "sql",
                         "packages": [],
-=======
                         "incremental_strategy": None,
->>>>>>> 1071a468
                     },
                     "unique_id": "model.test.ephemeral",
                     "original_file_path": normalize("models/ephemeral.sql"),
@@ -398,12 +377,9 @@
                     "alias": None,
                     "meta": {},
                     "grants": {},
-<<<<<<< HEAD
                     "language": "sql",
                     "packages": [],
-=======
                     "incremental_strategy": None,
->>>>>>> 1071a468
                 },
                 "unique_id": "seed.test.seed",
                 "original_file_path": normalize("seeds/seed.csv"),
