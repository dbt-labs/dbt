--- conflicted
+++ resolved
@@ -181,12 +181,8 @@
                         "packages": [],
                         "incremental_strategy": None,
                         "docs": {"node_color": None, "show": True},
-<<<<<<< HEAD
                         "contract": {"enforced": False, "alias_types": True},
-=======
-                        "contract": {"enforced": False},
                         "access": "protected",
->>>>>>> f5baeeea
                     },
                     "original_file_path": normalize("models/ephemeral.sql"),
                     "unique_id": "model.test.ephemeral",
@@ -223,12 +219,8 @@
                         "packages": [],
                         "incremental_strategy": "delete+insert",
                         "docs": {"node_color": None, "show": True},
-<<<<<<< HEAD
                         "contract": {"enforced": False, "alias_types": True},
-=======
-                        "contract": {"enforced": False},
                         "access": "protected",
->>>>>>> f5baeeea
                     },
                     "original_file_path": normalize("models/incremental.sql"),
                     "unique_id": "model.test.incremental",
@@ -265,12 +257,8 @@
                         "packages": [],
                         "incremental_strategy": None,
                         "docs": {"node_color": None, "show": True},
-<<<<<<< HEAD
                         "contract": {"enforced": False, "alias_types": True},
-=======
-                        "contract": {"enforced": False},
                         "access": "protected",
->>>>>>> f5baeeea
                     },
                     "original_file_path": normalize("models/sub/inner.sql"),
                     "unique_id": "model.test.inner",
@@ -307,12 +295,8 @@
                         "packages": [],
                         "incremental_strategy": None,
                         "docs": {"node_color": None, "show": True},
-<<<<<<< HEAD
                         "contract": {"enforced": False, "alias_types": True},
-=======
-                        "contract": {"enforced": False},
                         "access": "protected",
->>>>>>> f5baeeea
                     },
                     "original_file_path": normalize("models/outer.sql"),
                     "unique_id": "model.test.outer",
