import click
import os
import yaml
import pytest
from pathlib import Path
from unittest import mock
from unittest.mock import Mock, call

from dbt.tests.util import run_dbt


class TestInitProjectWithExistingProfilesYml:
    @mock.patch("dbt.task.init._get_adapter_plugin_names")
    @mock.patch("click.confirm")
    @mock.patch("click.prompt")
    def test_init_task_in_project_with_existing_profiles_yml(
        self, mock_prompt, mock_confirm, mock_get_adapter, project
    ):
        manager = Mock()
        manager.attach_mock(mock_prompt, "prompt")
        manager.attach_mock(mock_confirm, "confirm")
        manager.confirm.side_effect = ["y"]
        manager.prompt.side_effect = [
            1,
            "localhost",
            5432,
            "test_user",
            "test_password",
            "test_db",
            "test_schema",
            4,
        ]
        mock_get_adapter.return_value = [project.adapter.type()]

        run_dbt(["init"])

        manager.assert_has_calls(
            [
                call.confirm(
                    f"The profile test already exists in {os.path.join(project.profiles_dir, 'profiles.yml')}. Continue and overwrite it?"
                ),
                call.prompt(
                    "Which database would you like to use?\n[1] postgres\n\n(Don't see the one you want? https://docs.getdbt.com/docs/available-adapters)\n\nEnter a number",
                    type=click.INT,
                ),
                call.prompt(
                    "host (hostname for the instance)", default=None, hide_input=False, type=None
                ),
                call.prompt("port", default=5432, hide_input=False, type=click.INT),
                call.prompt("user (dev username)", default=None, hide_input=False, type=None),
                call.prompt("pass (dev password)", default=None, hide_input=True, type=None),
                call.prompt(
                    "dbname (default database that dbt will build objects in)",
                    default=None,
                    hide_input=False,
                    type=None,
                ),
                call.prompt(
                    "schema (default schema that dbt will build objects in)",
                    default=None,
                    hide_input=False,
                    type=None,
                ),
                call.prompt("threads (1 or more)", default=1, hide_input=False, type=click.INT),
            ]
        )

        with open(os.path.join(project.profiles_dir, "profiles.yml"), "r") as f:
            assert (
                f.read()
                == """config:
  send_anonymous_usage_stats: false
test:
  outputs:
    dev:
      dbname: test_db
      host: localhost
      pass: test_password
      port: 5432
      schema: test_schema
      threads: 4
      type: postgres
      user: test_user
  target: dev
"""
            )

    def test_init_task_in_project_specifying_profile_errors(self):
        # This triggers a call to sys.exit(), requring the following to test it
        with pytest.raises(SystemExit) as error:
            run_dbt(["init", "--profile", "test"])
        assert error.value.code == 1


class TestInitProjectWithoutExistingProfilesYml:
    @mock.patch("dbt.task.init._get_adapter_plugin_names")
    @mock.patch("click.prompt")
    @mock.patch.object(Path, "exists", autospec=True)
    def test_init_task_in_project_without_existing_profiles_yml(
        self, exists, mock_prompt, mock_get_adapter, project
    ):
        def exists_side_effect(path):
            # Override responses on specific files, default to 'real world' if not overriden
            return {"profiles.yml": False}.get(path.name, os.path.exists(path))

        exists.side_effect = exists_side_effect
        manager = Mock()
        manager.attach_mock(mock_prompt, "prompt")
        manager.prompt.side_effect = [
            1,
            "localhost",
            5432,
            "test_user",
            "test_password",
            "test_db",
            "test_schema",
            4,
        ]
        mock_get_adapter.return_value = [project.adapter.type()]

        run_dbt(["init"])

        manager.assert_has_calls(
            [
                call.prompt(
                    "Which database would you like to use?\n[1] postgres\n\n(Don't see the one you want? https://docs.getdbt.com/docs/available-adapters)\n\nEnter a number",
                    type=click.INT,
                ),
                call.prompt(
                    "host (hostname for the instance)", default=None, hide_input=False, type=None
                ),
                call.prompt("port", default=5432, hide_input=False, type=click.INT),
                call.prompt("user (dev username)", default=None, hide_input=False, type=None),
                call.prompt("pass (dev password)", default=None, hide_input=True, type=None),
                call.prompt(
                    "dbname (default database that dbt will build objects in)",
                    default=None,
                    hide_input=False,
                    type=None,
                ),
                call.prompt(
                    "schema (default schema that dbt will build objects in)",
                    default=None,
                    hide_input=False,
                    type=None,
                ),
                call.prompt("threads (1 or more)", default=1, hide_input=False, type=click.INT),
            ]
        )

        with open(os.path.join(project.profiles_dir, "profiles.yml"), "r") as f:
            assert (
                f.read()
                == """test:
  outputs:
    dev:
      dbname: test_db
      host: localhost
      pass: test_password
      port: 5432
      schema: test_schema
      threads: 4
      type: postgres
      user: test_user
  target: dev
"""
            )

    @mock.patch.object(Path, "exists", autospec=True)
    def test_init_task_in_project_without_profile_yml_specifying_profile_errors(self, exists):
        def exists_side_effect(path):
            # Override responses on specific files, default to 'real world' if not overriden
            return {"profiles.yml": False}.get(path.name, os.path.exists(path))

        exists.side_effect = exists_side_effect

        # Even through no profiles.yml file exists, the init will not modify project.yml,
        # so this errors
        # This triggers a call to sys.exit(), requring the following to test it
        with pytest.raises(SystemExit) as error:
            run_dbt(["init", "--profile", "test"])
        assert error.value.code == 1


class TestInitProjectWithoutExistingProfilesYmlOrTemplate:
    @mock.patch("dbt.task.init._get_adapter_plugin_names")
    @mock.patch("click.confirm")
    @mock.patch("click.prompt")
    @mock.patch.object(Path, "exists", autospec=True)
    def test_init_task_in_project_without_existing_profiles_yml_or_profile_template(
        self, exists, mock_prompt, mock_confirm, mock_get_adapter, project
    ):
        def exists_side_effect(path):
            # Override responses on specific files, default to 'real world' if not overriden
            return {
                "profiles.yml": False,
                "profile_template.yml": False,
            }.get(path.name, os.path.exists(path))

        exists.side_effect = exists_side_effect
        manager = Mock()
        manager.attach_mock(mock_prompt, "prompt")
        manager.attach_mock(mock_confirm, "confirm")
        manager.prompt.side_effect = [
            1,
        ]
        mock_get_adapter.return_value = [project.adapter.type()]
        run_dbt(["init"])
        manager.assert_has_calls(
            [
                call.prompt(
                    "Which database would you like to use?\n[1] postgres\n\n(Don't see the one you want? https://docs.getdbt.com/docs/available-adapters)\n\nEnter a number",
                    type=click.INT,
                ),
            ]
        )

        with open(os.path.join(project.profiles_dir, "profiles.yml"), "r") as f:
            assert (
                f.read()
                == """test:
  outputs:

    dev:
      type: postgres
      threads: [1 or more]
      host: [host]
      port: [port]
      user: [dev_username]
      pass: [dev_password]
      dbname: [dbname]
      schema: [dev_schema]

    prod:
      type: postgres
      threads: [1 or more]
      host: [host]
      port: [port]
      user: [prod_username]
      pass: [prod_password]
      dbname: [dbname]
      schema: [prod_schema]

  target: dev
"""
            )


class TestInitProjectWithProfileTemplateWithoutExistingProfilesYml:
    @mock.patch("dbt.task.init._get_adapter_plugin_names")
    @mock.patch("click.confirm")
    @mock.patch("click.prompt")
    @mock.patch.object(Path, "exists", autospec=True)
    def test_init_task_in_project_with_profile_template_without_existing_profiles_yml(
        self, exists, mock_prompt, mock_confirm, mock_get_adapter, project
    ):
        def exists_side_effect(path):
            # Override responses on specific files, default to 'real world' if not overriden
            return {
                "profiles.yml": False,
            }.get(path.name, os.path.exists(path))

        exists.side_effect = exists_side_effect

        with open("profile_template.yml", "w") as f:
            f.write(
                """fixed:
  type: postgres
  threads: 4
  host: localhost
  dbname: my_db
  schema: my_schema
  target: my_target
prompts:
  target:
    hint: 'The target name'
    type: string
  port:
    hint: 'The port (for integer test purposes)'
    type: int
    default: 5432
  user:
    hint: 'Your username'
  pass:
    hint: 'Your password'
    hide_input: true"""
            )

        manager = Mock()
        manager.attach_mock(mock_prompt, "prompt")
        manager.attach_mock(mock_confirm, "confirm")
        manager.prompt.side_effect = ["my_target", 5432, "test_username", "test_password"]
        mock_get_adapter.return_value = [project.adapter.type()]
        run_dbt(["init"])
        manager.assert_has_calls(
            [
                call.prompt(
                    "target (The target name)", default=None, hide_input=False, type=click.STRING
                ),
                call.prompt(
                    "port (The port (for integer test purposes))",
                    default=5432,
                    hide_input=False,
                    type=click.INT,
                ),
                call.prompt("user (Your username)", default=None, hide_input=False, type=None),
                call.prompt("pass (Your password)", default=None, hide_input=True, type=None),
            ]
        )

        with open(os.path.join(project.profiles_dir, "profiles.yml"), "r") as f:
            assert (
                f.read()
                == """test:
  outputs:
    my_target:
      dbname: my_db
      host: localhost
      pass: test_password
      port: 5432
      schema: my_schema
      threads: 4
      type: postgres
      user: test_username
  target: my_target
"""
            )


class TestInitInvalidProfileTemplate:
    @mock.patch("dbt.task.init._get_adapter_plugin_names")
    @mock.patch("click.confirm")
    @mock.patch("click.prompt")
    def test_init_task_in_project_with_invalid_profile_template(
        self, mock_prompt, mock_confirm, mock_get_adapter, project
    ):
        """Test that when an invalid profile_template.yml is provided in the project,
        init command falls back to the target's profile_template.yml"""
        with open(os.path.join(project.project_root, "profile_template.yml"), "w") as f:
            f.write("""invalid template""")

        manager = Mock()
        manager.attach_mock(mock_prompt, "prompt")
        manager.attach_mock(mock_confirm, "confirm")
        manager.confirm.side_effect = ["y"]
        manager.prompt.side_effect = [
            1,
            "localhost",
            5432,
            "test_username",
            "test_password",
            "test_db",
            "test_schema",
            4,
        ]
        mock_get_adapter.return_value = [project.adapter.type()]

        run_dbt(["init"])

        manager.assert_has_calls(
            [
                call.confirm(
                    f"The profile test already exists in {os.path.join(project.profiles_dir, 'profiles.yml')}. Continue and overwrite it?"
                ),
                call.prompt(
                    "Which database would you like to use?\n[1] postgres\n\n(Don't see the one you want? https://docs.getdbt.com/docs/available-adapters)\n\nEnter a number",
                    type=click.INT,
                ),
                call.prompt(
                    "host (hostname for the instance)", default=None, hide_input=False, type=None
                ),
                call.prompt("port", default=5432, hide_input=False, type=click.INT),
                call.prompt("user (dev username)", default=None, hide_input=False, type=None),
                call.prompt("pass (dev password)", default=None, hide_input=True, type=None),
                call.prompt(
                    "dbname (default database that dbt will build objects in)",
                    default=None,
                    hide_input=False,
                    type=None,
                ),
                call.prompt(
                    "schema (default schema that dbt will build objects in)",
                    default=None,
                    hide_input=False,
                    type=None,
                ),
                call.prompt("threads (1 or more)", default=1, hide_input=False, type=click.INT),
            ]
        )

        with open(os.path.join(project.profiles_dir, "profiles.yml"), "r") as f:
            assert (
                f.read()
                == """config:
  send_anonymous_usage_stats: false
test:
  outputs:
    dev:
      dbname: test_db
      host: localhost
      pass: test_password
      port: 5432
      schema: test_schema
      threads: 4
      type: postgres
      user: test_username
  target: dev
"""
            )


class TestInitInsideOfProjectBase:
    @pytest.fixture(scope="class")
    def project_name(self, unique_schema):
        return f"my_project_{unique_schema}"


class TestInitOutsideOfProjectBase:
    @pytest.fixture(scope="class")
    def project_name(self, unique_schema):
        return f"my_project_{unique_schema}"

    @pytest.fixture(scope="class", autouse=True)
    def setup(self, project):
        # Start by removing the dbt_project.yml so that we're not in an existing project
        os.remove(os.path.join(project.project_root, "dbt_project.yml"))


class TestInitOutsideOfProject(TestInitOutsideOfProjectBase):
    @pytest.fixture(scope="class")
    def dbt_profile_data(self, unique_schema):
        return {
            "config": {"send_anonymous_usage_stats": False},
            "test": {
                "outputs": {
                    "default2": {
                        "type": "postgres",
                        "threads": 4,
                        "host": "localhost",
                        "port": int(os.getenv("POSTGRES_TEST_PORT", 5432)),
                        "user": os.getenv("POSTGRES_TEST_USER", "root"),
                        "pass": os.getenv("POSTGRES_TEST_PASS", "password"),
                        "dbname": os.getenv("POSTGRES_TEST_DATABASE", "dbt"),
                        "schema": unique_schema,
                    },
                    "noaccess": {
                        "type": "postgres",
                        "threads": 4,
                        "host": "localhost",
                        "port": int(os.getenv("POSTGRES_TEST_PORT", 5432)),
                        "user": "noaccess",
                        "pass": "password",
                        "dbname": os.getenv("POSTGRES_TEST_DATABASE", "dbt"),
                        "schema": unique_schema,
                    },
                },
                "target": "default2",
            },
        }

    @mock.patch("dbt.task.init._get_adapter_plugin_names")
    @mock.patch("click.confirm")
    @mock.patch("click.prompt")
    def test_init_task_outside_of_project(
        self, mock_prompt, mock_confirm, mock_get_adapter, project, project_name, unique_schema
    ):
        manager = Mock()
        manager.attach_mock(mock_prompt, "prompt")
        manager.attach_mock(mock_confirm, "confirm")
        manager.prompt.side_effect = [
            project_name,
            1,
            "localhost",
            5432,
            "test_username",
            "test_password",
            "test_db",
            "test_schema",
            4,
        ]
        mock_get_adapter.return_value = [project.adapter.type()]
        run_dbt(["init"])

        manager.assert_has_calls(
            [
                call.prompt("Enter a name for your project (letters, digits, underscore)"),
                call.prompt(
                    "Which database would you like to use?\n[1] postgres\n\n(Don't see the one you want? https://docs.getdbt.com/docs/available-adapters)\n\nEnter a number",
                    type=click.INT,
                ),
                call.prompt(
                    "host (hostname for the instance)", default=None, hide_input=False, type=None
                ),
                call.prompt("port", default=5432, hide_input=False, type=click.INT),
                call.prompt("user (dev username)", default=None, hide_input=False, type=None),
                call.prompt("pass (dev password)", default=None, hide_input=True, type=None),
                call.prompt(
                    "dbname (default database that dbt will build objects in)",
                    default=None,
                    hide_input=False,
                    type=None,
                ),
                call.prompt(
                    "schema (default schema that dbt will build objects in)",
                    default=None,
                    hide_input=False,
                    type=None,
                ),
                call.prompt("threads (1 or more)", default=1, hide_input=False, type=click.INT),
            ]
        )

        with open(os.path.join(project.profiles_dir, "profiles.yml"), "r") as f:
            assert (
                f.read()
                == f"""config:
  send_anonymous_usage_stats: false
{project_name}:
  outputs:
    dev:
      dbname: test_db
      host: localhost
      pass: test_password
      port: 5432
      schema: test_schema
      threads: 4
      type: postgres
      user: test_username
  target: dev
test:
  outputs:
    default2:
      dbname: dbt
      host: localhost
      pass: password
      port: 5432
      schema: {unique_schema}
      threads: 4
      type: postgres
      user: root
    noaccess:
      dbname: dbt
      host: localhost
      pass: password
      port: 5432
      schema: {unique_schema}
      threads: 4
      type: postgres
      user: noaccess
  target: default2
"""
            )

        with open(os.path.join(project.project_root, project_name, "dbt_project.yml"), "r") as f:
            assert (
                f.read()
                == f"""
# Name your project! Project names should contain only lowercase characters
# and underscores. A good package name should reflect your organization's
# name or the intended use of these models
name: '{project_name}'
version: '1.0.0'
config-version: 2

# This setting configures which "profile" dbt uses for this project.
profile: '{project_name}'

# These configurations specify where dbt should look for different types of files.
# The `model-paths` config, for example, states that models in this project can be
# found in the "models/" directory. You probably won't need to change these!
model-paths: ["models"]
analysis-paths: ["analyses"]
test-paths: ["tests"]
seed-paths: ["seeds"]
macro-paths: ["macros"]
snapshot-paths: ["snapshots"]

clean-targets:         # directories to be removed by `dbt clean`
  - "target"
  - "dbt_packages"


# Configuring models
# Full documentation: https://docs.getdbt.com/docs/configuring-models

# In this example config, we tell dbt to build all models in the example/
# directory as views. These settings can be overridden in the individual model
# files using the `{{{{ config(...) }}}}` macro.
models:
  {project_name}:
    # Config indicated by + and applies to all files under models/example/
    example:
      +materialized: view
"""
            )


class TestInitInvalidProjectNameCLI(TestInitOutsideOfProjectBase):
    @mock.patch("dbt.task.init._get_adapter_plugin_names")
    @mock.patch("click.confirm")
    @mock.patch("click.prompt")
    def test_init_invalid_project_name_cli(
        self, mock_prompt, mock_confirm, mock_get_adapter, project_name, project
    ):
        manager = Mock()
        manager.attach_mock(mock_prompt, "prompt")
        manager.attach_mock(mock_confirm, "confirm")

        invalid_name = "name-with-hyphen"
        valid_name = project_name
        manager.prompt.side_effect = [valid_name]
        mock_get_adapter.return_value = [project.adapter.type()]

        run_dbt(["init", invalid_name, "--skip-profile-setup"])
        manager.assert_has_calls(
            [
                call.prompt("Enter a name for your project (letters, digits, underscore)"),
            ]
        )


class TestInitInvalidProjectNamePrompt(TestInitOutsideOfProjectBase):
    @mock.patch("dbt.task.init._get_adapter_plugin_names")
    @mock.patch("click.confirm")
    @mock.patch("click.prompt")
    def test_init_invalid_project_name_prompt(
        self, mock_prompt, mock_confirm, mock_get_adapter, project_name, project
    ):
        manager = Mock()
        manager.attach_mock(mock_prompt, "prompt")
        manager.attach_mock(mock_confirm, "confirm")

        invalid_name = "name-with-hyphen"
        valid_name = project_name
        manager.prompt.side_effect = [invalid_name, valid_name]
        mock_get_adapter.return_value = [project.adapter.type()]

        run_dbt(["init", "--skip-profile-setup"])
        manager.assert_has_calls(
            [
                call.prompt("Enter a name for your project (letters, digits, underscore)"),
                call.prompt("Enter a name for your project (letters, digits, underscore)"),
            ]
        )


class TestInitProvidedProjectNameAndSkipProfileSetup(TestInitOutsideOfProjectBase):
    @mock.patch("dbt.task.init._get_adapter_plugin_names")
    @mock.patch("click.confirm")
    @mock.patch("click.prompt")
    def test_init_provided_project_name_and_skip_profile_setup(
        self, mock_prompt, mock_confirm, mock_get, project, project_name
    ):
        manager = mock.Mock()
        manager.attach_mock(mock_prompt, "prompt")
        manager.attach_mock(mock_confirm, "confirm")
        manager.prompt.side_effect = [
            1,
            "localhost",
            5432,
            "test_username",
            "test_password",
            "test_db",
            "test_schema",
            4,
        ]
        mock_get.return_value = [project.adapter.type()]

        # provide project name through the init command
        run_dbt(["init", project_name, "--skip-profile-setup"])
        assert len(manager.mock_calls) == 0

        with open(os.path.join(project.project_root, project_name, "dbt_project.yml"), "r") as f:
            assert (
                f.read()
                == f"""
# Name your project! Project names should contain only lowercase characters
# and underscores. A good package name should reflect your organization's
# name or the intended use of these models
name: '{project_name}'
version: '1.0.0'
config-version: 2

# This setting configures which "profile" dbt uses for this project.
profile: '{project_name}'

# These configurations specify where dbt should look for different types of files.
# The `model-paths` config, for example, states that models in this project can be
# found in the "models/" directory. You probably won't need to change these!
model-paths: ["models"]
analysis-paths: ["analyses"]
test-paths: ["tests"]
seed-paths: ["seeds"]
macro-paths: ["macros"]
snapshot-paths: ["snapshots"]

clean-targets:         # directories to be removed by `dbt clean`
  - "target"
  - "dbt_packages"


# Configuring models
# Full documentation: https://docs.getdbt.com/docs/configuring-models

# In this example config, we tell dbt to build all models in the example/
# directory as views. These settings can be overridden in the individual model
# files using the `{{{{ config(...) }}}}` macro.
models:
  {project_name}:
    # Config indicated by + and applies to all files under models/example/
    example:
      +materialized: view
"""
            )


<<<<<<< HEAD
class TestInitOutsideOfProjectWithSpecifiedProfile(TestInitOutsideOfProjectBase):
    @mock.patch("dbt.task.init._get_adapter_plugin_names")
    @mock.patch("click.prompt")
    def test_init_task_outside_of_project_with_specified_profile(
        self, mock_prompt, mock_get_adapter, project, project_name, unique_schema, dbt_profile_data
    ):
        manager = Mock()
        manager.attach_mock(mock_prompt, "prompt")
        manager.prompt.side_effect = [
            project_name,
        ]
        mock_get_adapter.return_value = [project.adapter.type()]
        run_dbt(["init", "--profile", "test"])

        manager.assert_has_calls(
            [
                call.prompt("Enter a name for your project (letters, digits, underscore)"),
            ]
        )

        # profiles.yml is NOT overwritten, so assert that the text matches that of the
        # original fixture
        with open(os.path.join(project.profiles_dir, "profiles.yml"), "r") as f:
            assert f.read() == yaml.safe_dump(dbt_profile_data)

        with open(os.path.join(project.project_root, project_name, "dbt_project.yml"), "r") as f:
            assert (
                f.read()
                == f"""
# Name your project! Project names should contain only lowercase characters
# and underscores. A good package name should reflect your organization's
# name or the intended use of these models
name: '{project_name}'
version: '1.0.0'
config-version: 2

# This setting configures which "profile" dbt uses for this project.
profile: 'test'

# These configurations specify where dbt should look for different types of files.
# The `model-paths` config, for example, states that models in this project can be
# found in the "models/" directory. You probably won't need to change these!
model-paths: ["models"]
analysis-paths: ["analyses"]
test-paths: ["tests"]
seed-paths: ["seeds"]
macro-paths: ["macros"]
snapshot-paths: ["snapshots"]

clean-targets:         # directories to be removed by `dbt clean`
  - "target"
  - "dbt_packages"


# Configuring models
# Full documentation: https://docs.getdbt.com/docs/configuring-models

# In this example config, we tell dbt to build all models in the example/
# directory as views. These settings can be overridden in the individual model
# files using the `{{{{ config(...) }}}}` macro.
models:
  {project_name}:
    # Config indicated by + and applies to all files under models/example/
    example:
      +materialized: view
"""
            )


class TestInitOutsideOfProjectSpecifyingInvalidProfile(TestInitOutsideOfProjectBase):
    @mock.patch("dbt.task.init._get_adapter_plugin_names")
    @mock.patch("click.prompt")
    def test_init_task_outside_project_specifying_invalid_profile_errors(
        self, mock_prompt, mock_get_adapter, project, project_name
    ):
        manager = Mock()
        manager.attach_mock(mock_prompt, "prompt")
        manager.prompt.side_effect = [
            project_name,
        ]
        mock_get_adapter.return_value = [project.adapter.type()]

        # This triggers a call to sys.exit(), requring the following to test it
        with pytest.raises(SystemExit) as error:
            run_dbt(["init", "--profile", "invalid"])
        assert error.value.code == 1

        manager.assert_has_calls(
            [
                call.prompt("Enter a name for your project (letters, digits, underscore)"),
            ]
        )


class TestInitOutsideOfProjectSpecifyingProfileNoProfilesYml(TestInitOutsideOfProjectBase):
    @mock.patch("dbt.task.init._get_adapter_plugin_names")
    @mock.patch("click.prompt")
    def test_init_task_outside_project_specifying_profile_no_profiles_yml_errors(
        self, mock_prompt, mock_get_adapter, project, project_name
    ):
        manager = Mock()
        manager.attach_mock(mock_prompt, "prompt")
        manager.prompt.side_effect = [
            project_name,
        ]
        mock_get_adapter.return_value = [project.adapter.type()]

        # Override responses on specific files, default to 'real world' if not overriden
        original_isfile = os.path.isfile
        with mock.patch(
            "os.path.isfile",
            new=lambda path: {"profiles.yml": False}.get(
                os.path.basename(path), original_isfile(path)
            ),
        ):
            # This triggers a call to sys.exit(), requring the following to test it
            with pytest.raises(SystemExit) as error:
                run_dbt(["init", "--profile", "test"])
            assert error.value.code == 1

        manager.assert_has_calls(
            [
                call.prompt("Enter a name for your project (letters, digits, underscore)"),
            ]
        )
=======
class TestInitInsideProjectAndSkipProfileSetup(TestInitInsideOfProjectBase):
    @mock.patch("dbt.task.init._get_adapter_plugin_names")
    @mock.patch("click.confirm")
    @mock.patch("click.prompt")
    def test_init_inside_project_and_skip_profile_setup(
        self, mock_prompt, mock_confirm, mock_get, project, project_name
    ):
        manager = mock.Mock()
        manager.attach_mock(mock_prompt, "prompt")
        manager.attach_mock(mock_confirm, "confirm")

        assert Path("dbt_project.yml").exists()

        # skip interactive profile setup
        run_dbt(["init", "--skip-profile-setup"])
        assert len(manager.mock_calls) == 0
>>>>>>> 7c1bd91d
<|MERGE_RESOLUTION|>--- conflicted
+++ resolved
@@ -714,7 +714,24 @@
             )
 
 
-<<<<<<< HEAD
+class TestInitInsideProjectAndSkipProfileSetup(TestInitInsideOfProjectBase):
+    @mock.patch("dbt.task.init._get_adapter_plugin_names")
+    @mock.patch("click.confirm")
+    @mock.patch("click.prompt")
+    def test_init_inside_project_and_skip_profile_setup(
+        self, mock_prompt, mock_confirm, mock_get, project, project_name
+    ):
+        manager = mock.Mock()
+        manager.attach_mock(mock_prompt, "prompt")
+        manager.attach_mock(mock_confirm, "confirm")
+
+        assert Path("dbt_project.yml").exists()
+
+        # skip interactive profile setup
+        run_dbt(["init", "--skip-profile-setup"])
+        assert len(manager.mock_calls) == 0
+
+
 class TestInitOutsideOfProjectWithSpecifiedProfile(TestInitOutsideOfProjectBase):
     @mock.patch("dbt.task.init._get_adapter_plugin_names")
     @mock.patch("click.prompt")
@@ -839,22 +856,4 @@
             [
                 call.prompt("Enter a name for your project (letters, digits, underscore)"),
             ]
-        )
-=======
-class TestInitInsideProjectAndSkipProfileSetup(TestInitInsideOfProjectBase):
-    @mock.patch("dbt.task.init._get_adapter_plugin_names")
-    @mock.patch("click.confirm")
-    @mock.patch("click.prompt")
-    def test_init_inside_project_and_skip_profile_setup(
-        self, mock_prompt, mock_confirm, mock_get, project, project_name
-    ):
-        manager = mock.Mock()
-        manager.attach_mock(mock_prompt, "prompt")
-        manager.attach_mock(mock_confirm, "confirm")
-
-        assert Path("dbt_project.yml").exists()
-
-        # skip interactive profile setup
-        run_dbt(["init", "--skip-profile-setup"])
-        assert len(manager.mock_calls) == 0
->>>>>>> 7c1bd91d
+        )