--- conflicted
+++ resolved
@@ -814,12 +814,9 @@
                 "unique_id": "source.test.my_source.my_table",
                 "fqn": ["test", "my_source", "my_table"],
                 "unrendered_config": {},
-<<<<<<< HEAD
                 "unrendered_database": None,
                 "unrendered_schema": "{{ var('test_schema') }}",
-=======
                 "vars": {"test_schema": ANY},
->>>>>>> d1857b39
             },
         },
         "exposures": {
@@ -1332,12 +1329,9 @@
                 "unique_id": "source.test.my_source.my_table",
                 "fqn": ["test", "my_source", "my_table"],
                 "unrendered_config": {},
-<<<<<<< HEAD
                 "unrendered_database": None,
                 "unrendered_schema": "{{ var('test_schema') }}",
-=======
                 "vars": {"test_schema": ANY},
->>>>>>> d1857b39
             },
         },
         "exposures": {
