--- conflicted
+++ resolved
@@ -566,12 +566,8 @@
                 },
                 "checksum": {"name": "none", "checksum": ""},
                 "unrendered_config": unrendered_test_config,
-<<<<<<< HEAD
-                "constraints_enabled": False,
+                "contract": False,
                 "access": "protected",
-=======
-                "contract": False,
->>>>>>> 5ddd4088
             },
             "snapshot.test.snapshot_seed": {
                 "alias": "snapshot_seed",
@@ -1018,14 +1014,10 @@
                 "extra_ctes_injected": True,
                 "extra_ctes": [ANY],
                 "checksum": checksum_file(ephemeral_summary_path),
-<<<<<<< HEAD
-                "unrendered_config": get_unrendered_model_config(materialized="table"),
-                "access": "protected",
-=======
                 "unrendered_config": get_unrendered_model_config(
                     materialized="table", group="test_group"
                 ),
->>>>>>> 5ddd4088
+                "access": "protected",
             },
             "model.test.view_summary": {
                 "alias": "view_summary",
