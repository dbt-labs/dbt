import hashlib
import dbt
import os
from unittest.mock import ANY
from dbt.tests.util import AnyStringWith

# This produces an "expected manifest", with a number of the fields
# modified to avoid ephemeral changes.
#   ANY
#   AnyStringWith
#   LineIndifferent
# It also uses some convenience methods to generate the
# various config dictionaries.


def get_rendered_model_config(**updates):
    result = {
        "database": None,
        "schema": None,
        "alias": None,
        "enabled": True,
        "group": None,
        "materialized": "view",
        "pre-hook": [],
        "post-hook": [],
        "column_types": {},
        "quoting": {},
        "tags": [],
        "persist_docs": {},
        "full_refresh": None,
        "on_schema_change": "ignore",
        "meta": {},
        "unique_key": None,
        "grants": {},
        "packages": [],
        "incremental_strategy": None,
        "docs": {"node_color": None, "show": True},
        "contract": {"enforced": False},
    }
    result.update(updates)
    return result


def get_unrendered_model_config(**updates):
    return updates


def get_rendered_seed_config(**updates):
    result = {
        "enabled": True,
        "group": None,
        "materialized": "seed",
        "persist_docs": {},
        "pre-hook": [],
        "post-hook": [],
        "column_types": {},
        "quoting": {},
        "tags": [],
        "quote_columns": True,
        "full_refresh": None,
        "on_schema_change": "ignore",
        "database": None,
        "schema": None,
        "alias": None,
        "meta": {},
        "unique_key": None,
        "grants": {},
        "packages": [],
        "incremental_strategy": None,
        "docs": {"node_color": None, "show": True},
        "contract": {"enforced": False},
    }
    result.update(updates)
    return result


def get_unrendered_seed_config(**updates):
    result = {"quote_columns": True}
    result.update(updates)
    return result


def get_rendered_snapshot_config(**updates):
    result = {
        "database": None,
        "schema": None,
        "alias": None,
        "enabled": True,
        "group": None,
        "materialized": "snapshot",
        "pre-hook": [],
        "post-hook": [],
        "column_types": {},
        "quoting": {},
        "tags": [],
        "persist_docs": {},
        "full_refresh": None,
        "on_schema_change": "ignore",
        "strategy": "check",
        "check_cols": "all",
        "unique_key": "id",
        "target_database": None,
        "target_schema": None,
        "updated_at": None,
        "meta": {},
        "grants": {},
        "packages": [],
        "incremental_strategy": None,
        "docs": {"node_color": None, "show": True},
        "contract": {"enforced": False},
    }
    result.update(updates)
    return result


def get_unrendered_snapshot_config(**updates):
    result = {"check_cols": "all", "strategy": "check", "target_schema": None, "unique_key": "id"}
    result.update(updates)
    return result


def get_rendered_tst_config(**updates):
    result = {
        "enabled": True,
        "group": None,
        "materialized": "test",
        "tags": [],
        "severity": "ERROR",
        "store_failures": None,
        "warn_if": "!= 0",
        "error_if": "!= 0",
        "fail_calc": "count(*)",
        "where": None,
        "limit": None,
        "database": None,
        "schema": "dbt_test__audit",
        "alias": None,
        "meta": {},
    }
    result.update(updates)
    return result


def get_unrendered_tst_config(**updates):
    result = {}
    result.update(updates)
    return result


def quote(value):
    quote_char = '"'
    return "{0}{1}{0}".format(quote_char, value)


def relation_name_format(quote_database: bool, quote_schema: bool, quote_identifier: bool):
    return ".".join(
        (
            quote("{0}") if quote_database else "{0}",
            quote("{1}") if quote_schema else "{1}",
            quote("{2}") if quote_identifier else "{2}",
        )
    )


def checksum_file(path):
    """windows has silly git behavior that adds newlines, and python does
    silly things if we just open(..., 'r').encode('utf-8').
    """
    with open(path, "rb") as fp:
        # We strip the file contents because we want the checksum to match the stored contents
        hashed = hashlib.sha256(fp.read().strip()).hexdigest()
    return {
        "name": "sha256",
        "checksum": hashed,
    }


def read_file_replace_returns(path):
    with open(path, "r") as fp:
        return fp.read().replace("\r", "").replace("\n", "")


class LineIndifferent:
    def __init__(self, expected):
        self.expected = expected.replace("\r", "")

    def __eq__(self, other):
        got = other.replace("\r", "").replace("\n", "")
        return self.expected == got

    def __repr__(self):
        return "LineIndifferent({!r})".format(self.expected)

    def __str__(self):
        return self.__repr__()


def expected_seeded_manifest(project, model_database=None, quote_model=False):

    model_sql_path = os.path.join("models", "model.sql")
    second_model_sql_path = os.path.join("models", "second_model.sql")
    model_schema_yml_path = os.path.join("models", "schema.yml")
    seed_schema_yml_path = os.path.join("seeds", "schema.yml")
    seed_path = os.path.join("seeds", "seed.csv")
    snapshot_path = os.path.join("snapshots", "snapshot_seed.sql")

    my_schema_name = project.test_schema
    alternate_schema = project.test_schema + "_test"
    test_audit_schema = my_schema_name + "_dbt_test__audit"

    model_database = project.database

    model_config = get_rendered_model_config(docs={"node_color": None, "show": False})
    second_config = get_rendered_model_config(
        schema="test", docs={"node_color": None, "show": False}
    )

    unrendered_model_config = get_unrendered_model_config(
        materialized="view", docs={"show": False}
    )

    unrendered_second_config = get_unrendered_model_config(
        schema="test", materialized="view", docs={"show": False}
    )

    seed_config = get_rendered_seed_config()
    unrendered_seed_config = get_unrendered_seed_config()

    test_config = get_rendered_tst_config()
    unrendered_test_config = get_unrendered_tst_config()

    snapshot_config = get_rendered_snapshot_config(target_schema=alternate_schema)
    unrendered_snapshot_config = get_unrendered_snapshot_config(target_schema=alternate_schema)

    quote_database = quote_schema = True
    relation_name_node_format = relation_name_format(quote_database, quote_schema, quote_model)
    relation_name_source_format = relation_name_format(
        quote_database, quote_schema, quote_identifier=True
    )

    compiled_model_path = os.path.join("target", "compiled", "test", "models")

    model_raw_code = read_file_replace_returns(model_sql_path).rstrip("\r\n")

    return {
        "dbt_schema_version": "https://schemas.getdbt.com/dbt/manifest/v7.json",
        "dbt_version": dbt.version.__version__,
        "nodes": {
            "model.test.model": {
                "compiled_path": os.path.join(compiled_model_path, "model.sql"),
                "build_path": None,
                "created_at": ANY,
                "name": "model",
                "relation_name": relation_name_node_format.format(
                    model_database, my_schema_name, "model"
                ),
                "resource_type": "model",
                "path": "model.sql",
                "original_file_path": model_sql_path,
                "package_name": "test",
                "raw_code": LineIndifferent(model_raw_code),
                "language": "sql",
                "refs": [["seed"]],
                "sources": [],
                "depends_on": {"nodes": ["seed.test.seed"], "macros": []},
                "unique_id": "model.test.model",
                "fqn": ["test", "model"],
                "metrics": [],
                "tags": [],
                "meta": {},
                "config": model_config,
                "group": None,
                "schema": my_schema_name,
                "database": model_database,
                "deferred": False,
                "alias": "model",
                "description": "The test model",
                "columns": {
                    "id": {
                        "name": "id",
                        "description": "The user ID number",
                        "data_type": None,
                        "meta": {},
                        "quote": None,
                        "tags": [],
                        "constraints": [],
                    },
                    "first_name": {
                        "name": "first_name",
                        "description": "The user's first name",
                        "data_type": None,
                        "meta": {},
                        "quote": None,
                        "tags": [],
                        "constraints": [],
                    },
                    "email": {
                        "name": "email",
                        "description": "The user's email",
                        "data_type": None,
                        "meta": {},
                        "quote": None,
                        "tags": [],
                        "constraints": [],
                    },
                    "ip_address": {
                        "name": "ip_address",
                        "description": "The user's IP address",
                        "data_type": None,
                        "meta": {},
                        "quote": None,
                        "tags": [],
                        "constraints": [],
                    },
                    "updated_at": {
                        "name": "updated_at",
                        "description": "The last time this user's email was updated",
                        "data_type": None,
                        "meta": {},
                        "quote": None,
                        "tags": [],
                        "constraints": [],
                    },
                },
<<<<<<< HEAD
                "constraints": [],
                "contract": False,
=======
                "contract": {"checksum": None, "enforced": False},
>>>>>>> 47414346
                "patch_path": "test://" + model_schema_yml_path,
                "docs": {"node_color": None, "show": False},
                "compiled": True,
                "compiled_code": ANY,
                "extra_ctes_injected": True,
                "extra_ctes": [],
                "checksum": checksum_file(model_sql_path),
                "unrendered_config": unrendered_model_config,
                "access": "protected",
            },
            "model.test.second_model": {
                "compiled_path": os.path.join(compiled_model_path, "second_model.sql"),
                "build_path": None,
                "created_at": ANY,
                "name": "second_model",
                "relation_name": relation_name_node_format.format(
                    project.database, alternate_schema, "second_model"
                ),
                "resource_type": "model",
                "path": "second_model.sql",
                "original_file_path": second_model_sql_path,
                "package_name": "test",
                "raw_code": LineIndifferent(
                    read_file_replace_returns(second_model_sql_path).rstrip("\r\n")
                ),
                "language": "sql",
                "refs": [["seed"]],
                "sources": [],
                "depends_on": {"nodes": ["seed.test.seed"], "macros": []},
                "unique_id": "model.test.second_model",
                "fqn": ["test", "second_model"],
                "metrics": [],
                "tags": [],
                "meta": {},
                "config": second_config,
                "group": None,
                "schema": alternate_schema,
                "database": project.database,
                "deferred": False,
                "alias": "second_model",
                "description": "The second test model",
                "columns": {
                    "id": {
                        "name": "id",
                        "description": "The user ID number",
                        "data_type": None,
                        "meta": {},
                        "quote": None,
                        "tags": [],
                        "constraints": [],
                    },
                    "first_name": {
                        "name": "first_name",
                        "description": "The user's first name",
                        "data_type": None,
                        "meta": {},
                        "quote": None,
                        "tags": [],
                        "constraints": [],
                    },
                    "email": {
                        "name": "email",
                        "description": "The user's email",
                        "data_type": None,
                        "meta": {},
                        "quote": None,
                        "tags": [],
                        "constraints": [],
                    },
                    "ip_address": {
                        "name": "ip_address",
                        "description": "The user's IP address",
                        "data_type": None,
                        "meta": {},
                        "quote": None,
                        "tags": [],
                        "constraints": [],
                    },
                    "updated_at": {
                        "name": "updated_at",
                        "description": "The last time this user's email was updated",
                        "data_type": None,
                        "meta": {},
                        "quote": None,
                        "tags": [],
                        "constraints": [],
                    },
                },
<<<<<<< HEAD
                "constraints": [],
                "contract": False,
=======
                "contract": {"checksum": None, "enforced": False},
>>>>>>> 47414346
                "patch_path": "test://" + model_schema_yml_path,
                "docs": {"node_color": None, "show": False},
                "compiled": True,
                "compiled_code": ANY,
                "extra_ctes_injected": True,
                "extra_ctes": [],
                "checksum": checksum_file(second_model_sql_path),
                "unrendered_config": unrendered_second_config,
                "access": "protected",
            },
            "seed.test.seed": {
                "build_path": None,
                "created_at": ANY,
                "config": seed_config,
                "group": None,
                "patch_path": "test://" + seed_schema_yml_path,
                "path": "seed.csv",
                "name": "seed",
                "root_path": project.project_root,
                "resource_type": "seed",
                "raw_code": "",
                "package_name": "test",
                "original_file_path": seed_path,
                "unique_id": "seed.test.seed",
                "fqn": ["test", "seed"],
                "tags": [],
                "meta": {},
                "depends_on": {"macros": []},
                "schema": my_schema_name,
                "database": project.database,
                "alias": "seed",
                "deferred": False,
                "description": "The test seed",
                "columns": {
                    "id": {
                        "name": "id",
                        "description": "The user ID number",
                        "data_type": None,
                        "meta": {},
                        "quote": None,
                        "tags": [],
                        "constraints": [],
                    },
                    "first_name": {
                        "name": "first_name",
                        "description": "The user's first name",
                        "data_type": None,
                        "meta": {},
                        "quote": None,
                        "tags": [],
                        "constraints": [],
                    },
                    "email": {
                        "name": "email",
                        "description": "The user's email",
                        "data_type": None,
                        "meta": {},
                        "quote": None,
                        "tags": [],
                        "constraints": [],
                    },
                    "ip_address": {
                        "name": "ip_address",
                        "description": "The user's IP address",
                        "data_type": None,
                        "meta": {},
                        "quote": None,
                        "tags": [],
                        "constraints": [],
                    },
                    "updated_at": {
                        "name": "updated_at",
                        "description": "The last time this user's email was updated",
                        "data_type": None,
                        "meta": {},
                        "quote": None,
                        "tags": [],
                        "constraints": [],
                    },
                },
                "docs": {"node_color": None, "show": True},
                "checksum": checksum_file(seed_path),
                "unrendered_config": unrendered_seed_config,
                "relation_name": relation_name_node_format.format(
                    project.database, my_schema_name, "seed"
                ),
            },
            "test.test.not_null_model_id.d01cc630e6": {
                "alias": "not_null_model_id",
                "attached_node": "model.test.model",
                "compiled_path": os.path.join(
                    compiled_model_path, "schema.yml", "not_null_model_id.sql"
                ),
                "build_path": None,
                "created_at": ANY,
                "column_name": "id",
                "columns": {},
                "config": test_config,
                "sources": [],
                "group": None,
                "depends_on": {
                    "macros": ["macro.dbt.test_not_null", "macro.dbt.get_where_subquery"],
                    "nodes": ["model.test.model"],
                },
                "deferred": False,
                "description": "",
                "file_key_name": "models.model",
                "fqn": ["test", "not_null_model_id"],
                "metrics": [],
                "name": "not_null_model_id",
                "original_file_path": model_schema_yml_path,
                "package_name": "test",
                "patch_path": None,
                "path": "not_null_model_id.sql",
                "raw_code": "{{ test_not_null(**_dbt_generic_test_kwargs) }}",
                "language": "sql",
                "refs": [["model"]],
                "relation_name": None,
                "resource_type": "test",
                "schema": test_audit_schema,
                "database": project.database,
                "tags": [],
                "meta": {},
                "unique_id": "test.test.not_null_model_id.d01cc630e6",
                "docs": {"node_color": None, "show": True},
                "compiled": True,
                "compiled_code": AnyStringWith("where id is null"),
                "extra_ctes_injected": True,
                "extra_ctes": [],
                "test_metadata": {
                    "namespace": None,
                    "name": "not_null",
                    "kwargs": {
                        "column_name": "id",
                        "model": "{{ get_where_subquery(ref('model')) }}",
                    },
                },
                "checksum": {"name": "none", "checksum": ""},
                "unrendered_config": unrendered_test_config,
                "contract": {"checksum": None, "enforced": False},
            },
            "snapshot.test.snapshot_seed": {
                "alias": "snapshot_seed",
                "compiled_path": None,
                "build_path": None,
                "created_at": ANY,
                "checksum": checksum_file(snapshot_path),
                "columns": {},
                "compiled": True,
                "compiled_code": ANY,
                "config": snapshot_config,
                "contract": {"checksum": None, "enforced": False},
                "database": project.database,
                "group": None,
                "deferred": False,
                "depends_on": {
                    "macros": [],
                    "nodes": ["seed.test.seed"],
                },
                "description": "",
                "docs": {"node_color": None, "show": True},
                "extra_ctes": [],
                "extra_ctes_injected": True,
                "fqn": ["test", "snapshot_seed", "snapshot_seed"],
                "metrics": [],
                "meta": {},
                "name": "snapshot_seed",
                "original_file_path": snapshot_path,
                "package_name": "test",
                "patch_path": None,
                "path": "snapshot_seed.sql",
                "raw_code": LineIndifferent(
                    read_file_replace_returns(snapshot_path)
                    .replace("{% snapshot snapshot_seed %}", "")
                    .replace("{% endsnapshot %}", "")
                ),
                "language": "sql",
                "refs": [["seed"]],
                "relation_name": relation_name_node_format.format(
                    project.database, alternate_schema, "snapshot_seed"
                ),
                "resource_type": "snapshot",
                "schema": alternate_schema,
                "sources": [],
                "tags": [],
                "unique_id": "snapshot.test.snapshot_seed",
                "unrendered_config": unrendered_snapshot_config,
            },
            "test.test.test_nothing_model_.5d38568946": {
                "alias": "test_nothing_model_",
                "attached_node": "model.test.model",
                "compiled_path": os.path.join(
                    compiled_model_path, "schema.yml", "test_nothing_model_.sql"
                ),
                "build_path": None,
                "created_at": ANY,
                "column_name": None,
                "columns": {},
                "config": test_config,
                "group": None,
                "contract": {"checksum": None, "enforced": False},
                "sources": [],
                "depends_on": {
                    "macros": ["macro.test.test_nothing", "macro.dbt.get_where_subquery"],
                    "nodes": ["model.test.model"],
                },
                "deferred": False,
                "description": "",
                "file_key_name": "models.model",
                "fqn": ["test", "test_nothing_model_"],
                "metrics": [],
                "name": "test_nothing_model_",
                "original_file_path": model_schema_yml_path,
                "package_name": "test",
                "patch_path": None,
                "path": "test_nothing_model_.sql",
                "raw_code": "{{ test.test_nothing(**_dbt_generic_test_kwargs) }}",
                "language": "sql",
                "refs": [["model"]],
                "relation_name": None,
                "resource_type": "test",
                "schema": test_audit_schema,
                "database": project.database,
                "tags": [],
                "meta": {},
                "unique_id": "test.test.test_nothing_model_.5d38568946",
                "docs": {"node_color": None, "show": True},
                "compiled": True,
                "compiled_code": AnyStringWith("select 0"),
                "extra_ctes_injected": True,
                "extra_ctes": [],
                "test_metadata": {
                    "namespace": "test",
                    "name": "nothing",
                    "kwargs": {
                        "model": "{{ get_where_subquery(ref('model')) }}",
                    },
                },
                "checksum": {"name": "none", "checksum": ""},
                "unrendered_config": unrendered_test_config,
            },
            "test.test.unique_model_id.67b76558ff": {
                "alias": "unique_model_id",
                "attached_node": "model.test.model",
                "compiled_path": os.path.join(
                    compiled_model_path, "schema.yml", "unique_model_id.sql"
                ),
                "build_path": None,
                "created_at": ANY,
                "column_name": "id",
                "columns": {},
                "config": test_config,
                "group": None,
                "contract": {"checksum": None, "enforced": False},
                "sources": [],
                "depends_on": {
                    "macros": ["macro.dbt.test_unique", "macro.dbt.get_where_subquery"],
                    "nodes": ["model.test.model"],
                },
                "deferred": False,
                "description": "",
                "file_key_name": "models.model",
                "fqn": ["test", "unique_model_id"],
                "metrics": [],
                "name": "unique_model_id",
                "original_file_path": model_schema_yml_path,
                "package_name": "test",
                "patch_path": None,
                "path": "unique_model_id.sql",
                "raw_code": "{{ test_unique(**_dbt_generic_test_kwargs) }}",
                "language": "sql",
                "refs": [["model"]],
                "relation_name": None,
                "resource_type": "test",
                "schema": test_audit_schema,
                "database": project.database,
                "tags": [],
                "meta": {},
                "unique_id": "test.test.unique_model_id.67b76558ff",
                "docs": {"node_color": None, "show": True},
                "compiled": True,
                "compiled_code": AnyStringWith("count(*)"),
                "extra_ctes_injected": True,
                "extra_ctes": [],
                "test_metadata": {
                    "namespace": None,
                    "name": "unique",
                    "kwargs": {
                        "column_name": "id",
                        "model": "{{ get_where_subquery(ref('model')) }}",
                    },
                },
                "checksum": {"name": "none", "checksum": ""},
                "unrendered_config": unrendered_test_config,
            },
        },
        "sources": {
            "source.test.my_source.my_table": {
                "created_at": ANY,
                "columns": {
                    "id": {
                        "description": "An ID field",
                        "name": "id",
                        "data_type": None,
                        "meta": {},
                        "quote": None,
                        "tags": [],
                        "constraints": [],
                    }
                },
                "config": {
                    "enabled": True,
                },
                "quoting": {
                    "database": None,
                    "schema": None,
                    "identifier": True,
                    "column": None,
                },
                "database": project.database,
                "description": "My table",
                "external": None,
                "freshness": {
                    "error_after": {"count": None, "period": None},
                    "warn_after": {"count": None, "period": None},
                    "filter": None,
                },
                "identifier": "seed",
                "loaded_at_field": None,
                "loader": "a_loader",
                "meta": {},
                "name": "my_table",
                "original_file_path": os.path.join("models", "schema.yml"),
                "package_name": "test",
                "path": os.path.join("models", "schema.yml"),
                "patch_path": None,
                "relation_name": relation_name_source_format.format(
                    project.database, my_schema_name, "seed"
                ),
                "resource_type": "source",
                "schema": my_schema_name,
                "source_description": "My source",
                "source_name": "my_source",
                "source_meta": {},
                "tags": [],
                "unique_id": "source.test.my_source.my_table",
                "fqn": ["test", "my_source", "my_table"],
                "unrendered_config": {},
            },
        },
        "exposures": {
            "exposure.test.notebook_exposure": {
                "created_at": ANY,
                "depends_on": {
                    "macros": [],
                    "nodes": ["model.test.model", "model.test.second_model"],
                },
                "description": "A description of the complex exposure\n",
                "label": None,
                "config": {
                    "enabled": True,
                },
                "fqn": ["test", "notebook_exposure"],
                "maturity": "medium",
                "meta": {"tool": "my_tool", "languages": ["python"]},
                "metrics": [],
                "tags": ["my_department"],
                "name": "notebook_exposure",
                "original_file_path": os.path.join("models", "schema.yml"),
                "owner": {"email": "something@example.com", "name": "Some name"},
                "package_name": "test",
                "path": "schema.yml",
                "refs": [["model"], ["second_model"]],
                "resource_type": "exposure",
                "sources": [],
                "type": "notebook",
                "unique_id": "exposure.test.notebook_exposure",
                "url": "http://example.com/notebook/1",
                "unrendered_config": {},
            },
            "exposure.test.simple_exposure": {
                "created_at": ANY,
                "depends_on": {
                    "macros": [],
                    "nodes": ["source.test.my_source.my_table", "model.test.model"],
                },
                "description": "",
                "label": None,
                "config": {
                    "enabled": True,
                },
                "fqn": ["test", "simple_exposure"],
                "metrics": [],
                "name": "simple_exposure",
                "original_file_path": os.path.join("models", "schema.yml"),
                "owner": {
                    "email": "something@example.com",
                    "name": None,
                },
                "package_name": "test",
                "path": "schema.yml",
                "refs": [["model"]],
                "resource_type": "exposure",
                "sources": [["my_source", "my_table"]],
                "type": "dashboard",
                "unique_id": "exposure.test.simple_exposure",
                "url": None,
                "maturity": None,
                "meta": {},
                "tags": [],
                "unrendered_config": {},
            },
        },
        "metrics": {},
        "groups": {},
        "selectors": {},
        "parent_map": {
            "model.test.model": ["seed.test.seed"],
            "model.test.second_model": ["seed.test.seed"],
            "exposure.test.notebook_exposure": ["model.test.model", "model.test.second_model"],
            "exposure.test.simple_exposure": [
                "model.test.model",
                "source.test.my_source.my_table",
            ],
            "seed.test.seed": [],
            "snapshot.test.snapshot_seed": ["seed.test.seed"],
            "source.test.my_source.my_table": [],
            "test.test.not_null_model_id.d01cc630e6": ["model.test.model"],
            "test.test.test_nothing_model_.5d38568946": ["model.test.model"],
            "test.test.unique_model_id.67b76558ff": ["model.test.model"],
        },
        "child_map": {
            "model.test.model": [
                "exposure.test.notebook_exposure",
                "exposure.test.simple_exposure",
                "test.test.not_null_model_id.d01cc630e6",
                "test.test.test_nothing_model_.5d38568946",
                "test.test.unique_model_id.67b76558ff",
            ],
            "model.test.second_model": ["exposure.test.notebook_exposure"],
            "exposure.test.notebook_exposure": [],
            "exposure.test.simple_exposure": [],
            "seed.test.seed": [
                "model.test.model",
                "model.test.second_model",
                "snapshot.test.snapshot_seed",
            ],
            "snapshot.test.snapshot_seed": [],
            "source.test.my_source.my_table": ["exposure.test.simple_exposure"],
            "test.test.not_null_model_id.d01cc630e6": [],
            "test.test.test_nothing_model_.5d38568946": [],
            "test.test.unique_model_id.67b76558ff": [],
        },
        "group_map": {},
        "docs": {
            "doc.dbt.__overview__": ANY,
            "doc.test.macro_info": ANY,
            "doc.test.macro_arg_info": ANY,
        },
        "disabled": {},
    }


def expected_references_manifest(project):
    model_database = project.database
    my_schema_name = project.test_schema
    docs_path = os.path.join("models", "docs.md")
    ephemeral_copy_path = os.path.join("models", "ephemeral_copy.sql")
    ephemeral_summary_path = os.path.join("models", "ephemeral_summary.sql")
    view_summary_path = os.path.join("models", "view_summary.sql")
    seed_path = os.path.join("seeds", "seed.csv")
    snapshot_path = os.path.join("snapshots", "snapshot_seed.sql")
    compiled_model_path = os.path.join("target", "compiled", "test", "models")
    schema_yml_path = os.path.join("models", "schema.yml")

    ephemeral_copy_sql = read_file_replace_returns(ephemeral_copy_path).rstrip("\r\n")
    ephemeral_summary_sql = read_file_replace_returns(ephemeral_summary_path).rstrip("\r\n")
    view_summary_sql = read_file_replace_returns(view_summary_path).rstrip("\r\n")
    alternate_schema = project.test_schema + "_test"

    return {
        "dbt_schema_version": "https://schemas.getdbt.com/dbt/manifest/v7.json",
        "dbt_version": dbt.version.__version__,
        "nodes": {
            "model.test.ephemeral_copy": {
                "alias": "ephemeral_copy",
                "compiled_path": os.path.join(compiled_model_path, "ephemeral_copy.sql"),
                "build_path": None,
                "created_at": ANY,
                "columns": {},
                "config": get_rendered_model_config(materialized="ephemeral"),
                "sources": [["my_source", "my_table"]],
                "depends_on": {"macros": [], "nodes": ["source.test.my_source.my_table"]},
                "deferred": False,
                "description": "",
                "docs": {"node_color": None, "show": True},
                "fqn": ["test", "ephemeral_copy"],
                "group": None,
                "metrics": [],
                "name": "ephemeral_copy",
                "original_file_path": ephemeral_copy_path,
                "package_name": "test",
                "patch_path": None,
                "path": "ephemeral_copy.sql",
                "raw_code": LineIndifferent(ephemeral_copy_sql),
                "language": "sql",
                "refs": [],
                "relation_name": None,
                "resource_type": "model",
                "schema": my_schema_name,
                "database": project.database,
                "tags": [],
                "meta": {},
                "unique_id": "model.test.ephemeral_copy",
                "compiled": True,
                "compiled_code": ANY,
                "contract": {"checksum": None, "enforced": False},
                "extra_ctes_injected": True,
                "extra_ctes": [],
                "checksum": checksum_file(ephemeral_copy_path),
                "unrendered_config": get_unrendered_model_config(materialized="ephemeral"),
                "access": "protected",
                "constraints": [],
            },
            "model.test.ephemeral_summary": {
                "alias": "ephemeral_summary",
                "compiled_path": os.path.join(compiled_model_path, "ephemeral_summary.sql"),
                "build_path": None,
                "created_at": ANY,
                "columns": {
                    "first_name": {
                        "description": "The first name being summarized",
                        "name": "first_name",
                        "data_type": None,
                        "meta": {},
                        "quote": None,
                        "tags": [],
                        "constraints": [],
                    },
                    "ct": {
                        "description": "The number of instances of the first name",
                        "name": "ct",
                        "data_type": None,
                        "meta": {},
                        "quote": None,
                        "tags": [],
                        "constraints": [],
                    },
                },
                "config": get_rendered_model_config(materialized="table", group="test_group"),
                "contract": {"checksum": None, "enforced": False},
                "sources": [],
                "depends_on": {"macros": [], "nodes": ["model.test.ephemeral_copy"]},
                "deferred": False,
                "description": "A summmary table of the ephemeral copy of the seed data",
                "docs": {"node_color": None, "show": True},
                "fqn": ["test", "ephemeral_summary"],
                "group": "test_group",
                "metrics": [],
                "name": "ephemeral_summary",
                "original_file_path": ephemeral_summary_path,
                "package_name": "test",
                "patch_path": "test://" + os.path.join("models", "schema.yml"),
                "path": "ephemeral_summary.sql",
                "raw_code": LineIndifferent(ephemeral_summary_sql),
                "language": "sql",
                "refs": [["ephemeral_copy"]],
                "relation_name": '"{0}"."{1}".ephemeral_summary'.format(
                    model_database, my_schema_name
                ),
                "resource_type": "model",
                "schema": my_schema_name,
                "database": project.database,
                "tags": [],
                "meta": {},
                "unique_id": "model.test.ephemeral_summary",
                "compiled": True,
                "compiled_code": ANY,
                "extra_ctes_injected": True,
                "extra_ctes": [ANY],
                "checksum": checksum_file(ephemeral_summary_path),
                "unrendered_config": get_unrendered_model_config(
                    materialized="table", group="test_group"
                ),
                "access": "protected",
                "constraints": [],
            },
            "model.test.view_summary": {
                "alias": "view_summary",
                "compiled_path": os.path.join(compiled_model_path, "view_summary.sql"),
                "build_path": None,
                "created_at": ANY,
                "columns": {
                    "first_name": {
                        "description": "The first name being summarized",
                        "name": "first_name",
                        "data_type": None,
                        "meta": {},
                        "quote": None,
                        "tags": [],
                        "constraints": [],
                    },
                    "ct": {
                        "description": "The number of instances of the first name",
                        "name": "ct",
                        "data_type": None,
                        "meta": {},
                        "quote": None,
                        "tags": [],
                        "constraints": [],
                    },
                },
                "config": get_rendered_model_config(),
                "contract": {"checksum": None, "enforced": False},
                "database": project.database,
                "depends_on": {"macros": [], "nodes": ["model.test.ephemeral_summary"]},
                "deferred": False,
                "description": "A view of the summary of the ephemeral copy of the seed data",
                "docs": {"node_color": None, "show": True},
                "fqn": ["test", "view_summary"],
                "group": None,
                "metrics": [],
                "name": "view_summary",
                "original_file_path": view_summary_path,
                "package_name": "test",
                "patch_path": "test://" + schema_yml_path,
                "path": "view_summary.sql",
                "raw_code": LineIndifferent(view_summary_sql),
                "language": "sql",
                "refs": [["ephemeral_summary"]],
                "relation_name": '"{0}"."{1}".view_summary'.format(model_database, my_schema_name),
                "resource_type": "model",
                "schema": my_schema_name,
                "sources": [],
                "tags": [],
                "meta": {},
                "unique_id": "model.test.view_summary",
                "compiled": True,
                "compiled_code": ANY,
                "extra_ctes_injected": True,
                "extra_ctes": [],
                "checksum": checksum_file(view_summary_path),
                "unrendered_config": get_unrendered_model_config(materialized="view"),
                "access": "protected",
                "constraints": [],
            },
            "seed.test.seed": {
                "alias": "seed",
                "build_path": None,
                "created_at": ANY,
                "columns": {
                    "id": {
                        "name": "id",
                        "description": "The user ID number",
                        "data_type": None,
                        "meta": {},
                        "quote": None,
                        "tags": [],
                        "constraints": [],
                    },
                    "first_name": {
                        "name": "first_name",
                        "description": "The user's first name",
                        "data_type": None,
                        "meta": {},
                        "quote": None,
                        "tags": [],
                        "constraints": [],
                    },
                    "email": {
                        "name": "email",
                        "description": "The user's email",
                        "data_type": None,
                        "meta": {},
                        "quote": None,
                        "tags": [],
                        "constraints": [],
                    },
                    "ip_address": {
                        "name": "ip_address",
                        "description": "The user's IP address",
                        "data_type": None,
                        "meta": {},
                        "quote": None,
                        "tags": [],
                        "constraints": [],
                    },
                    "updated_at": {
                        "name": "updated_at",
                        "description": "The last time this user's email was updated",
                        "data_type": None,
                        "meta": {},
                        "quote": None,
                        "tags": [],
                        "constraints": [],
                    },
                },
                "config": get_rendered_seed_config(),
                "deferred": False,
                "depends_on": {"macros": []},
                "description": "The test seed",
                "docs": {"node_color": None, "show": True},
                "fqn": ["test", "seed"],
                "group": None,
                "name": "seed",
                "original_file_path": seed_path,
                "package_name": "test",
                "patch_path": "test://" + os.path.join("seeds", "schema.yml"),
                "path": "seed.csv",
                "raw_code": "",
                "resource_type": "seed",
                "root_path": project.project_root,
                "schema": my_schema_name,
                "database": project.database,
                "tags": [],
                "meta": {},
                "unique_id": "seed.test.seed",
                "checksum": checksum_file(seed_path),
                "unrendered_config": get_unrendered_seed_config(),
                "relation_name": '"{0}"."{1}".seed'.format(project.database, my_schema_name),
            },
            "snapshot.test.snapshot_seed": {
                "alias": "snapshot_seed",
                "compiled_path": None,
                "build_path": None,
                "created_at": ANY,
                "checksum": checksum_file(snapshot_path),
                "columns": {},
                "compiled": True,
                "compiled_code": ANY,
                "config": get_rendered_snapshot_config(target_schema=alternate_schema),
                "contract": {"checksum": None, "enforced": False},
                "database": model_database,
                "deferred": False,
                "depends_on": {"macros": [], "nodes": ["seed.test.seed"]},
                "description": "",
                "docs": {"node_color": None, "show": True},
                "extra_ctes": [],
                "extra_ctes_injected": True,
                "fqn": ["test", "snapshot_seed", "snapshot_seed"],
                "group": None,
                "metrics": [],
                "meta": {},
                "name": "snapshot_seed",
                "original_file_path": snapshot_path,
                "package_name": "test",
                "patch_path": None,
                "path": "snapshot_seed.sql",
                "raw_code": ANY,
                "language": "sql",
                "refs": [["seed"]],
                "relation_name": '"{0}"."{1}".snapshot_seed'.format(
                    model_database, alternate_schema
                ),
                "resource_type": "snapshot",
                "schema": alternate_schema,
                "sources": [],
                "tags": [],
                "unique_id": "snapshot.test.snapshot_seed",
                "unrendered_config": get_unrendered_snapshot_config(
                    target_schema=alternate_schema
                ),
            },
        },
        "sources": {
            "source.test.my_source.my_table": {
                "columns": {
                    "id": {
                        "description": "An ID field",
                        "name": "id",
                        "data_type": None,
                        "meta": {},
                        "quote": None,
                        "tags": [],
                        "constraints": [],
                    }
                },
                "config": {
                    "enabled": True,
                },
                "quoting": {
                    "database": False,
                    "schema": None,
                    "identifier": True,
                    "column": None,
                },
                "created_at": ANY,
                "database": project.database,
                "description": "My table",
                "external": None,
                "freshness": {
                    "error_after": {"count": None, "period": None},
                    "warn_after": {"count": None, "period": None},
                    "filter": None,
                },
                "identifier": "seed",
                "loaded_at_field": None,
                "loader": "a_loader",
                "meta": {},
                "name": "my_table",
                "original_file_path": os.path.join("models", "schema.yml"),
                "package_name": "test",
                "path": os.path.join("models", "schema.yml"),
                "patch_path": None,
                "relation_name": '{0}."{1}"."seed"'.format(project.database, my_schema_name),
                "resource_type": "source",
                "schema": my_schema_name,
                "source_description": "My source",
                "source_name": "my_source",
                "source_meta": {},
                "tags": [],
                "unique_id": "source.test.my_source.my_table",
                "fqn": ["test", "my_source", "my_table"],
                "unrendered_config": {},
            },
        },
        "exposures": {
            "exposure.test.notebook_exposure": {
                "created_at": ANY,
                "depends_on": {"macros": [], "nodes": ["model.test.view_summary"]},
                "description": "A description of the complex exposure",
                "label": None,
                "config": {
                    "enabled": True,
                },
                "fqn": ["test", "notebook_exposure"],
                "maturity": "medium",
                "meta": {"tool": "my_tool", "languages": ["python"]},
                "metrics": [],
                "tags": ["my_department"],
                "name": "notebook_exposure",
                "original_file_path": os.path.join("models", "schema.yml"),
                "owner": {"email": "something@example.com", "name": "Some name"},
                "package_name": "test",
                "path": "schema.yml",
                "refs": [["view_summary"]],
                "resource_type": "exposure",
                "sources": [],
                "type": "notebook",
                "unique_id": "exposure.test.notebook_exposure",
                "url": "http://example.com/notebook/1",
                "unrendered_config": {},
            },
        },
        "metrics": {},
        "groups": {
            "group.test.test_group": {
                "name": "test_group",
                "resource_type": "group",
                "original_file_path": os.path.join("models", "schema.yml"),
                "owner": {"email": "test_group@test.com", "name": None},
                "package_name": "test",
                "path": "schema.yml",
                "unique_id": "group.test.test_group",
            }
        },
        "selectors": {},
        "docs": {
            "doc.dbt.__overview__": ANY,
            "doc.test.column_info": {
                "block_contents": "An ID field",
                "resource_type": "doc",
                "name": "column_info",
                "original_file_path": docs_path,
                "package_name": "test",
                "path": "docs.md",
                "unique_id": "doc.test.column_info",
            },
            "doc.test.ephemeral_summary": {
                "block_contents": ("A summmary table of the ephemeral copy of the seed data"),
                "resource_type": "doc",
                "name": "ephemeral_summary",
                "original_file_path": docs_path,
                "package_name": "test",
                "path": "docs.md",
                "unique_id": "doc.test.ephemeral_summary",
            },
            "doc.test.source_info": {
                "block_contents": "My source",
                "resource_type": "doc",
                "name": "source_info",
                "original_file_path": docs_path,
                "package_name": "test",
                "path": "docs.md",
                "unique_id": "doc.test.source_info",
            },
            "doc.test.summary_count": {
                "block_contents": "The number of instances of the first name",
                "resource_type": "doc",
                "name": "summary_count",
                "original_file_path": docs_path,
                "package_name": "test",
                "path": "docs.md",
                "unique_id": "doc.test.summary_count",
            },
            "doc.test.summary_first_name": {
                "block_contents": "The first name being summarized",
                "resource_type": "doc",
                "name": "summary_first_name",
                "original_file_path": docs_path,
                "package_name": "test",
                "path": "docs.md",
                "unique_id": "doc.test.summary_first_name",
            },
            "doc.test.table_info": {
                "block_contents": "My table",
                "resource_type": "doc",
                "name": "table_info",
                "original_file_path": docs_path,
                "package_name": "test",
                "path": "docs.md",
                "unique_id": "doc.test.table_info",
            },
            "doc.test.view_summary": {
                "block_contents": ("A view of the summary of the ephemeral copy of the seed data"),
                "resource_type": "doc",
                "name": "view_summary",
                "original_file_path": docs_path,
                "package_name": "test",
                "path": "docs.md",
                "unique_id": "doc.test.view_summary",
            },
            "doc.test.macro_info": {
                "block_contents": "My custom test that I wrote that does nothing",
                "resource_type": "doc",
                "name": "macro_info",
                "original_file_path": os.path.join("macros", "macro.md"),
                "package_name": "test",
                "path": "macro.md",
                "unique_id": "doc.test.macro_info",
            },
            "doc.test.notebook_info": {
                "block_contents": "A description of the complex exposure",
                "resource_type": "doc",
                "name": "notebook_info",
                "original_file_path": docs_path,
                "package_name": "test",
                "path": "docs.md",
                "unique_id": "doc.test.notebook_info",
            },
            "doc.test.macro_arg_info": {
                "block_contents": "The model for my custom test",
                "resource_type": "doc",
                "name": "macro_arg_info",
                "original_file_path": os.path.join("macros", "macro.md"),
                "package_name": "test",
                "path": "macro.md",
                "unique_id": "doc.test.macro_arg_info",
            },
        },
        "child_map": {
            "model.test.ephemeral_copy": ["model.test.ephemeral_summary"],
            "exposure.test.notebook_exposure": [],
            "model.test.ephemeral_summary": ["model.test.view_summary"],
            "model.test.view_summary": ["exposure.test.notebook_exposure"],
            "seed.test.seed": ["snapshot.test.snapshot_seed"],
            "snapshot.test.snapshot_seed": [],
            "source.test.my_source.my_table": ["model.test.ephemeral_copy"],
        },
        "parent_map": {
            "model.test.ephemeral_copy": ["source.test.my_source.my_table"],
            "model.test.ephemeral_summary": ["model.test.ephemeral_copy"],
            "model.test.view_summary": ["model.test.ephemeral_summary"],
            "exposure.test.notebook_exposure": ["model.test.view_summary"],
            "seed.test.seed": [],
            "snapshot.test.snapshot_seed": ["seed.test.seed"],
            "source.test.my_source.my_table": [],
        },
        "group_map": {"test_group": ["model.test.ephemeral_summary"]},
        "disabled": {},
        "macros": {
            "macro.test.test_nothing": {
                "name": "test_nothing",
                "depends_on": {"macros": []},
                "created_at": ANY,
                "description": "My custom test that I wrote that does nothing",
                "docs": {"node_color": None, "show": True},
                "macro_sql": AnyStringWith("test nothing"),
                "original_file_path": os.path.join("macros", "dummy_test.sql"),
                "path": os.path.join("macros", "dummy_test.sql"),
                "package_name": "test",
                "meta": {
                    "some_key": 100,
                },
                "patch_path": "test://" + os.path.join("macros", "schema.yml"),
                "resource_type": "macro",
                "unique_id": "macro.test.test_nothing",
                "supported_languages": None,
                "arguments": [
                    {
                        "name": "model",
                        "type": "Relation",
                        "description": "The model for my custom test",
                    },
                ],
            }
        },
    }<|MERGE_RESOLUTION|>--- conflicted
+++ resolved
@@ -322,12 +322,8 @@
                         "constraints": [],
                     },
                 },
-<<<<<<< HEAD
                 "constraints": [],
-                "contract": False,
-=======
                 "contract": {"checksum": None, "enforced": False},
->>>>>>> 47414346
                 "patch_path": "test://" + model_schema_yml_path,
                 "docs": {"node_color": None, "show": False},
                 "compiled": True,
@@ -416,12 +412,8 @@
                         "constraints": [],
                     },
                 },
-<<<<<<< HEAD
                 "constraints": [],
-                "contract": False,
-=======
                 "contract": {"checksum": None, "enforced": False},
->>>>>>> 47414346
                 "patch_path": "test://" + model_schema_yml_path,
                 "docs": {"node_color": None, "show": False},
                 "compiled": True,
