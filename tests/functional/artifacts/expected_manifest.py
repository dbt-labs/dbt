--- conflicted
+++ resolved
@@ -849,11 +849,8 @@
             },
         },
         "metrics": {},
-<<<<<<< HEAD
         "entities": {},
-=======
         "groups": {},
->>>>>>> 0ef9931d
         "selectors": {},
         "parent_map": {
             "model.test.model": ["seed.test.seed"],
@@ -1296,9 +1293,7 @@
             },
         },
         "metrics": {},
-<<<<<<< HEAD
         "entities": {},
-=======
         "groups": {
             "group.test.test_group": {
                 "name": "test_group",
@@ -1310,7 +1305,6 @@
                 "unique_id": "group.test.test_group",
             }
         },
->>>>>>> 0ef9931d
         "selectors": {},
         "docs": {
             "doc.dbt.__overview__": ANY,
