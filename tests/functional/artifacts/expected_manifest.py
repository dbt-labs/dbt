--- conflicted
+++ resolved
@@ -623,12 +623,8 @@
                 "column_name": None,
                 "columns": {},
                 "config": test_config,
-<<<<<<< HEAD
                 "group": None,
-                "constraints_enabled": False,
-=======
                 "contract": False,
->>>>>>> 58d1bccd
                 "sources": [],
                 "depends_on": {
                     "macros": ["macro.test.test_nothing", "macro.dbt.get_where_subquery"],
@@ -680,12 +676,8 @@
                 "column_name": "id",
                 "columns": {},
                 "config": test_config,
-<<<<<<< HEAD
                 "group": None,
-                "constraints_enabled": False,
-=======
                 "contract": False,
->>>>>>> 58d1bccd
                 "sources": [],
                 "depends_on": {
                     "macros": ["macro.dbt.test_unique", "macro.dbt.get_where_subquery"],
@@ -982,13 +974,8 @@
                         "constraints": None,
                     },
                 },
-<<<<<<< HEAD
                 "config": get_rendered_model_config(materialized="table", group="test_group"),
-                "constraints_enabled": False,
-=======
-                "config": get_rendered_model_config(materialized="table"),
                 "contract": False,
->>>>>>> 58d1bccd
                 "sources": [],
                 "depends_on": {"macros": [], "nodes": ["model.test.ephemeral_copy"]},
                 "deferred": False,
