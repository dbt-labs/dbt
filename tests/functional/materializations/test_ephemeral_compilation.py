--- conflicted
+++ resolved
@@ -51,9 +51,16 @@
         results = run_dbt(["run"])
         assert len(results) == 0
 
-<<<<<<< HEAD
-        results = run_dbt(["test"])
-        len(results) == 4
+    def test__suppress_injected_ctes(self, project):
+        compile_output = run_dbt(
+            ["compile", "--no-inject-ephemeral-ctes", "--select", "fct_eph_first"]
+        )
+        assert isinstance(compile_output, RunExecutionResult)
+        node_result = compile_output.results[0]
+        assert isinstance(node_result, RunResult)
+        node = node_result.node
+        assert isinstance(node, ModelNode)
+        assert node.compiled_code == SUPPRESSED_CTE_EXPECTED_OUTPUT
 
 
 # From: https://github.com/jeremyyeo/ephemeral-invalid-sql-repro/tree/main/models
@@ -77,17 +84,5 @@
 
     def test_ephemeral_compilation(self, project):
         # 8/11 table models are built as expected. no compilation errors
-        results = run_dbt(["compile"])
-        assert len(results) == 8
-=======
-    def test__suppress_injected_ctes(self, project):
-        compile_output = run_dbt(
-            ["compile", "--no-inject-ephemeral-ctes", "--select", "fct_eph_first"]
-        )
-        assert isinstance(compile_output, RunExecutionResult)
-        node_result = compile_output.results[0]
-        assert isinstance(node_result, RunResult)
-        node = node_result.node
-        assert isinstance(node, ModelNode)
-        assert node.compiled_code == SUPPRESSED_CTE_EXPECTED_OUTPUT
->>>>>>> 5182e3c4
+        results = run_dbt(["build"])
+        assert len(results) == 8