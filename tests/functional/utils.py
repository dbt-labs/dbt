import os
from contextlib import contextmanager
from datetime import datetime
from pathlib import Path
<<<<<<< HEAD
from typing import List, Optional
from unittest import mock

from dbt.context.providers import BaseResolver
from dbt_common.events.base_types import BaseEvent, EventMsg
=======
from typing import Optional
>>>>>>> 139b9ac5


@contextmanager
def up_one(return_path: Optional[Path] = None):
    current_path = Path.cwd()
    os.chdir("../")
    try:
        yield
    finally:
        os.chdir(return_path or current_path)


def is_aware(dt: datetime) -> bool:
<<<<<<< HEAD
    return dt.tzinfo is not None and dt.tzinfo.utcoffset(dt) is not None


def patch_microbatch_end_time(dt_str: str):
    dt = datetime.strptime(dt_str, "%Y-%m-%d %H:%M:%S")
    return mock.patch.object(BaseResolver, "_build_end_time", return_value=dt)


@dataclass
class EventCatcher:
    event_to_catch: BaseEvent
    caught_events: List[EventMsg] = field(default_factory=list)

    def catch(self, event: EventMsg):
        if event.info.name == self.event_to_catch.__name__:
            self.caught_events.append(event)

    def flush(self) -> None:
        self.caught_events = []
=======
    return dt.tzinfo is not None and dt.tzinfo.utcoffset(dt) is not None
>>>>>>> 139b9ac5
<|MERGE_RESOLUTION|>--- conflicted
+++ resolved
@@ -1,16 +1,12 @@
 import os
 from contextlib import contextmanager
 from datetime import datetime
-from pathlib import Path
-<<<<<<< HEAD
 from typing import List, Optional
 from unittest import mock
 
 from dbt.context.providers import BaseResolver
 from dbt_common.events.base_types import BaseEvent, EventMsg
-=======
 from typing import Optional
->>>>>>> 139b9ac5
 
 
 @contextmanager
@@ -24,26 +20,9 @@
 
 
 def is_aware(dt: datetime) -> bool:
-<<<<<<< HEAD
     return dt.tzinfo is not None and dt.tzinfo.utcoffset(dt) is not None
 
 
 def patch_microbatch_end_time(dt_str: str):
     dt = datetime.strptime(dt_str, "%Y-%m-%d %H:%M:%S")
-    return mock.patch.object(BaseResolver, "_build_end_time", return_value=dt)
-
-
-@dataclass
-class EventCatcher:
-    event_to_catch: BaseEvent
-    caught_events: List[EventMsg] = field(default_factory=list)
-
-    def catch(self, event: EventMsg):
-        if event.info.name == self.event_to_catch.__name__:
-            self.caught_events.append(event)
-
-    def flush(self) -> None:
-        self.caught_events = []
-=======
-    return dt.tzinfo is not None and dt.tzinfo.utcoffset(dt) is not None
->>>>>>> 139b9ac5
+    return mock.patch.object(BaseResolver, "_build_end_time", return_value=dt)