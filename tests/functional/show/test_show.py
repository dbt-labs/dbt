--- conflicted
+++ resolved
@@ -87,7 +87,6 @@
         )
         assert "col_hundo" in log_output
 
-<<<<<<< HEAD
     @pytest.mark.parametrize(
         "args,expected",
         [
@@ -101,7 +100,7 @@
         dbt_args = ["show", "--inline", models__second_ephemeral_model, *args]
         results, log_output = run_dbt_and_capture(dbt_args)
         assert len(results.results[0].agate_table) == expected
-=======
+    
     def test_seed(self, project):
         (results, log_output) = run_dbt_and_capture(["show", "--select", "sample_seed"])
         assert "Previewing node 'sample_seed'" in log_output
@@ -130,5 +129,4 @@
         run_dbt(["build"])
         (results, log_output) = run_dbt_and_capture(["show", "--select", "sample_model.v2"])
         assert "Previewing node 'sample_model.v1'" not in log_output
-        assert "Previewing node 'sample_model.v2'" in log_output
->>>>>>> 881437e8
+        assert "Previewing node 'sample_model.v2'" in log_output