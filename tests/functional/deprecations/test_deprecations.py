--- conflicted
+++ resolved
@@ -2,42 +2,12 @@
 
 from dbt import deprecations
 import dbt.exceptions
-<<<<<<< HEAD
-from dbt.tests.util import run_dbt
 from tests.functional.deprecations.fixtures import (
     models_trivial__model_sql,
     bad_name_yaml,
 )
-=======
 from dbt.tests.util import run_dbt, write_file
 import yaml
-
-
-models__already_exists_sql = """
-select 1 as id
-
-{% if adapter.already_exists(this.schema, this.identifier) and not should_full_refresh() %}
-    where id > (select max(id) from {{this}})
-{% endif %}
-"""
-
-models_trivial__model_sql = """
-select 1 as id
-"""
-
-
-bad_name_yaml = """
-version: 2
-
-exposures:
-  - name: simple exposure spaced!!
-    type: dashboard
-    depends_on:
-      - ref('model')
-    owner:
-      email: something@example.com
-"""
->>>>>>> a1f78a8f
 
 
 class TestConfigPathDeprecation:
