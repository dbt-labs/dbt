import pytest

from dbt import deprecations
<<<<<<< HEAD
import dbt.exceptions
from tests.functional.deprecations.fixtures import (
    models_trivial__model_sql,
    bad_name_yaml,
)
=======
import dbt_common.exceptions
>>>>>>> 15704ab3
from dbt.tests.util import run_dbt, write_file
import yaml


class TestConfigPathDeprecation:
    @pytest.fixture(scope="class")
    def models(self):
        return {"already_exists.sql": models_trivial__model_sql}

    @pytest.fixture(scope="class")
    def project_config_update(self):
        return {
            "config-version": 2,
            "data-paths": ["data"],
            "log-path": "customlogs",
            "target-path": "customtarget",
        }

    def test_data_path(self, project):
        deprecations.reset_deprecations()
        assert deprecations.active_deprecations == set()
        run_dbt(["debug"])
        expected = {
            "project-config-data-paths",
            "project-config-log-path",
            "project-config-target-path",
        }
        assert expected == deprecations.active_deprecations

    def test_data_path_fail(self, project):
        deprecations.reset_deprecations()
        assert deprecations.active_deprecations == set()
        with pytest.raises(dbt_common.exceptions.CompilationError) as exc:
            run_dbt(["--warn-error", "debug"])
        exc_str = " ".join(str(exc.value).split())  # flatten all whitespace
        expected_msg = "The `data-paths` config has been renamed"
        assert expected_msg in exc_str


class TestPackageInstallPathDeprecation:
    @pytest.fixture(scope="class")
    def models_trivial(self):
        return {"model.sql": models_trivial__model_sql}

    @pytest.fixture(scope="class")
    def project_config_update(self):
        return {"config-version": 2, "clean-targets": ["dbt_modules"]}

    def test_package_path(self, project):
        deprecations.reset_deprecations()
        assert deprecations.active_deprecations == set()
        run_dbt(["clean"])
        expected = {"install-packages-path"}
        assert expected == deprecations.active_deprecations

    def test_package_path_not_set(self, project):
        deprecations.reset_deprecations()
        assert deprecations.active_deprecations == set()
        with pytest.raises(dbt_common.exceptions.CompilationError) as exc:
            run_dbt(["--warn-error", "clean"])
        exc_str = " ".join(str(exc.value).split())  # flatten all whitespace
        expected_msg = "path has changed from `dbt_modules` to `dbt_packages`."
        assert expected_msg in exc_str


class TestPackageRedirectDeprecation:
    @pytest.fixture(scope="class")
    def models(self):
        return {"already_exists.sql": models_trivial__model_sql}

    @pytest.fixture(scope="class")
    def packages(self):
        return {"packages": [{"package": "fishtown-analytics/dbt_utils", "version": "0.7.0"}]}

    def test_package_redirect(self, project):
        deprecations.reset_deprecations()
        assert deprecations.active_deprecations == set()
        run_dbt(["deps"])
        expected = {"package-redirect"}
        assert expected == deprecations.active_deprecations

    # if this test comes before test_package_redirect it will raise an exception as expected
    def test_package_redirect_fail(self, project):
        deprecations.reset_deprecations()
        assert deprecations.active_deprecations == set()
        with pytest.raises(dbt_common.exceptions.CompilationError) as exc:
            run_dbt(["--warn-error", "deps"])
        exc_str = " ".join(str(exc.value).split())  # flatten all whitespace
        expected_msg = "The `fishtown-analytics/dbt_utils` package is deprecated in favor of `dbt-labs/dbt_utils`"
        assert expected_msg in exc_str


class TestExposureNameDeprecation:
    @pytest.fixture(scope="class")
    def models(self):
        return {"model.sql": models_trivial__model_sql, "bad_name.yml": bad_name_yaml}

    def test_exposure_name(self, project):
        deprecations.reset_deprecations()
        assert deprecations.active_deprecations == set()
        run_dbt(["parse"])
        expected = {"exposure-name"}
        assert expected == deprecations.active_deprecations

    def test_exposure_name_fail(self, project):
        deprecations.reset_deprecations()
        assert deprecations.active_deprecations == set()
        with pytest.raises(dbt_common.exceptions.CompilationError) as exc:
            run_dbt(["--warn-error", "--no-partial-parse", "parse"])
        exc_str = " ".join(str(exc.value).split())  # flatten all whitespace
        expected_msg = "Starting in v1.3, the 'name' of an exposure should contain only letters, numbers, and underscores."
        assert expected_msg in exc_str


class TestPrjectFlagsMovedDeprecation:
    @pytest.fixture(scope="class")
    def profiles_config_update(self):
        return {
            "config": {"send_anonymous_usage_stats": False},
        }

    @pytest.fixture(scope="class")
    def dbt_project_yml(self, project_root, project_config_update):
        project_config = {
            "name": "test",
            "profile": "test",
        }
        write_file(yaml.safe_dump(project_config), project_root, "dbt_project.yml")
        return project_config

    @pytest.fixture(scope="class")
    def models(self):
        return {"my_model.sql": "select 1 as fun"}

    def test_profile_config_deprecation(self, project):
        deprecations.reset_deprecations()
        assert deprecations.active_deprecations == set()
        run_dbt(["parse"])
        expected = {"project-flags-moved"}
        assert expected == deprecations.active_deprecations<|MERGE_RESOLUTION|>--- conflicted
+++ resolved
@@ -1,15 +1,11 @@
 import pytest
+import dbt_common
 
 from dbt import deprecations
-<<<<<<< HEAD
-import dbt.exceptions
 from tests.functional.deprecations.fixtures import (
     models_trivial__model_sql,
     bad_name_yaml,
 )
-=======
-import dbt_common.exceptions
->>>>>>> 15704ab3
 from dbt.tests.util import run_dbt, write_file
 import yaml
 
