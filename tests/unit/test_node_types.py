import pytest
from dbt.node_types import NodeType

node_type_pluralizations = {
    NodeType.Model: "models",
    NodeType.Analysis: "analyses",
    NodeType.Test: "tests",
    NodeType.Snapshot: "snapshots",
    NodeType.Operation: "operations",
    NodeType.Seed: "seeds",
    NodeType.RPCCall: "rpcs",
    NodeType.SqlOperation: "sql_operations",
    NodeType.Documentation: "docs",
    NodeType.Source: "sources",
    NodeType.Macro: "macros",
    NodeType.Exposure: "exposures",
    NodeType.Metric: "metrics",
    NodeType.Group: "groups",
    NodeType.SemanticModel: "semantic_models",
<<<<<<< HEAD
    NodeType.Unit: "unit_tests",
=======
    NodeType.SavedQuery: "saved_queries",
>>>>>>> efa6339e
}


def test_all_types_have_pluralizations():
    assert set(NodeType) == set(node_type_pluralizations)


@pytest.mark.parametrize("node_type, pluralization", node_type_pluralizations.items())
def test_pluralizes_correctly(node_type, pluralization):
    assert node_type.pluralize() == pluralization<|MERGE_RESOLUTION|>--- conflicted
+++ resolved
@@ -17,11 +17,8 @@
     NodeType.Metric: "metrics",
     NodeType.Group: "groups",
     NodeType.SemanticModel: "semantic_models",
-<<<<<<< HEAD
     NodeType.Unit: "unit_tests",
-=======
     NodeType.SavedQuery: "saved_queries",
->>>>>>> efa6339e
 }
 
 
