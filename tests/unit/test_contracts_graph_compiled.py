--- conflicted
+++ resolved
@@ -56,39 +56,7 @@
 
 @pytest.fixture
 def basic_compiled_model():
-<<<<<<< HEAD
-    return ModelNode(
-        package_name="test",
-        path="/root/models/foo.sql",
-        original_file_path="models/foo.sql",
-        language="sql",
-        raw_code='select * from {{ ref("other") }}',
-        name="foo",
-        resource_type=NodeType.Model,
-        unique_id="model.test.foo",
-        fqn=["test", "models", "foo"],
-        refs=[],
-        sources=[],
-        metrics=[],
-        depends_on=DependsOn(),
-        description="",
-        database="test_db",
-        schema="test_schema",
-        alias="bar",
-        tags=[],
-        config=ModelConfig(),
-        contract=Contract(),
-        meta={},
-        compiled=True,
-        extra_ctes=[InjectedCTE("whatever", "select * from other")],
-        extra_ctes_injected=True,
-        compiled_code="with whatever as (select * from other) select * from whatever",
-        checksum=FileHash.from_contents(""),
-        unrendered_config={},
-    )
-=======
     return model_node()
->>>>>>> 2d336553
 
 
 @pytest.fixture
@@ -431,43 +399,7 @@
 
 @pytest.fixture
 def basic_compiled_schema_test_node():
-<<<<<<< HEAD
-    return GenericTestNode(
-        package_name="test",
-        path="/root/x/path.sql",
-        original_file_path="/root/path.sql",
-        language="sql",
-        raw_code='select * from {{ ref("other") }}',
-        name="foo",
-        resource_type=NodeType.Test,
-        unique_id="model.test.foo",
-        fqn=["test", "models", "foo"],
-        refs=[],
-        sources=[],
-        metrics=[],
-        depends_on=DependsOn(),
-        description="",
-        database="test_db",
-        schema="dbt_test__audit",
-        alias="bar",
-        tags=[],
-        config=TestConfig(severity="warn"),
-        contract=Contract(),
-        meta={},
-        compiled=True,
-        extra_ctes=[InjectedCTE("whatever", "select * from other")],
-        extra_ctes_injected=True,
-        compiled_code="with whatever as (select * from other) select * from whatever",
-        column_name="id",
-        test_metadata=TestMetadata(namespace=None, name="foo", kwargs={}),
-        checksum=FileHash.from_contents(""),
-        unrendered_config={
-            "severity": "warn",
-        },
-    )
-=======
     return generic_test_node()
->>>>>>> 2d336553
 
 
 @pytest.fixture
