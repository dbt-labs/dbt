--- conflicted
+++ resolved
@@ -479,7 +479,6 @@
         flat_semantic_nodes = flat_graph["semantic_nodes"]
         self.assertEqual(
             set(flat_graph),
-<<<<<<< HEAD
             set(
                 [
                     "exposures",
@@ -487,13 +486,9 @@
                     "nodes",
                     "sources",
                     "metrics",
-                    "public_nodes",
                     "semantic_nodes",
                 ]
             ),
-=======
-            set(["exposures", "groups", "nodes", "sources", "metrics"]),
->>>>>>> ecf90d68
         )
         self.assertEqual(set(flat_exposures), set(self.exposures))
         self.assertEqual(set(flat_groups), set(self.groups))
@@ -1023,7 +1018,6 @@
         flat_nodes = flat_graph["nodes"]
         self.assertEqual(
             set(flat_graph),
-<<<<<<< HEAD
             set(
                 [
                     "exposures",
@@ -1031,13 +1025,9 @@
                     "metrics",
                     "nodes",
                     "sources",
-                    "public_nodes",
                     "semantic_nodes",
                 ]
             ),
-=======
-            set(["exposures", "groups", "metrics", "nodes", "sources"]),
->>>>>>> ecf90d68
         )
         self.assertEqual(set(flat_nodes), set(self.nested_nodes))
         compiled_count = 0
