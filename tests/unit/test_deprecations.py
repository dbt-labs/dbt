--- conflicted
+++ resolved
@@ -1,10 +1,3 @@
-<<<<<<< HEAD
-import argparse
-import pytest
-
-from dbt.contracts.graph.nodes import RefArgs
-=======
->>>>>>> 7045e11a
 from dbt.internal_deprecations import deprecated
 from dbt.flags import set_from_args
 from argparse import Namespace
@@ -19,597 +12,4 @@
 def test_deprecated_func():
     set_from_args(Namespace(WARN_ERROR=False), None)
     assert hasattr(to_be_decorated, "__wrapped__")
-<<<<<<< HEAD
-    assert to_be_decorated() == 5
-
-
-class TestDeprecatedFunctions:
-    def is_deprecated(self, func):
-        assert hasattr(func, "__wrapped__")
-        # TODO: add in log check
-
-    def test_warn(self):
-        self.is_deprecated(dbt.exceptions.warn)
-
-
-class TestDeprecatedExceptionFunctions:
-    @pytest.fixture(scope="class", autouse=True)
-    def setUp(self):
-        set_from_args(Namespace(WARN_ERROR=False), None)
-
-    def runFunc(self, func, *args):
-        return func(*args)
-
-    def is_deprecated(self, func):
-        assert hasattr(func, "__wrapped__")
-        # TODO: add in log check
-
-    def test_missing_config(self):
-        func = dbt.exceptions.missing_config
-        exception = dbt.exceptions.MissingConfigError
-        model = argparse.Namespace()
-        model.unique_id = ""
-        name = ""
-
-        self.is_deprecated(func)
-
-        assert hasattr(func, "__wrapped__")
-        with pytest.raises(exception):
-            func(model, name)
-
-    def test_missing_materialization(self):
-        func = dbt.exceptions.missing_materialization
-        exception = dbt.exceptions.MissingMaterializationError
-        model = argparse.Namespace()
-        model.config = argparse.Namespace()
-        model.config.materialized = ""
-        adapter_type = ""
-
-        self.is_deprecated(func)
-
-        assert hasattr(func, "__wrapped__")
-        with pytest.raises(exception):
-            func(model, adapter_type)
-
-    def test_missing_relation(self):
-        func = dbt.exceptions.missing_relation
-        exception = dbt.exceptions.MissingRelationError
-        relation = ""
-
-        self.is_deprecated(func)
-
-        assert hasattr(func, "__wrapped__")
-        with pytest.raises(exception):
-            func(relation)
-
-    def test_raise_ambiguous_alias(self):
-        func = dbt.exceptions.raise_ambiguous_alias
-        exception = dbt.exceptions.AmbiguousAliasError
-        node_1 = argparse.Namespace()
-        node_1.unique_id = ""
-        node_1.original_file_path = ""
-        node_2 = argparse.Namespace()
-        node_2.unique_id = ""
-        node_2.original_file_path = ""
-        duped_name = "string"
-
-        self.is_deprecated(func)
-
-        assert hasattr(func, "__wrapped__")
-        with pytest.raises(exception):
-            func(node_1, node_2, duped_name)
-
-    def test_raise_ambiguous_catalog_match(self):
-        func = dbt.exceptions.raise_ambiguous_catalog_match
-        exception = dbt.exceptions.AmbiguousCatalogMatchError
-        unique_id = ""
-        match_1 = {"metadata": {"schema": ""}}
-        match_2 = {"metadata": {"schema": ""}}
-
-        self.is_deprecated(func)
-
-        assert hasattr(func, "__wrapped__")
-        with pytest.raises(exception):
-            func(unique_id, match_1, match_2)
-
-    def test_raise_cache_inconsistent(self):
-        func = dbt.exceptions.raise_cache_inconsistent
-        exception = dbt.exceptions.CacheInconsistencyError
-        msg = ""
-
-        self.is_deprecated(func)
-
-        assert hasattr(func, "__wrapped__")
-        with pytest.raises(exception):
-            func(msg)
-
-    def test_raise_dataclass_not_dict(self):
-        func = dbt.exceptions.raise_dataclass_not_dict
-        exception = dbt.exceptions.DataclassNotDictError
-        obj = ""
-
-        self.is_deprecated(func)
-
-        assert hasattr(func, "__wrapped__")
-        with pytest.raises(exception):
-            func(obj)
-
-    def test_raise_compiler_error(self):
-        func = dbt.exceptions.raise_compiler_error
-        exception = dbt.exceptions.CompilationError
-        msg = ""
-
-        self.is_deprecated(func)
-
-        assert hasattr(func, "__wrapped__")
-        with pytest.raises(exception):
-            func(msg)
-
-    def test_raise_database_error(self):
-        func = dbt.exceptions.raise_database_error
-        exception = dbt.exceptions.DbtDatabaseError
-        msg = ""
-
-        self.is_deprecated(func)
-
-        assert hasattr(func, "__wrapped__")
-        with pytest.raises(exception):
-            func(msg)
-
-    def test_raise_dep_not_found(self):
-        func = dbt.exceptions.raise_dep_not_found
-        exception = dbt.exceptions.DependencyNotFoundError
-        node = ""
-        node_description = ""
-        required_pkg = ""
-
-        self.is_deprecated(func)
-
-        assert hasattr(func, "__wrapped__")
-        with pytest.raises(exception):
-            func(node, node_description, required_pkg)
-
-    def test_raise_dependency_error(self):
-        func = dbt.exceptions.raise_dependency_error
-        exception = dbt.exceptions.DependencyError
-        msg = ""
-
-        self.is_deprecated(func)
-
-        assert hasattr(func, "__wrapped__")
-        with pytest.raises(exception):
-            func(msg)
-
-    def test_raise_duplicate_patch_name(self):
-        func = dbt.exceptions.raise_duplicate_patch_name
-        exception = dbt.exceptions.DuplicatePatchPathError
-        patch_1 = argparse.Namespace()
-        patch_1.name = ""
-        patch_1.original_file_path = ""
-        existing_patch_path = ""
-
-        self.is_deprecated(func)
-
-        assert hasattr(func, "__wrapped__")
-        with pytest.raises(exception):
-            func(patch_1, existing_patch_path)
-
-    def test_raise_duplicate_resource_name(self):
-        func = dbt.exceptions.raise_duplicate_resource_name
-        exception = dbt.exceptions.DuplicateResourceNameError
-        node_1 = argparse.Namespace()
-        node_1.name = ""
-        node_1.resource_type = NodeType("model")
-        node_1.column_name = ""
-        node_1.unique_id = ""
-        node_1.original_file_path = ""
-        node_2 = argparse.Namespace()
-        node_2.name = ""
-        node_2.resource_type = ""
-        node_2.unique_id = ""
-        node_2.original_file_path = ""
-
-        self.is_deprecated(func)
-
-        assert hasattr(func, "__wrapped__")
-        with pytest.raises(exception):
-            func(node_1, node_2)
-
-    def test_raise_invalid_property_yml_version(self):
-        func = dbt.exceptions.raise_invalid_property_yml_version
-        exception = dbt.exceptions.PropertyYMLError
-        path = ""
-        issue = ""
-
-        self.is_deprecated(func)
-
-        assert hasattr(func, "__wrapped__")
-        with pytest.raises(exception):
-            func(path, issue)
-
-    def test_raise_not_implemented(self):
-        func = dbt.exceptions.raise_not_implemented
-        exception = dbt.exceptions.NotImplementedError
-        msg = ""
-
-        self.is_deprecated(func)
-
-        assert hasattr(func, "__wrapped__")
-        with pytest.raises(exception):
-            func(msg)
-
-    def test_relation_wrong_type(self):
-        func = dbt.exceptions.relation_wrong_type
-        exception = dbt.exceptions.RelationWrongTypeError
-
-        relation = argparse.Namespace()
-        relation.type = ""
-        expected_type = ""
-
-        self.is_deprecated(func)
-
-        assert hasattr(func, "__wrapped__")
-        with pytest.raises(exception):
-            func(relation, expected_type)
-
-    def test_raise_duplicate_alias(self):
-        func = dbt.exceptions.raise_duplicate_alias
-        exception = dbt.exceptions.DuplicateAliasError
-        kwargs = {"": ""}
-        aliases = {"": ""}
-        canonical_key = ""
-
-        self.is_deprecated(func)
-
-        assert hasattr(func, "__wrapped__")
-        with pytest.raises(exception):
-            func(kwargs, aliases, canonical_key)
-
-    def test_raise_duplicate_source_patch_name(self):
-        func = dbt.exceptions.raise_duplicate_source_patch_name
-        exception = dbt.exceptions.DuplicateSourcePatchNameError
-        patch_1 = argparse.Namespace()
-        patch_1.name = ""
-        patch_1.path = ""
-        patch_1.overrides = ""
-        patch_2 = argparse.Namespace()
-        patch_2.path = ""
-
-        self.is_deprecated(func)
-
-        assert hasattr(func, "__wrapped__")
-        with pytest.raises(exception):
-            func(patch_1, patch_2)
-
-    def test_raise_duplicate_macro_patch_name(self):
-        func = dbt.exceptions.raise_duplicate_macro_patch_name
-        exception = dbt.exceptions.DuplicateMacroPatchNameError
-        patch_1 = argparse.Namespace()
-        patch_1.package_name = ""
-        patch_1.name = ""
-        patch_1.original_file_path = ""
-        existing_patch_path = ""
-
-        self.is_deprecated(func)
-
-        assert hasattr(func, "__wrapped__")
-        with pytest.raises(exception):
-            func(patch_1, existing_patch_path)
-
-    def test_raise_duplicate_macro_name(self):
-        func = dbt.exceptions.raise_duplicate_macro_name
-        exception = dbt.exceptions.DuplicateMacroNameError
-        node_1 = argparse.Namespace()
-        node_1.name = ""
-        node_1.package_name = ""
-        node_1.original_file_path = ""
-        node_1.unique_id = ""
-        node_2 = argparse.Namespace()
-        node_2.package_name = ""
-        node_2.unique_id = ""
-        node_2.original_file_path = ""
-        namespace = ""
-
-        self.is_deprecated(func)
-
-        assert hasattr(func, "__wrapped__")
-        with pytest.raises(exception):
-            func(node_1, node_2, namespace)
-
-    def test_approximate_relation_match(self):
-        func = dbt.exceptions.approximate_relation_match
-        exception = dbt.exceptions.ApproximateMatchError
-        target = ""
-        relation = ""
-
-        self.is_deprecated(func)
-
-        assert hasattr(func, "__wrapped__")
-        with pytest.raises(exception):
-            func(target, relation)
-
-    def test_get_relation_returned_multiple_results(self):
-        func = dbt.exceptions.get_relation_returned_multiple_results
-        exception = dbt.exceptions.RelationReturnedMultipleResultsError
-        kwargs = {}
-        matches = []
-
-        self.is_deprecated(func)
-
-        assert hasattr(func, "__wrapped__")
-        with pytest.raises(exception):
-            func(kwargs, matches)
-
-    def test_system_error(self):
-        func = dbt.exceptions.system_error
-        exception = dbt.exceptions.OperationError
-        operation_name = ""
-
-        self.is_deprecated(func)
-
-        assert hasattr(func, "__wrapped__")
-        with pytest.raises(exception):
-            func(operation_name)
-
-    def test_invalid_materialization_argument(self):
-        func = dbt.exceptions.invalid_materialization_argument
-        exception = dbt.exceptions.MaterializationArgError
-        name = ""
-        argument = ""
-
-        self.is_deprecated(func)
-
-        assert hasattr(func, "__wrapped__")
-        with pytest.raises(exception):
-            func(name, argument)
-
-    def test_bad_package_spec(self):
-        func = dbt.exceptions.bad_package_spec
-        exception = dbt.exceptions.BadSpecError
-        repo = ""
-        spec = ""
-        error = argparse.Namespace()
-        error.stderr = ""
-
-        self.is_deprecated(func)
-
-        assert hasattr(func, "__wrapped__")
-        with pytest.raises(exception):
-            func(repo, spec, error)
-
-    # def test_raise_git_cloning_error(self):
-    #     func = dbt.exceptions.raise_git_cloning_error
-    #     exception = dbt.exceptions.CommandResultError
-
-    #     error = dbt.exceptions.CommandResultError
-    #     error.cwd = ""
-    #     error.cmd = [""]
-    #     error.returncode = 1
-    #     error.stdout = ""
-    #     error.stderr = ""
-
-    #     self.is_deprecated(func)
-
-    #     assert(hasattr(func, '__wrapped__'))
-    #     with pytest.raises(exception):
-    #         func(error)
-
-    def test_raise_git_cloning_problem(self):
-        func = dbt.exceptions.raise_git_cloning_problem
-        exception = dbt.exceptions.UnknownGitCloningProblemError
-        repo = ""
-
-        self.is_deprecated(func)
-
-        assert hasattr(func, "__wrapped__")
-        with pytest.raises(exception):
-            func(repo)
-
-    def test_macro_invalid_dispatch_arg(self):
-        func = dbt.exceptions.macro_invalid_dispatch_arg
-        exception = dbt.exceptions.MacroDispatchArgError
-        macro_name = ""
-
-        self.is_deprecated(func)
-
-        assert hasattr(func, "__wrapped__")
-        with pytest.raises(exception):
-            func(macro_name)
-
-    def test_dependency_not_found(self):
-        func = dbt.exceptions.dependency_not_found
-        exception = dbt.exceptions.GraphDependencyNotFoundError
-        node = argparse.Namespace()
-        node.unique_id = ""
-        dependency = ""
-
-        self.is_deprecated(func)
-
-        assert hasattr(func, "__wrapped__")
-        with pytest.raises(exception):
-            func(node, dependency)
-
-    def test_target_not_found(self):
-        func = dbt.exceptions.target_not_found
-        exception = dbt.exceptions.TargetNotFoundError
-        node = argparse.Namespace()
-        node.unique_id = ""
-        node.original_file_path = ""
-        node.resource_type = ""
-        target_name = ""
-        target_kind = ""
-
-        self.is_deprecated(func)
-
-        assert hasattr(func, "__wrapped__")
-        with pytest.raises(exception):
-            func(node, target_name, target_kind)
-
-    def test_doc_target_not_found(self):
-        func = dbt.exceptions.doc_target_not_found
-        exception = dbt.exceptions.DocTargetNotFoundError
-        model = argparse.Namespace()
-        model.unique_id = ""
-        target_doc_name = ""
-        target_doc_package = ""
-
-        self.is_deprecated(func)
-
-        assert hasattr(func, "__wrapped__")
-        with pytest.raises(exception):
-            func(model, target_doc_name, target_doc_package)
-
-    def test_ref_bad_context(self):
-        func = dbt.exceptions.ref_bad_context
-        exception = dbt.exceptions.RefBadContextError
-        model = argparse.Namespace()
-        model.name = ""
-        args = RefArgs(name=model.name)
-
-        self.is_deprecated(func)
-
-        assert hasattr(func, "__wrapped__")
-        with pytest.raises(exception):
-            func(model, args)
-
-    def test_metric_invalid_args(self):
-        func = dbt.exceptions.metric_invalid_args
-        exception = dbt.exceptions.MetricArgsError
-        model = argparse.Namespace()
-        model.unique_id = ""
-        args = []
-
-        self.is_deprecated(func)
-
-        assert hasattr(func, "__wrapped__")
-        with pytest.raises(exception):
-            func(model, args)
-
-    def test_ref_invalid_args(self):
-        func = dbt.exceptions.ref_invalid_args
-        exception = dbt.exceptions.RefArgsError
-        model = argparse.Namespace()
-        model.unique_id = ""
-        args = []
-
-        self.is_deprecated(func)
-
-        assert hasattr(func, "__wrapped__")
-        with pytest.raises(exception):
-            func(model, args)
-
-    def test_invalid_bool_error(self):
-        func = dbt.exceptions.invalid_bool_error
-        exception = dbt.exceptions.BooleanError
-        return_value = ""
-        macro_name = ""
-
-        self.is_deprecated(func)
-
-        assert hasattr(func, "__wrapped__")
-        with pytest.raises(exception):
-            func(return_value, macro_name)
-
-    def test_invalid_type_error(self):
-        func = dbt.exceptions.invalid_type_error
-        exception = dbt.exceptions.MacroArgTypeError
-        method_name = ""
-        arg_name = ""
-        got_value = ""
-        expected_type = ""
-
-        self.is_deprecated(func)
-
-        assert hasattr(func, "__wrapped__")
-        with pytest.raises(exception):
-            func(method_name, arg_name, got_value, expected_type)
-
-    def test_disallow_secret_env_var(self):
-        func = dbt.exceptions.disallow_secret_env_var
-        exception = dbt.exceptions.SecretEnvVarLocationError
-        env_var_name = ""
-
-        self.is_deprecated(func)
-
-        assert hasattr(func, "__wrapped__")
-        with pytest.raises(exception):
-            func(env_var_name)
-
-    def test_raise_parsing_error(self):
-        func = dbt.exceptions.raise_parsing_error
-        exception = dbt.exceptions.ParsingError
-        msg = ""
-
-        self.is_deprecated(func)
-
-        assert hasattr(func, "__wrapped__")
-        with pytest.raises(exception):
-            func(msg)
-
-    def test_raise_unrecognized_credentials_type(self):
-        func = dbt.exceptions.raise_unrecognized_credentials_type
-        exception = dbt.exceptions.UnrecognizedCredentialTypeError
-        typename = ""
-        supported_types = []
-
-        self.is_deprecated(func)
-
-        assert hasattr(func, "__wrapped__")
-        with pytest.raises(exception):
-            func(typename, supported_types)
-
-    def test_raise_patch_targets_not_found(self):
-        func = dbt.exceptions.raise_patch_targets_not_found
-        exception = dbt.exceptions.PatchTargetNotFoundError
-        node = argparse.Namespace()
-        node.name = ""
-        node.original_file_path = ""
-        patches = {"patch": node}
-
-        self.is_deprecated(func)
-
-        assert hasattr(func, "__wrapped__")
-        with pytest.raises(exception):
-            func(patches)
-
-    def test_multiple_matching_relations(self):
-        func = dbt.exceptions.multiple_matching_relations
-        exception = dbt.exceptions.RelationReturnedMultipleResultsError
-        kwargs = {}
-        matches = []
-
-        self.is_deprecated(func)
-
-        assert hasattr(func, "__wrapped__")
-        with pytest.raises(exception):
-            func(kwargs, matches)
-
-    def test_materialization_not_available(self):
-        func = dbt.exceptions.materialization_not_available
-        exception = dbt.exceptions.MaterializationNotAvailableError
-        model = argparse.Namespace()
-        model.config = argparse.Namespace()
-        model.config.materialized = ""
-        adapter_type = ""
-
-        self.is_deprecated(func)
-
-        assert hasattr(func, "__wrapped__")
-        with pytest.raises(exception):
-            func(model, adapter_type)
-
-    def test_macro_not_found(self):
-        func = dbt.exceptions.macro_not_found
-        exception = dbt.exceptions.MacroNotFoundError
-        model = argparse.Namespace()
-        model.unique_id = ""
-        target_macro_id = ""
-
-        self.is_deprecated(func)
-
-        assert hasattr(func, "__wrapped__")
-        with pytest.raises(exception):
-            func(model, target_macro_id)
-=======
-    assert to_be_decorated() == 5
->>>>>>> 7045e11a
+    assert to_be_decorated() == 5