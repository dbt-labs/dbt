import os
from datetime import datetime
from typing import Optional
from unittest import mock

import pytest
import pytz
from freezegun import freeze_time
from pytest_mock import MockerFixture

from dbt.adapters.base import BaseRelation
from dbt.artifacts.resources import NodeConfig, Quoting
<<<<<<< HEAD
from dbt.artifacts.resources.types import PartitionGrain
=======
from dbt.artifacts.resources.types import BatchSize
>>>>>>> cc8541c0
from dbt.context.providers import (
    BaseResolver,
    EventTimeFilter,
    RuntimeRefResolver,
    RuntimeSourceResolver,
)


class TestBaseResolver:
    class ResolverSubclass(BaseResolver):
        def __call__(self, *args: str):
            pass

    @pytest.fixture
    def resolver(self):
        return self.ResolverSubclass(
            db_wrapper=mock.Mock(),
            model=mock.Mock(),
            config=mock.Mock(),
            manifest=mock.Mock(),
        )

    @pytest.mark.parametrize(
        "empty,expected_resolve_limit",
        [(False, None), (True, 0)],
    )
    def test_resolve_limit(self, resolver, empty, expected_resolve_limit):
        resolver.config.args.EMPTY = empty

        assert resolver.resolve_limit == expected_resolve_limit

<<<<<<< HEAD
    @freeze_time("2024-09-05 08:56:00")
    @mock.patch.dict(os.environ, {"DBT_EXPERIMENTAL_MICROBATCH": "True"})
    @pytest.mark.parametrize(
        "is_incremental,materialized,incremental_strategy,event_time_end,event_time_start,batch_size,lookback,expected_filter",
        [
            (True, "table", "microbatch", None, None, PartitionGrain.day, 0, None),
            (True, "incremental", "merge", None, None, PartitionGrain.day, 0, None),
            (
                True,
                "incremental",
                "microbatch",
                None,
                None,
                PartitionGrain.day,
                0,
                EventTimeFilter(
                    field_name="created_at",
                    end=datetime(2024, 9, 5, 8, 56, 0, 0, pytz.UTC),
                    start=datetime(2024, 9, 5, 0, 0, 0, 0, pytz.UTC),
                ),
            ),
            (
                True,
                "incremental",
                "microbatch",
                datetime(2024, 8, 1, 8, 11, 0),
                None,
                PartitionGrain.day,
                0,
                EventTimeFilter(
                    field_name="created_at",
                    end=datetime(2024, 8, 1, 8, 11, 0, 0, pytz.UTC),
                    start=datetime(2024, 8, 1, 0, 0, 0, 0, pytz.UTC),
                ),
            ),
            (
                True,
                "incremental",
                "microbatch",
                None,
                datetime(2024, 8, 1),
                PartitionGrain.day,
                0,
                EventTimeFilter(
                    field_name="created_at",
                    end=datetime(2024, 9, 5, 8, 56, 0, 0, pytz.UTC),
                    start=datetime(2024, 8, 1, 0, 0, 0, 0, pytz.UTC),
                ),
            ),
            (
                True,
                "incremental",
                "microbatch",
                datetime(2024, 9, 1),
                datetime(2024, 8, 1),
                PartitionGrain.day,
                0,
                EventTimeFilter(
                    field_name="created_at",
                    end=datetime(2024, 9, 1, 0, 0, 0, 0, pytz.UTC),
                    start=datetime(2024, 8, 1, 0, 0, 0, 0, pytz.UTC),
                ),
            ),
            (False, "incremental", "microbatch", None, None, PartitionGrain.day, 0, None),
            (
                False,
                "incremental",
                "microbatch",
                datetime(2024, 8, 1, 8, 11, 0),
                None,
                PartitionGrain.day,
                0,
                EventTimeFilter(
                    field_name="created_at",
                    end=datetime(2024, 8, 1, 8, 11, 0, 0, pytz.UTC),
                    start=None,
                ),
            ),
            (
                False,
                "incremental",
                "microbatch",
                None,
                datetime(2024, 8, 1),
                PartitionGrain.day,
                0,
                EventTimeFilter(
                    field_name="created_at",
                    end=None,
                    start=datetime(2024, 8, 1, 0, 0, 0, 0, pytz.UTC),
                ),
            ),
            (
                False,
                "incremental",
                "microbatch",
                datetime(2024, 9, 1),
                datetime(2024, 8, 1),
                PartitionGrain.day,
                0,
                EventTimeFilter(
                    field_name="created_at",
                    end=datetime(2024, 9, 1, 0, 0, 0, 0, pytz.UTC),
                    start=datetime(2024, 8, 1, 0, 0, 0, 0, pytz.UTC),
                ),
            ),
            (
                True,
                "incremental",
                "microbatch",
                datetime(2024, 9, 1, 0, 49, 0),
                None,
                PartitionGrain.hour,
                1,
                EventTimeFilter(
                    field_name="created_at",
                    end=datetime(2024, 9, 1, 0, 49, 0, 0, pytz.UTC),
                    start=datetime(2024, 8, 31, 23, 0, 0, 0, pytz.UTC),
                ),
            ),
            (
                True,
                "incremental",
                "microbatch",
                datetime(2024, 9, 1, 13, 31, 0),
                None,
                PartitionGrain.day,
                1,
                EventTimeFilter(
                    field_name="created_at",
                    end=datetime(2024, 9, 1, 13, 31, 0, 0, pytz.UTC),
                    start=datetime(2024, 8, 31, 0, 0, 0, 0, pytz.UTC),
                ),
            ),
            (
                True,
                "incremental",
                "microbatch",
                datetime(2024, 1, 23, 12, 30, 0),
                None,
                PartitionGrain.month,
                1,
                EventTimeFilter(
                    field_name="created_at",
                    end=datetime(2024, 1, 23, 12, 30, 0, 0, pytz.UTC),
                    start=datetime(2023, 12, 1, 0, 0, 0, 0, pytz.utc),
                ),
            ),
            (
                True,
                "incremental",
                "microbatch",
                datetime(2024, 1, 23, 12, 30, 0),
                None,
                PartitionGrain.year,
                1,
                EventTimeFilter(
                    field_name="created_at",
                    end=datetime(2024, 1, 23, 12, 30, 0, 0, pytz.UTC),
                    start=datetime(2023, 1, 1, 0, 0, 0, 0, pytz.utc),
                ),
            ),
        ],
    )
    def test_resolve_event_time_filter(
        self,
        mocker: MockerFixture,
        resolver: ResolverSubclass,
        is_incremental: bool,
        materialized: str,
        incremental_strategy: str,
        event_time_end: Optional[str],
        event_time_start: Optional[str],
        batch_size: PartitionGrain,
        lookback: int,
        expected_filter: Optional[EventTimeFilter],
    ) -> None:
        mocker.patch("dbt.context.providers.BaseResolver._is_incremental").return_value = (
            is_incremental
        )
        target = mock.Mock()
        target.config = mock.MagicMock(NodeConfig)
        target.config.event_time = "created_at"
        resolver.model.config = mock.MagicMock(NodeConfig)
        resolver.model.config.materialized = materialized
        resolver.model.config.incremental_strategy = incremental_strategy
=======
    @pytest.mark.parametrize(
        "dbt_experimental_microbatch,materialized,incremental_strategy,expect_filter",
        [
            (True, "incremental", "microbatch", True),
            (False, "incremental", "microbatch", False),
            (True, "table", "microbatch", False),
            (True, "incremental", "merge", False),
        ],
    )
    def test_resolve_event_time_filter_gating(
        self,
        mocker: MockerFixture,
        resolver: ResolverSubclass,
        dbt_experimental_microbatch: bool,
        materialized: str,
        incremental_strategy: str,
        expect_filter: bool,
    ) -> None:
        if dbt_experimental_microbatch:
            mocker.patch.dict(os.environ, {"DBT_EXPERIMENTAL_MICROBATCH": "True"})

        mocker.patch("dbt.context.providers.BaseResolver._is_incremental").return_value = True

        # Target mocking
        target = mock.Mock()
        target.config = mock.MagicMock(NodeConfig)
        target.config.event_time = "created_at"

        # Resolver mocking
        resolver.config.args.EVENT_TIME_END = None
        resolver.config.args.EVENT_TIME_START = None
        resolver.model.config = mock.MagicMock(NodeConfig)
        resolver.model.config.materialized = materialized
        resolver.model.config.incremental_strategy = incremental_strategy
        resolver.model.config.batch_size = BatchSize.day
        resolver.model.config.lookback = 0

        # Try to get an EventTimeFilter
        event_time_filter = resolver.resolve_event_time_filter(target=target)

        if expect_filter:
            assert isinstance(event_time_filter, EventTimeFilter)
        else:
            assert event_time_filter is None

    @freeze_time("2024-09-05 08:56:00")
    @mock.patch.dict(os.environ, {"DBT_EXPERIMENTAL_MICROBATCH": "True"})
    @pytest.mark.parametrize(
        "event_time_end,event_time_start,expect_filter",
        [
            (None, None, True),
            (datetime(2024, 9, 5), None, True),
            (None, datetime(2024, 9, 4), True),
            (datetime(2024, 9, 5), datetime(2024, 9, 4), True),
        ],
    )
    def test_event_time_filtering_is_incremental_false(
        self,
        mocker: MockerFixture,
        resolver: ResolverSubclass,
        event_time_end: datetime,
        event_time_start: datetime,
        expect_filter: bool,
    ) -> None:
        mocker.patch("dbt.context.providers.BaseResolver._is_incremental").return_value = False

        # Target mocking
        target = mock.Mock()
        target.config = mock.MagicMock(NodeConfig)
        target.config.event_time = "created_at"

        # Resolver mocking
        resolver.config.args.EVENT_TIME_END = event_time_end
        resolver.config.args.EVENT_TIME_START = event_time_start
        resolver.model.config = mock.MagicMock(NodeConfig)
        resolver.model.config.materialized = "incremental"
        resolver.model.config.incremental_strategy = "microbatch"
        resolver.model.config.batch_size = BatchSize.day
        resolver.model.config.lookback = 0

        # Try to get an EventTimeFilter
        event_time_filter = resolver.resolve_event_time_filter(target=target)

        if expect_filter:
            assert isinstance(event_time_filter, EventTimeFilter)
        else:
            assert event_time_filter is None

    @freeze_time("2024-09-05 08:56:00")
    @mock.patch.dict(os.environ, {"DBT_EXPERIMENTAL_MICROBATCH": "True"})
    @pytest.mark.parametrize(
        "event_time_end,event_time_start,batch_size,lookback,expected_end,expected_start",
        [
            (
                None,
                None,
                BatchSize.day,
                0,
                datetime(2024, 9, 5, 8, 56, 0, 0, pytz.UTC),
                datetime(2024, 9, 5, 0, 0, 0, 0, pytz.UTC),
            ),
            (
                datetime(2024, 8, 1, 8, 11),
                None,
                BatchSize.day,
                0,
                datetime(2024, 8, 1, 8, 11, 0, 0, pytz.UTC),
                datetime(2024, 8, 1, 0, 0, 0, 0, pytz.UTC),
            ),
            (
                None,
                datetime(2024, 8, 1),
                BatchSize.day,
                0,
                datetime(2024, 9, 5, 8, 56, 0, 0, pytz.UTC),
                datetime(2024, 8, 1, 0, 0, 0, 0, pytz.UTC),
            ),
            (
                datetime(2024, 9, 1),
                datetime(2024, 8, 1),
                BatchSize.day,
                0,
                datetime(2024, 9, 1, 0, 0, 0, 0, pytz.UTC),
                datetime(2024, 8, 1, 0, 0, 0, 0, pytz.UTC),
            ),
            (
                datetime(2024, 9, 1, 0, 49),
                None,
                BatchSize.hour,
                1,
                datetime(2024, 9, 1, 0, 49, 0, 0, pytz.UTC),
                datetime(2024, 8, 31, 23, 0, 0, 0, pytz.UTC),
            ),
            (
                datetime(2024, 9, 1, 13, 31),
                None,
                BatchSize.day,
                1,
                datetime(2024, 9, 1, 13, 31, 0, 0, pytz.UTC),
                datetime(2024, 8, 31, 0, 0, 0, 0, pytz.UTC),
            ),
            (
                datetime(2024, 1, 23, 12, 30),
                None,
                BatchSize.month,
                1,
                datetime(2024, 1, 23, 12, 30, 0, 0, pytz.UTC),
                datetime(2023, 12, 1, 0, 0, 0, 0, pytz.UTC),
            ),
            (
                datetime(2024, 1, 23, 12, 30),
                None,
                BatchSize.year,
                1,
                datetime(2024, 1, 23, 12, 30, 0, 0, pytz.UTC),
                datetime(2023, 1, 1, 0, 0, 0, 0, pytz.UTC),
            ),
        ],
    )
    def test_resolve_event_time_filter_batch_calculation(
        self,
        mocker: MockerFixture,
        resolver: ResolverSubclass,
        event_time_end: Optional[datetime],
        event_time_start: Optional[datetime],
        batch_size: BatchSize,
        lookback: int,
        expected_end: datetime,
        expected_start: datetime,
    ) -> None:
        event_time = "created_at"

        mocker.patch("dbt.context.providers.BaseResolver._is_incremental").return_value = True

        # Target mocking
        target = mock.Mock()
        target.config = mock.MagicMock(NodeConfig)
        target.config.event_time = event_time

        # Resolver mocking
        resolver.model.config = mock.MagicMock(NodeConfig)
        resolver.model.config.materialized = "incremental"
        resolver.model.config.incremental_strategy = "microbatch"
>>>>>>> cc8541c0
        resolver.model.config.batch_size = batch_size
        resolver.model.config.lookback = lookback
        resolver.config.args.EVENT_TIME_END = event_time_end
        resolver.config.args.EVENT_TIME_START = event_time_start
<<<<<<< HEAD
        event_time_filter = resolver.resolve_event_time_filter(target=target)

        if expected_filter is not None:
            assert event_time_filter is not None
            assert event_time_filter.field_name == expected_filter.field_name
            assert event_time_filter.end == expected_filter.end
            assert event_time_filter.start == expected_filter.start
        else:
            assert event_time_filter is None
=======

        # Get EventTimeFilter
        event_time_filter = resolver.resolve_event_time_filter(target=target)

        assert event_time_filter is not None
        assert event_time_filter.field_name == event_time
        assert event_time_filter.end == expected_end
        assert event_time_filter.start == expected_start
>>>>>>> cc8541c0


class TestRuntimeRefResolver:
    @pytest.fixture
    def resolver(self):
        mock_db_wrapper = mock.Mock()
        mock_db_wrapper.Relation = BaseRelation

        return RuntimeRefResolver(
            db_wrapper=mock_db_wrapper,
            model=mock.Mock(),
            config=mock.Mock(),
            manifest=mock.Mock(),
        )

    @pytest.mark.parametrize(
        "empty,is_ephemeral_model,expected_limit",
        [
            (False, False, None),
            (True, False, 0),
            (False, True, None),
            (True, True, 0),
        ],
    )
    def test_create_relation_with_empty(self, resolver, empty, is_ephemeral_model, expected_limit):
        # setup resolver and input node
        resolver.config.args.EMPTY = empty
        resolver.config.quoting = {}
        mock_node = mock.Mock()
        mock_node.database = "test"
        mock_node.schema = "test"
        mock_node.identifier = "test"
        mock_node.quoting_dict = {}
        mock_node.alias = "test"
        mock_node.is_ephemeral_model = is_ephemeral_model
        mock_node.defer_relation = None

        # create limited relation
        with mock.patch("dbt.contracts.graph.nodes.ParsedNode", new=mock.Mock):
            relation = resolver.create_relation(mock_node)
        assert relation.limit == expected_limit


class TestRuntimeSourceResolver:
    @pytest.fixture
    def resolver(self):
        mock_db_wrapper = mock.Mock()
        mock_db_wrapper.Relation = BaseRelation

        return RuntimeSourceResolver(
            db_wrapper=mock_db_wrapper,
            model=mock.Mock(),
            config=mock.Mock(),
            manifest=mock.Mock(),
        )

    @pytest.mark.parametrize(
        "empty,expected_limit",
        [
            (False, None),
            (True, 0),
        ],
    )
    def test_create_relation_with_empty(self, resolver, empty, expected_limit):
        # setup resolver and input source
        resolver.config.args.EMPTY = empty
        resolver.config.quoting = {}

        mock_source = mock.Mock()
        mock_source.database = "test"
        mock_source.schema = "test"
        mock_source.identifier = "test"
        mock_source.quoting = Quoting()
        mock_source.quoting_dict = {}
        resolver.manifest.resolve_source.return_value = mock_source

        # create limited relation
        relation = resolver.resolve("test", "test")
        assert relation.limit == expected_limit<|MERGE_RESOLUTION|>--- conflicted
+++ resolved
@@ -10,11 +10,7 @@
 
 from dbt.adapters.base import BaseRelation
 from dbt.artifacts.resources import NodeConfig, Quoting
-<<<<<<< HEAD
-from dbt.artifacts.resources.types import PartitionGrain
-=======
 from dbt.artifacts.resources.types import BatchSize
->>>>>>> cc8541c0
 from dbt.context.providers import (
     BaseResolver,
     EventTimeFilter,
@@ -46,194 +42,6 @@
 
         assert resolver.resolve_limit == expected_resolve_limit
 
-<<<<<<< HEAD
-    @freeze_time("2024-09-05 08:56:00")
-    @mock.patch.dict(os.environ, {"DBT_EXPERIMENTAL_MICROBATCH": "True"})
-    @pytest.mark.parametrize(
-        "is_incremental,materialized,incremental_strategy,event_time_end,event_time_start,batch_size,lookback,expected_filter",
-        [
-            (True, "table", "microbatch", None, None, PartitionGrain.day, 0, None),
-            (True, "incremental", "merge", None, None, PartitionGrain.day, 0, None),
-            (
-                True,
-                "incremental",
-                "microbatch",
-                None,
-                None,
-                PartitionGrain.day,
-                0,
-                EventTimeFilter(
-                    field_name="created_at",
-                    end=datetime(2024, 9, 5, 8, 56, 0, 0, pytz.UTC),
-                    start=datetime(2024, 9, 5, 0, 0, 0, 0, pytz.UTC),
-                ),
-            ),
-            (
-                True,
-                "incremental",
-                "microbatch",
-                datetime(2024, 8, 1, 8, 11, 0),
-                None,
-                PartitionGrain.day,
-                0,
-                EventTimeFilter(
-                    field_name="created_at",
-                    end=datetime(2024, 8, 1, 8, 11, 0, 0, pytz.UTC),
-                    start=datetime(2024, 8, 1, 0, 0, 0, 0, pytz.UTC),
-                ),
-            ),
-            (
-                True,
-                "incremental",
-                "microbatch",
-                None,
-                datetime(2024, 8, 1),
-                PartitionGrain.day,
-                0,
-                EventTimeFilter(
-                    field_name="created_at",
-                    end=datetime(2024, 9, 5, 8, 56, 0, 0, pytz.UTC),
-                    start=datetime(2024, 8, 1, 0, 0, 0, 0, pytz.UTC),
-                ),
-            ),
-            (
-                True,
-                "incremental",
-                "microbatch",
-                datetime(2024, 9, 1),
-                datetime(2024, 8, 1),
-                PartitionGrain.day,
-                0,
-                EventTimeFilter(
-                    field_name="created_at",
-                    end=datetime(2024, 9, 1, 0, 0, 0, 0, pytz.UTC),
-                    start=datetime(2024, 8, 1, 0, 0, 0, 0, pytz.UTC),
-                ),
-            ),
-            (False, "incremental", "microbatch", None, None, PartitionGrain.day, 0, None),
-            (
-                False,
-                "incremental",
-                "microbatch",
-                datetime(2024, 8, 1, 8, 11, 0),
-                None,
-                PartitionGrain.day,
-                0,
-                EventTimeFilter(
-                    field_name="created_at",
-                    end=datetime(2024, 8, 1, 8, 11, 0, 0, pytz.UTC),
-                    start=None,
-                ),
-            ),
-            (
-                False,
-                "incremental",
-                "microbatch",
-                None,
-                datetime(2024, 8, 1),
-                PartitionGrain.day,
-                0,
-                EventTimeFilter(
-                    field_name="created_at",
-                    end=None,
-                    start=datetime(2024, 8, 1, 0, 0, 0, 0, pytz.UTC),
-                ),
-            ),
-            (
-                False,
-                "incremental",
-                "microbatch",
-                datetime(2024, 9, 1),
-                datetime(2024, 8, 1),
-                PartitionGrain.day,
-                0,
-                EventTimeFilter(
-                    field_name="created_at",
-                    end=datetime(2024, 9, 1, 0, 0, 0, 0, pytz.UTC),
-                    start=datetime(2024, 8, 1, 0, 0, 0, 0, pytz.UTC),
-                ),
-            ),
-            (
-                True,
-                "incremental",
-                "microbatch",
-                datetime(2024, 9, 1, 0, 49, 0),
-                None,
-                PartitionGrain.hour,
-                1,
-                EventTimeFilter(
-                    field_name="created_at",
-                    end=datetime(2024, 9, 1, 0, 49, 0, 0, pytz.UTC),
-                    start=datetime(2024, 8, 31, 23, 0, 0, 0, pytz.UTC),
-                ),
-            ),
-            (
-                True,
-                "incremental",
-                "microbatch",
-                datetime(2024, 9, 1, 13, 31, 0),
-                None,
-                PartitionGrain.day,
-                1,
-                EventTimeFilter(
-                    field_name="created_at",
-                    end=datetime(2024, 9, 1, 13, 31, 0, 0, pytz.UTC),
-                    start=datetime(2024, 8, 31, 0, 0, 0, 0, pytz.UTC),
-                ),
-            ),
-            (
-                True,
-                "incremental",
-                "microbatch",
-                datetime(2024, 1, 23, 12, 30, 0),
-                None,
-                PartitionGrain.month,
-                1,
-                EventTimeFilter(
-                    field_name="created_at",
-                    end=datetime(2024, 1, 23, 12, 30, 0, 0, pytz.UTC),
-                    start=datetime(2023, 12, 1, 0, 0, 0, 0, pytz.utc),
-                ),
-            ),
-            (
-                True,
-                "incremental",
-                "microbatch",
-                datetime(2024, 1, 23, 12, 30, 0),
-                None,
-                PartitionGrain.year,
-                1,
-                EventTimeFilter(
-                    field_name="created_at",
-                    end=datetime(2024, 1, 23, 12, 30, 0, 0, pytz.UTC),
-                    start=datetime(2023, 1, 1, 0, 0, 0, 0, pytz.utc),
-                ),
-            ),
-        ],
-    )
-    def test_resolve_event_time_filter(
-        self,
-        mocker: MockerFixture,
-        resolver: ResolverSubclass,
-        is_incremental: bool,
-        materialized: str,
-        incremental_strategy: str,
-        event_time_end: Optional[str],
-        event_time_start: Optional[str],
-        batch_size: PartitionGrain,
-        lookback: int,
-        expected_filter: Optional[EventTimeFilter],
-    ) -> None:
-        mocker.patch("dbt.context.providers.BaseResolver._is_incremental").return_value = (
-            is_incremental
-        )
-        target = mock.Mock()
-        target.config = mock.MagicMock(NodeConfig)
-        target.config.event_time = "created_at"
-        resolver.model.config = mock.MagicMock(NodeConfig)
-        resolver.model.config.materialized = materialized
-        resolver.model.config.incremental_strategy = incremental_strategy
-=======
     @pytest.mark.parametrize(
         "dbt_experimental_microbatch,materialized,incremental_strategy,expect_filter",
         [
@@ -417,22 +225,10 @@
         resolver.model.config = mock.MagicMock(NodeConfig)
         resolver.model.config.materialized = "incremental"
         resolver.model.config.incremental_strategy = "microbatch"
->>>>>>> cc8541c0
         resolver.model.config.batch_size = batch_size
         resolver.model.config.lookback = lookback
         resolver.config.args.EVENT_TIME_END = event_time_end
         resolver.config.args.EVENT_TIME_START = event_time_start
-<<<<<<< HEAD
-        event_time_filter = resolver.resolve_event_time_filter(target=target)
-
-        if expected_filter is not None:
-            assert event_time_filter is not None
-            assert event_time_filter.field_name == expected_filter.field_name
-            assert event_time_filter.end == expected_filter.end
-            assert event_time_filter.start == expected_filter.start
-        else:
-            assert event_time_filter is None
-=======
 
         # Get EventTimeFilter
         event_time_filter = resolver.resolve_event_time_filter(target=target)
@@ -441,7 +237,6 @@
         assert event_time_filter.field_name == event_time
         assert event_time_filter.end == expected_end
         assert event_time_filter.start == expected_start
->>>>>>> cc8541c0
 
 
 class TestRuntimeRefResolver:
