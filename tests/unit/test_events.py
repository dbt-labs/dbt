--- conflicted
+++ resolved
@@ -1,16 +1,5 @@
-<<<<<<< HEAD
-# flake8: noqa
-from dbt.events.test_types import UnitTestInfo
-from dbt.events import AdapterLogger
-from dbt.events.functions import msg_to_json, LOG_VERSION, msg_to_dict
-from dbt.events.base_types import msg_from_base_event
-from dbt.events.types import *
-from dbt.events.test_types import *
-from dbt.contracts.results import TimingInfo
-=======
 import re
 from typing import TypeVar
->>>>>>> 57aef33f
 
 from dbt.contracts.results import TimingInfo
 from dbt.events import AdapterLogger, test_types, types
@@ -24,22 +13,8 @@
     WarnLevel,
     msg_from_base_event,
 )
-<<<<<<< HEAD
-from dbt.events.proto_types import ListOfStrings, NodeInfo, RunResultMsg, ReferenceKeyMsg
-from importlib import reload
-import dbt.events.functions as event_funcs
-import dbt.flags as flags
-import inspect
-import json
-from dbt.contracts.graph.nodes import ModelNode, NodeConfig, DependsOn
-from dbt.contracts.files import FileHash
-from mashumaro.types import SerializableType
-from typing import Generic, TypeVar, Dict
-import re
-=======
 from dbt.events.functions import msg_to_dict, msg_to_json
 
->>>>>>> 57aef33f
 
 # takes in a class and finds any subclasses for it
 def get_all_subclasses(cls):
@@ -92,17 +67,10 @@
         # ensure AdapterLogger and subclasses makes all base_msg members
         # of type string; when someone writes logger.debug(a) where a is
         # any non-string object
-<<<<<<< HEAD
-        event = AdapterEventDebug(name="dbt_tests", base_msg=[1, 2, 3], args=(3,))
-        assert isinstance(event.base_msg, str)
-
-        event = JinjaLogDebug(msg=[1, 2, 3])
-=======
         event = types.AdapterEventDebug(name="dbt_tests", base_msg=[1, 2, 3], args=(3,))
         assert isinstance(event.base_msg, str)
 
         event = types.JinjaLogDebug(msg=[1, 2, 3])
->>>>>>> 57aef33f
         assert isinstance(event.msg, str)
 
 
@@ -126,94 +94,6 @@
 
 
 sample_values = [
-<<<<<<< HEAD
-    # A - pre-project loading
-    MainReportVersion(version=""),
-    MainReportArgs(args={}),
-    MainTrackingUserState(user_state=""),
-    MergedFromState(num_merged=0, sample=[]),
-    MissingProfileTarget(profile_name="", target_name=""),
-    InvalidOptionYAML(option_name="vars"),
-    LogDbtProjectError(),
-    LogDbtProfileError(),
-    StarterProjectPath(dir=""),
-    ConfigFolderDirectory(dir=""),
-    NoSampleProfileFound(adapter=""),
-    ProfileWrittenWithSample(name="", path=""),
-    ProfileWrittenWithTargetTemplateYAML(name="", path=""),
-    ProfileWrittenWithProjectTemplateYAML(name="", path=""),
-    SettingUpProfile(),
-    InvalidProfileTemplateYAML(),
-    ProjectNameAlreadyExists(name=""),
-    ProjectCreated(project_name=""),
-    # D - Deprecations ======================
-    PackageRedirectDeprecation(old_name="", new_name=""),
-    PackageInstallPathDeprecation(),
-    ConfigSourcePathDeprecation(deprecated_path="", exp_path=""),
-    ConfigDataPathDeprecation(deprecated_path="", exp_path=""),
-    AdapterDeprecationWarning(old_name="", new_name=""),
-    MetricAttributesRenamed(metric_name=""),
-    ExposureNameDeprecation(exposure=""),
-    InternalDeprecation(name="", reason="", suggested_action="", version=""),
-    # E - DB Adapter ======================
-    AdapterEventDebug(),
-    AdapterEventInfo(),
-    AdapterEventWarning(),
-    AdapterEventError(),
-    NewConnection(conn_type="", conn_name=""),
-    ConnectionReused(conn_name=""),
-    ConnectionLeftOpenInCleanup(conn_name=""),
-    ConnectionClosedInCleanup(conn_name=""),
-    RollbackFailed(conn_name=""),
-    ConnectionClosed(conn_name=""),
-    ConnectionLeftOpen(conn_name=""),
-    Rollback(conn_name=""),
-    CacheMiss(conn_name="", database="", schema=""),
-    ListRelations(database="", schema=""),
-    ConnectionUsed(conn_type="", conn_name=""),
-    SQLQuery(conn_name="", sql=""),
-    SQLQueryStatus(status="", elapsed=0.1),
-    SQLCommit(conn_name=""),
-    ColTypeChange(
-        orig_type="", new_type="", table=ReferenceKeyMsg(database="", schema="", identifier="")
-    ),
-    SchemaCreation(relation=ReferenceKeyMsg(database="", schema="", identifier="")),
-    SchemaDrop(relation=ReferenceKeyMsg(database="", schema="", identifier="")),
-    CacheAction(
-        action="adding_relation",
-        ref_key=ReferenceKeyMsg(database="", schema="", identifier=""),
-        ref_key_2=ReferenceKeyMsg(database="", schema="", identifier=""),
-    ),
-    CacheDumpGraph(before_after="before", action="rename", dump=dict()),
-    AdapterImportError(exc=""),
-    PluginLoadError(exc_info=""),
-    NewConnectionOpening(connection_state=""),
-    CodeExecution(conn_name="", code_content=""),
-    CodeExecutionStatus(status="", elapsed=0.1),
-    CatalogGenerationError(exc=""),
-    WriteCatalogFailure(num_exceptions=0),
-    CatalogWritten(path=""),
-    CannotGenerateDocs(),
-    BuildingCatalog(),
-    DatabaseErrorRunningHook(hook_type=""),
-    HooksRunning(num_hooks=0, hook_type=""),
-    FinishedRunningStats(stat_line="", execution="", execution_time=0),
-    # I - Project parsing ======================
-    ParseCmdOut(msg="testing"),
-    GenericTestFileParse(path=""),
-    MacroFileParse(path=""),
-    PartialParsingErrorProcessingFile(file=""),
-    PartialParsingFile(file_id=""),
-    PartialParsingError(exc_info={}),
-    PartialParsingSkipParsing(),
-    UnableToPartialParse(reason="something went wrong"),
-    StateCheckVarsHash(vars="testing", target="testing", profile="testing"),
-    PartialParsingNotEnabled(),
-    ParsedFileLoadFailed(path="", exc="", exc_info=""),
-    PartialParsingEnabled(deleted=0, added=0, changed=0),
-    PartialParsingFile(file_id=""),
-    InvalidDisabledTargetInTestNode(
-=======
     # N.B. Events instantiated here include the module prefix in order to
     # avoid having the entire list twice in the code.
     # A - pre-project loading
@@ -305,7 +185,6 @@
     types.PartialParsingEnabled(deleted=0, added=0, changed=0),
     types.PartialParsingFile(file_id=""),
     types.InvalidDisabledTargetInTestNode(
->>>>>>> 57aef33f
         resource_type_title="",
         unique_id="",
         original_file_path="",
@@ -313,20 +192,6 @@
         target_name="",
         target_package="",
     ),
-<<<<<<< HEAD
-    UnusedResourceConfigPath(unused_config_paths=[]),
-    SeedIncreased(package_name="", name=""),
-    SeedExceedsLimitSamePath(package_name="", name=""),
-    SeedExceedsLimitAndPathChanged(package_name="", name=""),
-    SeedExceedsLimitChecksumChanged(package_name="", name="", checksum_name=""),
-    UnusedTables(unused_tables=[]),
-    WrongResourceSchemaFile(
-        patch_name="", resource_type="", file_path="", plural_resource_type=""
-    ),
-    NoNodeForYamlKey(patch_name="", yaml_key="", file_path=""),
-    MacroNotFoundForPatch(patch_name=""),
-    NodeNotFoundOrDisabled(
-=======
     types.UnusedResourceConfigPath(unused_config_paths=[]),
     types.SeedIncreased(package_name="", name=""),
     types.SeedExceedsLimitSamePath(package_name="", name=""),
@@ -339,7 +204,6 @@
     types.NoNodeForYamlKey(patch_name="", yaml_key="", file_path=""),
     types.MacroNotFoundForPatch(patch_name=""),
     types.NodeNotFoundOrDisabled(
->>>>>>> 57aef33f
         original_file_path="",
         unique_id="",
         resource_type_title="",
@@ -348,45 +212,6 @@
         target_package="",
         disabled="",
     ),
-<<<<<<< HEAD
-    JinjaLogWarning(),
-    JinjaLogInfo(msg=""),
-    JinjaLogDebug(msg=""),
-    # M - Deps generation ======================
-    GitSparseCheckoutSubdirectory(subdir=""),
-    GitProgressCheckoutRevision(revision=""),
-    GitProgressUpdatingExistingDependency(dir=""),
-    GitProgressPullingNewDependency(dir=""),
-    GitNothingToDo(sha=""),
-    GitProgressUpdatedCheckoutRange(start_sha="", end_sha=""),
-    GitProgressCheckedOutAt(end_sha=""),
-    RegistryProgressGETRequest(url=""),
-    RegistryProgressGETResponse(url="", resp_code=1234),
-    SelectorReportInvalidSelector(valid_selectors="", spec_method="", raw_spec=""),
-    DepsNoPackagesFound(),
-    DepsStartPackageInstall(package_name=""),
-    DepsInstallInfo(version_name=""),
-    DepsUpdateAvailable(version_latest=""),
-    DepsUpToDate(),
-    DepsListSubdirectory(subdirectory=""),
-    DepsNotifyUpdatesAvailable(packages=ListOfStrings()),
-    RetryExternalCall(attempt=0, max=0),
-    RecordRetryException(exc=""),
-    RegistryIndexProgressGETRequest(url=""),
-    RegistryIndexProgressGETResponse(url="", resp_code=1234),
-    RegistryResponseUnexpectedType(response=""),
-    RegistryResponseMissingTopKeys(response=""),
-    RegistryResponseMissingNestedKeys(response=""),
-    RegistryResponseExtraNestedKeys(response=""),
-    DepsSetDownloadDirectory(path=""),
-    # Q - Node execution ======================
-    RunningOperationCaughtError(exc=""),
-    CompileComplete(),
-    FreshnessCheckComplete(),
-    SeedHeader(header=""),
-    SQLRunnerException(exc=""),
-    LogTestResult(
-=======
     types.JinjaLogWarning(),
     types.JinjaLogInfo(msg=""),
     types.JinjaLogDebug(msg=""),
@@ -424,31 +249,21 @@
     types.SeedHeader(header=""),
     types.SQLRunnerException(exc=""),
     types.LogTestResult(
->>>>>>> 57aef33f
         name="",
         index=0,
         num_models=0,
         execution_time=0,
         num_failures=0,
     ),
-<<<<<<< HEAD
-    LogStartLine(description="", index=0, total=0, node_info=NodeInfo()),
-    LogModelResult(
-=======
     types.LogStartLine(description="", index=0, total=0, node_info=types.NodeInfo()),
     types.LogModelResult(
->>>>>>> 57aef33f
         description="",
         status="",
         index=0,
         total=0,
         execution_time=0,
     ),
-<<<<<<< HEAD
-    LogSnapshotResult(
-=======
     types.LogSnapshotResult(
->>>>>>> 57aef33f
         status="",
         description="",
         cfg={},
@@ -456,11 +271,7 @@
         total=0,
         execution_time=0,
     ),
-<<<<<<< HEAD
-    LogSeedResult(
-=======
     types.LogSeedResult(
->>>>>>> 57aef33f
         status="",
         index=0,
         total=0,
@@ -468,29 +279,13 @@
         schema="",
         relation="",
     ),
-<<<<<<< HEAD
-    LogFreshnessResult(
-=======
     types.LogFreshnessResult(
->>>>>>> 57aef33f
         source_name="",
         table_name="",
         index=0,
         total=0,
         execution_time=0,
     ),
-<<<<<<< HEAD
-    LogCancelLine(conn_name=""),
-    DefaultSelector(name=""),
-    NodeStart(node_info=NodeInfo()),
-    NodeFinished(node_info=NodeInfo()),
-    QueryCancelationUnsupported(type=""),
-    ConcurrencyLine(num_threads=0, target_name=""),
-    WritingInjectedSQLForNode(node_info=NodeInfo()),
-    NodeCompiling(node_info=NodeInfo()),
-    NodeExecuting(node_info=NodeInfo()),
-    LogHookStartLine(
-=======
     types.LogCancelLine(conn_name=""),
     types.DefaultSelector(name=""),
     types.NodeStart(node_info=types.NodeInfo()),
@@ -501,100 +296,24 @@
     types.NodeCompiling(node_info=types.NodeInfo()),
     types.NodeExecuting(node_info=types.NodeInfo()),
     types.LogHookStartLine(
->>>>>>> 57aef33f
         statement="",
         index=0,
         total=0,
     ),
-<<<<<<< HEAD
-    LogHookEndLine(
-=======
     types.LogHookEndLine(
->>>>>>> 57aef33f
         statement="",
         status="",
         index=0,
         total=0,
         execution_time=0,
     ),
-<<<<<<< HEAD
-    SkippingDetails(
-=======
     types.SkippingDetails(
->>>>>>> 57aef33f
         resource_type="",
         schema="",
         node_name="",
         index=0,
         total=0,
     ),
-<<<<<<< HEAD
-    NothingToDo(),
-    RunningOperationUncaughtError(exc=""),
-    EndRunResult(),
-    NoNodesSelected(),
-    DepsUnpinned(revision="", git=""),
-    NoNodesForSelectionCriteria(spec_raw=""),
-    # W - Node testing ======================
-    CatchableExceptionOnRun(exc=""),
-    InternalErrorOnRun(build_path="", exc=""),
-    GenericExceptionOnRun(build_path="", unique_id="", exc=""),
-    NodeConnectionReleaseError(node_name="", exc=""),
-    FoundStats(stat_line=""),
-    # Z - misc ======================
-    MainKeyboardInterrupt(),
-    MainEncounteredError(exc=""),
-    MainStackTrace(stack_trace=""),
-    SystemErrorRetrievingModTime(path=""),
-    SystemCouldNotWrite(path="", reason="", exc=""),
-    SystemExecutingCmd(cmd=[""]),
-    SystemStdOut(bmsg=b""),
-    SystemStdErr(bmsg=b""),
-    SystemReportReturnCode(returncode=0),
-    TimingInfoCollected(),
-    LogDebugStackTrace(),
-    CheckCleanPath(path=""),
-    ConfirmCleanPath(path=""),
-    ProtectedCleanPath(path=""),
-    FinishedCleanPaths(),
-    OpenCommand(open_cmd="", profiles_dir=""),
-    Formatting(msg=""),
-    ServingDocsPort(address="", port=0),
-    ServingDocsAccessInfo(port=""),
-    ServingDocsExitInfo(),
-    RunResultWarning(resource_type="", node_name="", path=""),
-    RunResultFailure(resource_type="", node_name="", path=""),
-    StatsLine(stats={"error": 0, "skip": 0, "pass": 0, "warn": 0, "total": 0}),
-    RunResultError(msg=""),
-    RunResultErrorNoMessage(status=""),
-    SQLCompiledPath(path=""),
-    CheckNodeTestFailure(relation_name=""),
-    FirstRunResultError(msg=""),
-    AfterFirstRunResultError(msg=""),
-    EndOfRunSummary(num_errors=0, num_warnings=0, keyboard_interrupt=False),
-    LogSkipBecauseError(schema="", relation="", index=0, total=0),
-    EnsureGitInstalled(),
-    DepsCreatingLocalSymlink(),
-    DepsSymlinkNotAvailable(),
-    DisableTracking(),
-    SendingEvent(kwargs=""),
-    SendEventFailure(),
-    FlushEvents(),
-    FlushEventsFailure(),
-    TrackingInitializeFailure(),
-    RunResultWarningMessage(),
-    DebugCmdOut(),
-    DebugCmdResult(),
-    ListCmdOut(),
-    Note(msg="This is a note."),
-    # T - tests ======================
-    IntegrationTestInfo(),
-    IntegrationTestDebug(),
-    IntegrationTestWarn(),
-    IntegrationTestError(),
-    IntegrationTestException(),
-    UnitTestInfo(),
-=======
     types.NothingToDo(),
     types.RunningOperationUncaughtError(exc=""),
     types.EndRunResult(),
@@ -657,7 +376,6 @@
     test_types.IntegrationTestError(),
     test_types.IntegrationTestException(),
     test_types.UnitTestInfo(),
->>>>>>> 57aef33f
 ]
 
 
@@ -683,11 +401,6 @@
         # if we have everything we need to test, try to serialize everything
         for event in sample_values:
             msg = msg_from_base_event(event)
-<<<<<<< HEAD
-            msg_dict = msg_to_dict(msg)
-            try:
-                msg_json = msg_to_json(msg)
-=======
             try:
                 msg_to_dict(msg)
             except Exception as e:
@@ -696,7 +409,6 @@
                 )
             try:
                 msg_to_json(msg)
->>>>>>> 57aef33f
             except Exception as e:
                 raise Exception(f"{event} is not serializable to json. Originating exception: {e}")
 
