import logging
import re
from argparse import Namespace
from typing import TypeVar

import pytest

from dbt.contracts.results import TimingInfo, RunResult, RunStatus
from dbt.events import AdapterLogger, types
from dbt.events.base_types import (
    BaseEvent,
    DebugLevel,
    DynamicLevel,
    ErrorLevel,
    InfoLevel,
    TestLevel,
    WarnLevel,
    msg_from_base_event,
)
from dbt.events.eventmgr import TestEventManager, EventManager
from dbt.events.functions import msg_to_dict, msg_to_json, ctx_set_event_manager
from dbt.events.helpers import get_json_string_utcnow
from dbt.events.types import RunResultError
from dbt.flags import set_from_args
from dbt.task.printer import print_run_result_error

set_from_args(Namespace(WARN_ERROR=False), None)


# takes in a class and finds any subclasses for it
def get_all_subclasses(cls):
    all_subclasses = []
    for subclass in cls.__subclasses__():
        if subclass not in [TestLevel, DebugLevel, WarnLevel, InfoLevel, ErrorLevel, DynamicLevel]:
            all_subclasses.append(subclass)
        all_subclasses.extend(get_all_subclasses(subclass))
    return set(all_subclasses)


class TestAdapterLogger:
    # this interface is documented for adapter maintainers to plug into
    # so we should test that it at the very least doesn't explode.
    def test_basic_adapter_logging_interface(self):
        logger = AdapterLogger("dbt_tests")
        logger.debug("debug message")
        logger.info("info message")
        logger.warning("warning message")
        logger.error("error message")
        logger.exception("exception message")
        logger.critical("exception message")

    # python loggers allow deferring string formatting via this signature:
    def test_formatting(self):
        logger = AdapterLogger("dbt_tests")
        # tests that it doesn't throw
        logger.debug("hello {}", "world")

        # enters lower in the call stack to test that it formats correctly
        event = types.AdapterEventDebug(name="dbt_tests", base_msg="hello {}", args=["world"])
        assert "hello world" in event.message()

        # tests that it doesn't throw
        logger.debug("1 2 {}", "3")

        # enters lower in the call stack to test that it formats correctly
        event = types.AdapterEventDebug(name="dbt_tests", base_msg="1 2 {}", args=[3])
        assert "1 2 3" in event.message()

        # tests that it doesn't throw
        logger.debug("boop{x}boop")

        # enters lower in the call stack to test that it formats correctly
        # in this case it's that we didn't attempt to replace anything since there
        # were no args passed after the initial message
        event = types.AdapterEventDebug(name="dbt_tests", base_msg="boop{x}boop", args=[])
        assert "boop{x}boop" in event.message()

        # ensure AdapterLogger and subclasses makes all base_msg members
        # of type string; when someone writes logger.debug(a) where a is
        # any non-string object
        event = types.AdapterEventDebug(name="dbt_tests", base_msg=[1, 2, 3], args=[3])
        assert isinstance(event.base_msg, str)

        event = types.JinjaLogDebug(msg=[1, 2, 3])
        assert isinstance(event.msg, str)

    def test_set_adapter_dependency_log_level(self):
        logger = AdapterLogger("dbt_tests")
        package_log = logging.getLogger("test_package_log")
        logger.set_adapter_dependency_log_level("test_package_log", "DEBUG")
        package_log.debug("debug message")


class TestEventCodes:

    # checks to see if event codes are duplicated to keep codes singluar and clear.
    # also checks that event codes follow correct namming convention ex. E001
    def test_event_codes(self):
        all_concrete = get_all_subclasses(BaseEvent)
        all_codes = set()

        for event_cls in all_concrete:
            code = event_cls.code(event_cls)
            # must be in the form 1 capital letter, 3 digits
            assert re.match("^[A-Z][0-9]{3}", code)
            # cannot have been used already
            assert (
                code not in all_codes
            ), f"{code} is assigned more than once. Check types.py for duplicates."
            all_codes.add(code)


sample_values = [
    # N.B. Events instantiated here include the module prefix in order to
    # avoid having the entire list twice in the code.
    # A - pre-project loading
    types.MainReportVersion(version=""),
    types.MainReportArgs(args={}),
    types.MainTrackingUserState(user_state=""),
    types.MergedFromState(num_merged=0, sample=[]),
    types.MissingProfileTarget(profile_name="", target_name=""),
    types.InvalidOptionYAML(option_name="vars"),
    types.LogDbtProjectError(),
    types.LogDbtProfileError(),
    types.StarterProjectPath(dir=""),
    types.ConfigFolderDirectory(dir=""),
    types.NoSampleProfileFound(adapter=""),
    types.ProfileWrittenWithSample(name="", path=""),
    types.ProfileWrittenWithTargetTemplateYAML(name="", path=""),
    types.ProfileWrittenWithProjectTemplateYAML(name="", path=""),
    types.SettingUpProfile(),
    types.InvalidProfileTemplateYAML(),
    types.ProjectNameAlreadyExists(name=""),
    types.ProjectCreated(project_name=""),
    # D - Deprecations ======================
    types.PackageRedirectDeprecation(old_name="", new_name=""),
    types.PackageInstallPathDeprecation(),
    types.ConfigSourcePathDeprecation(deprecated_path="", exp_path=""),
    types.ConfigDataPathDeprecation(deprecated_path="", exp_path=""),
    types.AdapterDeprecationWarning(old_name="", new_name=""),
    types.MetricAttributesRenamed(metric_name=""),
    types.ExposureNameDeprecation(exposure=""),
    types.InternalDeprecation(name="", reason="", suggested_action="", version=""),
    types.EnvironmentVariableRenamed(old_name="", new_name=""),
    types.ConfigLogPathDeprecation(deprecated_path=""),
    types.ConfigTargetPathDeprecation(deprecated_path=""),
    types.CollectFreshnessReturnSignature(),
    # E - DB Adapter ======================
    types.AdapterEventDebug(),
    types.AdapterEventInfo(),
    types.AdapterEventWarning(),
    types.AdapterEventError(),
    types.AdapterRegistered(adapter_name="dbt-awesome", adapter_version="1.2.3"),
    types.NewConnection(conn_type="", conn_name=""),
    types.ConnectionReused(conn_name=""),
    types.ConnectionLeftOpenInCleanup(conn_name=""),
    types.ConnectionClosedInCleanup(conn_name=""),
    types.RollbackFailed(conn_name=""),
    types.ConnectionClosed(conn_name=""),
    types.ConnectionLeftOpen(conn_name=""),
    types.Rollback(conn_name=""),
    types.CacheMiss(conn_name="", database="", schema=""),
    types.ListRelations(database="", schema=""),
    types.ConnectionUsed(conn_type="", conn_name=""),
    types.SQLQuery(conn_name="", sql=""),
    types.SQLQueryStatus(status="", elapsed=0.1),
    types.SQLCommit(conn_name=""),
    types.ColTypeChange(
        orig_type="",
        new_type="",
        table={"database": "", "schema": "", "identifier": ""},
    ),
    types.SchemaCreation(relation={"database": "", "schema": "", "identifier": ""}),
    types.SchemaDrop(relation={"database": "", "schema": "", "identifier": ""}),
    types.CacheAction(
        action="adding_relation",
        ref_key={"database": "", "schema": "", "identifier": ""},
        ref_key_2={"database": "", "schema": "", "identifier": ""},
    ),
    types.CacheDumpGraph(before_after="before", action="rename", dump=dict()),
    types.AdapterImportError(exc=""),
    types.PluginLoadError(exc_info=""),
    types.NewConnectionOpening(connection_state=""),
    types.CodeExecution(conn_name="", code_content=""),
    types.CodeExecutionStatus(status="", elapsed=0.1),
    types.CatalogGenerationError(exc=""),
    types.WriteCatalogFailure(num_exceptions=0),
    types.CatalogWritten(path=""),
    types.CannotGenerateDocs(),
    types.BuildingCatalog(),
    types.DatabaseErrorRunningHook(hook_type=""),
    types.HooksRunning(num_hooks=0, hook_type=""),
    types.FinishedRunningStats(stat_line="", execution="", execution_time=0),
    types.ConstraintNotEnforced(constraint="", adapter=""),
    types.ConstraintNotSupported(constraint="", adapter=""),
    # I - Project parsing ======================
    types.InputFileDiffError(category="testing", file_id="my_file"),
    types.InvalidValueForField(field_name="test", field_value="test"),
    types.ValidationWarning(resource_type="model", field_name="access", node_name="my_macro"),
    types.ParsePerfInfoPath(path=""),
    types.PartialParsingErrorProcessingFile(file=""),
    types.PartialParsingFile(file_id=""),
    types.PartialParsingError(exc_info={}),
    types.PartialParsingSkipParsing(),
    types.UnableToPartialParse(reason="something went wrong"),
    types.StateCheckVarsHash(vars="testing", target="testing", profile="testing"),
    types.PartialParsingNotEnabled(),
    types.ParsedFileLoadFailed(path="", exc="", exc_info=""),
    types.PartialParsingEnabled(deleted=0, added=0, changed=0),
    types.PartialParsingFile(file_id=""),
    types.InvalidDisabledTargetInTestNode(
        resource_type_title="",
        unique_id="",
        original_file_path="",
        target_kind="",
        target_name="",
        target_package="",
    ),
    types.UnusedResourceConfigPath(unused_config_paths=[]),
    types.SeedIncreased(package_name="", name=""),
    types.SeedExceedsLimitSamePath(package_name="", name=""),
    types.SeedExceedsLimitAndPathChanged(package_name="", name=""),
    types.SeedExceedsLimitChecksumChanged(package_name="", name="", checksum_name=""),
    types.UnusedTables(unused_tables=[]),
    types.WrongResourceSchemaFile(
        patch_name="", resource_type="", file_path="", plural_resource_type=""
    ),
    types.NoNodeForYamlKey(patch_name="", yaml_key="", file_path=""),
    types.MacroNotFoundForPatch(patch_name=""),
    types.NodeNotFoundOrDisabled(
        original_file_path="",
        unique_id="",
        resource_type_title="",
        target_name="",
        target_kind="",
        target_package="",
        disabled="",
    ),
    types.JinjaLogWarning(),
    types.JinjaLogInfo(msg=""),
    types.JinjaLogDebug(msg=""),
    types.UnpinnedRefNewVersionAvailable(
        ref_node_name="", ref_node_package="", ref_node_version="", ref_max_version=""
    ),
    types.DeprecatedModel(model_name="", model_version="", deprecation_date=""),
    types.DeprecatedReference(
        model_name="",
        ref_model_name="",
        ref_model_package="",
        ref_model_deprecation_date="",
        ref_model_latest_version="",
    ),
    types.UpcomingReferenceDeprecation(
        model_name="",
        ref_model_name="",
        ref_model_package="",
        ref_model_deprecation_date="",
        ref_model_latest_version="",
    ),
    types.UnsupportedConstraintMaterialization(materialized=""),
    types.ParseInlineNodeError(exc=""),
    types.SemanticValidationFailure(msg=""),
    types.UnversionedBreakingChange(
        breaking_changes=[],
        model_name="",
        model_file_path="",
        contract_enforced_disabled=True,
        columns_removed=[],
        column_type_changes=[],
        enforced_column_constraint_removed=[],
        enforced_model_constraint_removed=[],
        materialization_changed=[],
    ),
    types.WarnStateTargetEqual(state_path=""),
    # M - Deps generation ======================
    types.GitSparseCheckoutSubdirectory(subdir=""),
    types.GitProgressCheckoutRevision(revision=""),
    types.GitProgressUpdatingExistingDependency(dir=""),
    types.GitProgressPullingNewDependency(dir=""),
    types.GitNothingToDo(sha=""),
    types.GitProgressUpdatedCheckoutRange(start_sha="", end_sha=""),
    types.GitProgressCheckedOutAt(end_sha=""),
    types.RegistryProgressGETRequest(url=""),
    types.RegistryProgressGETResponse(url="", resp_code=1234),
    types.SelectorReportInvalidSelector(valid_selectors="", spec_method="", raw_spec=""),
    types.DepsNoPackagesFound(),
    types.DepsStartPackageInstall(package_name=""),
    types.DepsInstallInfo(version_name=""),
    types.DepsUpdateAvailable(version_latest=""),
    types.DepsUpToDate(),
    types.DepsListSubdirectory(subdirectory=""),
    types.DepsNotifyUpdatesAvailable(packages=["my_pkg", "other_pkg"]),
    types.RetryExternalCall(attempt=0, max=0),
    types.RecordRetryException(exc=""),
    types.RegistryIndexProgressGETRequest(url=""),
    types.RegistryIndexProgressGETResponse(url="", resp_code=1234),
    types.RegistryResponseUnexpectedType(response=""),
    types.RegistryResponseMissingTopKeys(response=""),
    types.RegistryResponseMissingNestedKeys(response=""),
    types.RegistryResponseExtraNestedKeys(response=""),
    types.DepsSetDownloadDirectory(path=""),
<<<<<<< HEAD
    types.DepsLockUpdating(lock_filepath=""),
    types.DepsAddPackage(package_name="", version="", packages_filepath=""),
    types.DepsFoundDuplicatePackage(removed_package={}),
    types.SemanticValidationFailure(msg=""),
=======
>>>>>>> eac13e3b
    # Q - Node execution ======================
    types.RunningOperationCaughtError(exc=""),
    types.CompileComplete(),
    types.FreshnessCheckComplete(),
    types.SeedHeader(header=""),
    types.SQLRunnerException(exc=""),
    types.LogTestResult(
        name="",
        index=0,
        num_models=0,
        execution_time=0,
        num_failures=0,
    ),
    types.LogStartLine(description="", index=0, total=0),
    types.LogModelResult(
        description="",
        status="",
        index=0,
        total=0,
        execution_time=0,
    ),
    types.LogSnapshotResult(
        status="",
        description="",
        cfg={},
        index=0,
        total=0,
        execution_time=0,
    ),
    types.LogSeedResult(
        status="",
        index=0,
        total=0,
        execution_time=0,
        schema="",
        relation="",
    ),
    types.LogFreshnessResult(
        source_name="",
        table_name="",
        index=0,
        total=0,
        execution_time=0,
    ),
    types.LogCancelLine(conn_name=""),
    types.DefaultSelector(name=""),
    types.NodeStart(),
    types.NodeFinished(),
    types.QueryCancelationUnsupported(type=""),
    types.ConcurrencyLine(num_threads=0, target_name=""),
    types.WritingInjectedSQLForNode(),
    types.NodeCompiling(),
    types.NodeExecuting(),
    types.LogHookStartLine(
        statement="",
        index=0,
        total=0,
    ),
    types.LogHookEndLine(
        statement="",
        status="",
        index=0,
        total=0,
        execution_time=0,
    ),
    types.SkippingDetails(
        resource_type="",
        schema="",
        node_name="",
        index=0,
        total=0,
    ),
    types.NothingToDo(),
    types.RunningOperationUncaughtError(exc=""),
    types.EndRunResult(),
    types.NoNodesSelected(),
    types.DepsUnpinned(revision="", git=""),
    types.NoNodesForSelectionCriteria(spec_raw=""),
    types.CommandCompleted(
        command="",
        success=True,
        elapsed=0.1,
        completed_at=get_json_string_utcnow(),
    ),
    types.ShowNode(node_name="", preview="", is_inline=True, unique_id="model.test.my_model"),
    types.CompiledNode(node_name="", compiled="", is_inline=True, unique_id="model.test.my_model"),
    # W - Node testing ======================
    types.CatchableExceptionOnRun(exc=""),
    types.InternalErrorOnRun(build_path="", exc=""),
    types.GenericExceptionOnRun(build_path="", unique_id="", exc=""),
    types.NodeConnectionReleaseError(node_name="", exc=""),
    types.FoundStats(stat_line=""),
    # Z - misc ======================
    types.MainKeyboardInterrupt(),
    types.MainEncounteredError(exc=""),
    types.MainStackTrace(stack_trace=""),
    types.SystemCouldNotWrite(path="", reason="", exc=""),
    types.SystemExecutingCmd(cmd=[""]),
    types.SystemStdOut(bmsg=str(b"")),
    types.SystemStdErr(bmsg=str(b"")),
    types.SystemReportReturnCode(returncode=0),
    types.TimingInfoCollected(),
    types.LogDebugStackTrace(),
    types.CheckCleanPath(path=""),
    types.ConfirmCleanPath(path=""),
    types.ProtectedCleanPath(path=""),
    types.FinishedCleanPaths(),
    types.OpenCommand(open_cmd="", profiles_dir=""),
    types.RunResultWarning(resource_type="", node_name="", path=""),
    types.RunResultFailure(resource_type="", node_name="", path=""),
    types.StatsLine(stats={"error": 0, "skip": 0, "pass": 0, "warn": 0, "total": 0}),
    types.RunResultError(msg=""),
    types.RunResultErrorNoMessage(status=""),
    types.SQLCompiledPath(path=""),
    types.CheckNodeTestFailure(relation_name=""),
    types.EndOfRunSummary(num_errors=0, num_warnings=0, keyboard_interrupt=False),
    types.LogSkipBecauseError(schema="", relation="", index=0, total=0),
    types.EnsureGitInstalled(),
    types.DepsCreatingLocalSymlink(),
    types.DepsSymlinkNotAvailable(),
    types.DisableTracking(),
    types.SendingEvent(kwargs=""),
    types.SendEventFailure(),
    types.FlushEvents(),
    types.FlushEventsFailure(),
    types.Formatting(),
    types.TrackingInitializeFailure(),
    types.RunResultWarningMessage(),
    types.DebugCmdOut(),
    types.DebugCmdResult(),
    types.ListCmdOut(),
    types.Note(msg="This is a note."),
    types.ResourceReport(),
]


class TestEventJSONSerialization:

    # attempts to test that every event is serializable to json.
    # event types that take `Any` are not possible to test in this way since some will serialize
    # just fine and others won't.
    def test_all_serializable(self):
        all_non_abstract_events = set(
            get_all_subclasses(BaseEvent),
        )
        all_event_values_list = list(map(lambda x: x.__class__, sample_values))
        diff = all_non_abstract_events.difference(set(all_event_values_list))
        assert (
            not diff
        ), f"{diff}test is missing concrete values in `sample_values`. Please add the values for the aforementioned event classes"

        # make sure everything in the list is a value not a type
        for event in sample_values:
            assert type(event) != type

        # if we have everything we need to test, try to serialize everything
        count = 0
        for event in sample_values:
            msg = msg_from_base_event(event)
            print(f"--- msg: {msg.info.name}")
            # Serialize to dictionary
            try:
                msg_to_dict(msg)
            except Exception as e:
                raise Exception(
                    f"{event} can not be converted to a dict. Originating exception: {e}"
                )
            # Serialize to json
            try:
                msg_to_json(msg)
            except Exception as e:
                raise Exception(f"{event} is not serializable to json. Originating exception: {e}")
            # Serialize to binary
            try:
                msg.SerializeToString()
            except Exception as e:
                raise Exception(
                    f"{event} is not serializable to binary protobuf. Originating exception: {e}"
                )
            count += 1
        print(f"--- Found {count} events")


T = TypeVar("T")


def test_date_serialization():
    ti = TimingInfo("test")
    ti.begin()
    ti.end()
    ti_dict = ti.to_dict()
    assert ti_dict["started_at"].endswith("Z")
    assert ti_dict["completed_at"].endswith("Z")


def test_bad_serialization():
    """Tests that bad serialization enters the proper exception handling

    When pytest is in use the exception handling of `BaseEvent` raises an
    exception. When pytest isn't present, it fires a Note event. Thus to test
    that bad serializations are properly handled, the best we can do is test
    that the exception handling path is used.
    """

    with pytest.raises(Exception) as excinfo:
        types.Note(param_event_doesnt_have="This should break")

    assert (
        str(excinfo.value)
        == "[Note]: Unable to parse dict {'param_event_doesnt_have': 'This should break'}"
    )


def test_single_run_error():

    try:
        # Add a recording event manager to the context, so we can test events.
        event_mgr = TestEventManager()
        ctx_set_event_manager(event_mgr)

        error_result = RunResult(
            status=RunStatus.Error,
            timing=[],
            thread_id="",
            execution_time=0.0,
            node=None,
            adapter_response=dict(),
            message="oh no!",
            failures=[],
        )

        print_run_result_error(error_result)
        events = [e for e in event_mgr.event_history if isinstance(e[0], RunResultError)]

        assert len(events) == 1
        assert events[0][0].msg == "oh no!"

    finally:
        # Set an empty event manager unconditionally on exit. This is an early
        # attempt at unit testing events, and we need to think about how it
        # could be done in a thread safe way in the long run.
        ctx_set_event_manager(EventManager())<|MERGE_RESOLUTION|>--- conflicted
+++ resolved
@@ -299,13 +299,10 @@
     types.RegistryResponseMissingNestedKeys(response=""),
     types.RegistryResponseExtraNestedKeys(response=""),
     types.DepsSetDownloadDirectory(path=""),
-<<<<<<< HEAD
     types.DepsLockUpdating(lock_filepath=""),
     types.DepsAddPackage(package_name="", version="", packages_filepath=""),
     types.DepsFoundDuplicatePackage(removed_package={}),
     types.SemanticValidationFailure(msg=""),
-=======
->>>>>>> eac13e3b
     # Q - Node execution ======================
     types.RunningOperationCaughtError(exc=""),
     types.CompileComplete(),
