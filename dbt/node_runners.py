--- conflicted
+++ resolved
@@ -505,23 +505,6 @@
         dbt.ui.printer.print_start_line(description, self.node_index,
                                         self.num_nodes)
 
-<<<<<<< HEAD
-    def execute(self, compiled_node, flat_graph):
-        schema = compiled_node["schema"]
-        table_name = compiled_node["name"]
-        table = compiled_node["agate_table"]
-        self.adapter.handle_csv_table(self.profile, schema, table_name, table,
-                                      full_refresh=dbt.flags.FULL_REFRESH)
-
-        if dbt.flags.FULL_REFRESH:
-            status = 'CREATE {}'.format(len(table.rows))
-        else:
-            status = 'INSERT {}'.format(len(table.rows))
-
-        return RunModelResult(compiled_node, status=status)
-
-=======
->>>>>>> 5fefbbd2
     def compile(self, flat_graph):
         return self.node
 
