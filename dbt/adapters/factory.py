--- conflicted
+++ resolved
@@ -9,7 +9,8 @@
 adapters = {
     'postgres': PostgresAdapter,
     'redshift': RedshiftAdapter,
-    'snowflake': SnowflakeAdapter
+    'snowflake': SnowflakeAdapter,
+    'bigquery': BigQueryAdapter
 }
 
 def list_adapters():
@@ -18,15 +19,6 @@
         adapter_list[name] = adapter.is_installed()
     return adapter_list
 
-<<<<<<< HEAD
-    adapters = {
-        'postgres': PostgresAdapter,
-        'redshift': RedshiftAdapter,
-        'snowflake': SnowflakeAdapter,
-        'bigquery': BigQueryAdapter
-    }
-=======
->>>>>>> d4497177
 
 def install_adapter(adapter_name):
     adapter = adapters.get(adapter_name)
