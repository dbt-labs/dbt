--- conflicted
+++ resolved
@@ -13,15 +13,10 @@
 
 class DBTRunTargetDeprecation(DBTDeprecation):
     name = 'run-target'
-<<<<<<< HEAD
     description = """profiles.yml configuration option 'run-target' is
     deprecated. Please use 'target' instead. The 'run-target' option will be
     removed (in favor of 'target') in DBT version 0.7.0"""
 
-=======
-    description = """profiles.yml configuration option 'run-target' is deprecated. Please use 'target' instead.
-  The 'run-target' option will be removed (in favor of 'target') in DBT version 0.7.0"""
->>>>>>> a9161cf8
 
 class DBTInvalidPackageName(DBTDeprecation):
     name = 'invalid-package-name'
