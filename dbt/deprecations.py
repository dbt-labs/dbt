from dbt.logger import GLOBAL_LOGGER as logger


class DBTDeprecation(object):
    name = None
    description = None

    def show(self, *args, **kwargs):
        if self.name not in active_deprecations:
            desc = self.description.format(**kwargs)
            logger.info("* Deprecation Warning: {}\n".format(desc))
            active_deprecations.add(self.name)


class DBTRepositoriesDeprecation(DBTDeprecation):
    name = "repositories"
    description = """dbt_project.yml configuration option 'repositories' is
    deprecated. Please use 'packages' instead. The 'repositories' option will
    be removed in a later version of DBT."""


class SeedDropExistingDeprecation(DBTDeprecation):
    name = 'drop-existing'
    description = """The --drop-existing argument has been deprecated. Please
  use --full-refresh instead. The --drop-existing option will be removed in a
  future version of dbt."""


class SeedDropExistingDeprecation(DBTDeprecation):
    name = 'drop-existing'
    description = """The --drop-existing argument has been deprecated. Please
  use --full-refresh instead. The --drop-existing option will be removed in a
  future version of dbt."""


def warn(name, *args, **kwargs):
    if name not in deprecations:
        # this should (hopefully) never happen
        raise RuntimeError(
            "Error showing deprecation warning: {}".format(name)
        )

    deprecations[name].show(*args, **kwargs)


# these are globally available
# since modules are only imported once, active_deprecations is a singleton

active_deprecations = set()

deprecations_list = [
<<<<<<< HEAD
    DBTRepositoriesDeprecation(),
=======
>>>>>>> 4eb75ec5
    SeedDropExistingDeprecation()
]

deprecations = {d.name: d for d in deprecations_list}


def reset_deprecations():
    active_deprecations.clear()<|MERGE_RESOLUTION|>--- conflicted
+++ resolved
@@ -49,10 +49,7 @@
 active_deprecations = set()
 
 deprecations_list = [
-<<<<<<< HEAD
     DBTRepositoriesDeprecation(),
-=======
->>>>>>> 4eb75ec5
     SeedDropExistingDeprecation()
 ]
 
