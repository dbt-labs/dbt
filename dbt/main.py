
from dbt.logger import initialize_logger, GLOBAL_LOGGER as logger

import argparse
import os.path
import sys
import re

import dbt.version
import dbt.project as project
import dbt.task.run as run_task
import dbt.task.compile as compile_task
import dbt.task.debug as debug_task
import dbt.task.clean as clean_task
import dbt.task.deps as deps_task
import dbt.task.init as init_task
import dbt.task.seed as seed_task
import dbt.task.test as test_task
import dbt.task.archive as archive_task
import dbt.tracking
<<<<<<< HEAD


def is_opted_out(profiles_dir):
    profiles = project.read_profiles(profiles_dir)

    if profiles is None or profiles.get("config") is None:
        return False
    elif profiles['config'].get("send_anonymous_usage_stats") is False:
        return True
    else:
        return False
=======
import dbt.config as config
>>>>>>> 2fe37580


def main(args=None):
    if args is None:
        args = sys.argv[1:]

    try:
        return handle(args)

    except RuntimeError as e:
        logger.info("Encountered an error:")
        logger.info(str(e))
        sys.exit(1)


def handle(args):
    parsed = parse_args(args)

    initialize_logger(parsed.debug)

<<<<<<< HEAD
    # this needs to happen after args are parsed so we can determine the
    # correct profiles.yml file
    if is_opted_out(parsed.profiles_dir):
=======
    # this needs to happen after args are parsed so we can determine the correct profiles.yml file
    if not config.send_anonymous_usage_stats(parsed.profiles_dir):
>>>>>>> 2fe37580
        dbt.tracking.do_not_track()

    res = run_from_args(parsed)
    dbt.tracking.flush()

    return res


def get_nearest_project_dir():
    root_path = os.path.abspath(os.sep)
    cwd = os.getcwd()

    while cwd != root_path:
        project_file = os.path.join(cwd, "dbt_project.yml")
        if os.path.exists(project_file):
            return cwd
        cwd = os.path.dirname(cwd)

    return None


def run_from_args(parsed):
    task = None
    proj = None

    if parsed.which == 'init':
        # bypass looking for a project file if we're running `dbt init`
        task = parsed.cls(args=parsed)
    else:
        nearest_project_dir = get_nearest_project_dir()
        if nearest_project_dir is None:
            raise RuntimeError(
                "fatal: Not a dbt project (or any of the parent directories). "
                "Missing dbt_project.yml file"
            )

        os.chdir(nearest_project_dir)

        res = invoke_dbt(parsed)
        if res is None:
            raise RuntimeError("Could not run dbt")
        else:
            task, proj = res

    dbt.tracking.track_invocation_start(project=proj, args=parsed)
    try:
        return task.run()
        dbt.tracking.track_invocation_end(
            project=proj, args=parsed, result_type="ok", result=None
        )
    except Exception as e:
        dbt.tracking.track_invocation_end(
            project=proj, args=parsed, result_type="error", result=str(e)
        )
        raise


def invoke_dbt(parsed):
    task = None
    proj = None

    try:
        proj = project.read_project(
            'dbt_project.yml',
            parsed.profiles_dir,
            validate=False,
            profile_to_load=parsed.profile
        )
        proj.validate()
    except project.DbtProjectError as e:
        logger.info("Encountered an error while reading the project:")
        logger.info("  ERROR {}".format(str(e)))
        logger.info(
            "Did you set the correct --profile? Using: {}"
            .format(parsed.profile))

        logger.info("Valid profiles:")

        all_profiles = project.read_profiles(parsed.profiles_dir).keys()
        for profile in all_profiles:
            logger.info(" - {}".format(profile))

        dbt.tracking.track_invalid_invocation(
            project=proj,
            args=parsed,
            result_type="invalid_profile",
            result=str(e))

        return None

    if parsed.target is not None:
        targets = proj.cfg.get('outputs', {}).keys()
        if parsed.target in targets:
            proj.cfg['target'] = parsed.target
        else:
            logger.info("Encountered an error while reading the project:")
            logger.info("  ERROR Specified target {} is not a valid option "
                        "for profile {}"
                        .format(parsed.target, proj.profile_to_load))
            logger.info("Valid targets are: {}".format(targets))
            dbt.tracking.track_invalid_invocation(
                project=proj,
                args=parsed,
                result_type="invalid_target",
                result="target not found")

            return None

    log_dir = proj.get('log-path', 'logs')

    logger.debug("running dbt with arguments %s", parsed)

    task = parsed.cls(args=parsed, project=proj)

    return task, proj


def parse_args(args):
    p = argparse.ArgumentParser(
        prog='dbt: data build tool',
        formatter_class=argparse.RawTextHelpFormatter
    )

    p.add_argument(
        '--version',
        action='version',
        version=dbt.version.get_version_information(),
        help="Show version information"
    )
    p.add_argument(
        '-d',
        '--debug',
        action='store_true',
        help='''Display debug logging during dbt execution. Useful for
        debugging and making bug reports.''')

    subs = p.add_subparsers()

    base_subparser = argparse.ArgumentParser(add_help=False)

    base_subparser.add_argument(
        '--profiles-dir',
        default=project.default_profiles_dir,
        type=str,
        help="""
        Which directory to look in for the profiles.yml file. Default = {}
        """.format(project.default_profiles_dir)
    )

    base_subparser.add_argument(
        '--profile',
        required=False,
        type=str,
        help="""
        Which profile to load. Overrides setting in dbt_project.yml.
        """
    )

    base_subparser.add_argument(
        '--target',
        default=None,
        type=str,
        help='Which target to load for the given profile'
    )

    sub = subs.add_parser('init', parents=[base_subparser])
    sub.add_argument('project_name', type=str, help='Name of the new project')
    sub.set_defaults(cls=init_task.InitTask, which='init')

    sub = subs.add_parser('clean', parents=[base_subparser])
    sub.set_defaults(cls=clean_task.CleanTask, which='clean')

    sub = subs.add_parser('compile', parents=[base_subparser])
    sub.add_argument(
        '--dry',
        action='store_true',
        help="Compile 'dry run' models"
    )
    sub.add_argument(
        '--non-destructive',
        action='store_true',
        help="""
        If specified, DBT will not drop views. Tables will be truncated instead
        of dropped.
        """
    )
    sub.add_argument(
        '--full-refresh',
        action='store_true',
        help="""
        If specified, DBT will drop incremental models and fully-recalculate
        the incremental table from the model definition.
        """
    )
    sub.set_defaults(cls=compile_task.CompileTask, which='compile')

    sub = subs.add_parser('debug', parents=[base_subparser])
    sub.set_defaults(cls=debug_task.DebugTask, which='debug')

    sub = subs.add_parser('deps', parents=[base_subparser])
    sub.set_defaults(cls=deps_task.DepsTask, which='deps')

    sub = subs.add_parser('archive', parents=[base_subparser])
    sub.add_argument(
        '--threads',
        type=int,
        required=False,
        help="""
        Specify number of threads to use while archiving tables. Overrides
        settings in profiles.yml.
        """
    )
    sub.set_defaults(cls=archive_task.ArchiveTask, which='archive')

    sub = subs.add_parser('run', parents=[base_subparser])
    sub.add_argument('--dry', action='store_true', help="'dry run' models")
    sub.add_argument(
        '--models',
        required=False,
        nargs='+',
        help="""
        Specify the models to run. All models depending on these models will
        also be run.
        """
    )
    sub.add_argument(
        '--threads',
        type=int,
        required=False,
        help="""
        Specify number of threads to use while executing models. Overrides
        settings in profiles.yml.
        """
    )
    sub.add_argument(
        '--non-destructive',
        action='store_true',
        help="""
        If specified, DBT will not drop views. Tables will be truncated instead
        of dropped.
        """
    )
    sub.add_argument(
        '--full-refresh',
        action='store_true',
        help="""
        If specified, DBT will drop incremental models and fully-recalculate
        the incremental table from the model definition.
        """)
    sub.set_defaults(cls=run_task.RunTask, which='run')

    sub = subs.add_parser('seed', parents=[base_subparser])
    sub.add_argument(
        '--drop-existing',
        action='store_true',
        help="Drop existing seed tables and recreate them"
    )
    sub.set_defaults(cls=seed_task.SeedTask, which='seed')

    sub = subs.add_parser('test', parents=[base_subparser])
    sub.add_argument(
        '--data',
        action='store_true',
        help='Run data tests defined in "tests" directory.'
    )
    sub.add_argument(
        '--schema',
        action='store_true',
        help='Run constraint validations from schema.yml files'
    )
    sub.add_argument(
        '--threads',
        type=int,
        required=False,
        help="""
        Specify number of threads to use while executing tests. Overrides
        settings in profiles.yml
        """
    )

    sub.set_defaults(cls=test_task.TestTask, which='test')

    if len(args) == 0:
        p.print_help()
        sys.exit(1)

    parsed = p.parse_args(args)

    return parsed<|MERGE_RESOLUTION|>--- conflicted
+++ resolved
@@ -18,21 +18,7 @@
 import dbt.task.test as test_task
 import dbt.task.archive as archive_task
 import dbt.tracking
-<<<<<<< HEAD
-
-
-def is_opted_out(profiles_dir):
-    profiles = project.read_profiles(profiles_dir)
-
-    if profiles is None or profiles.get("config") is None:
-        return False
-    elif profiles['config'].get("send_anonymous_usage_stats") is False:
-        return True
-    else:
-        return False
-=======
 import dbt.config as config
->>>>>>> 2fe37580
 
 
 def main(args=None):
@@ -53,14 +39,9 @@
 
     initialize_logger(parsed.debug)
 
-<<<<<<< HEAD
     # this needs to happen after args are parsed so we can determine the
     # correct profiles.yml file
-    if is_opted_out(parsed.profiles_dir):
-=======
-    # this needs to happen after args are parsed so we can determine the correct profiles.yml file
     if not config.send_anonymous_usage_stats(parsed.profiles_dir):
->>>>>>> 2fe37580
         dbt.tracking.do_not_track()
 
     res = run_from_args(parsed)
