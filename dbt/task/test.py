import os
import psycopg2
import sys
import yaml

from dbt.compilation import Compiler, CompilableEntities
from dbt.templates import DryCreateTemplate, BaseCreateTemplate
from dbt.runner import RunManager
from dbt.schema_tester import SchemaTester
from dbt.logger import GLOBAL_LOGGER as logger


class TestTask:
    """
    Testing:
        1) Create tmp views w/ 0 rows to ensure all tables, schemas, and SQL
           statements are valid
        2) Read schema files and validate that constraints are satisfied
           a) not null
           b) uniquenss
           c) referential integrity
           d) accepted value
    """
    def __init__(self, args, project):
        self.args = args
        self.project = project

    def compile(self):
        compiler = Compiler(self.project, BaseCreateTemplate, self.args)
        compiler.initialize()
        results = compiler.compile(limit_to=['tests'])

<<<<<<< HEAD
        stat_line = ", ".join(
            ["{} {}".format(results[k], k) for k in CompilableEntities]
        )
        print("Compiled {}".format(stat_line))
=======
        stat_line = ", ".join(["{} {}".format(results[k], k) for k in CompilableEntities])
        logger.info("Compiled {}".format(stat_line))
>>>>>>> a9161cf8

        return compiler

    def run(self):
        self.compile()
        runner = RunManager(
            self.project, self.project['target-path'], 'build', self.args
        )

        if (self.args.data and self.args.schema) or \
           (not self.args.data and not self.args.schema):
            res = runner.run_tests(test_schemas=True, test_data=True)
        elif self.args.data:
            res = runner.run_tests(test_schemas=False, test_data=True)
        elif self.args.schema:
            res = runner.run_tests(test_schemas=True, test_data=False)
        else:
            raise RuntimeError("unexpected")

        logger.info("Done!")
        return res<|MERGE_RESOLUTION|>--- conflicted
+++ resolved
@@ -30,15 +30,10 @@
         compiler.initialize()
         results = compiler.compile(limit_to=['tests'])
 
-<<<<<<< HEAD
         stat_line = ", ".join(
             ["{} {}".format(results[k], k) for k in CompilableEntities]
         )
-        print("Compiled {}".format(stat_line))
-=======
-        stat_line = ", ".join(["{} {}".format(results[k], k) for k in CompilableEntities])
         logger.info("Compiled {}".format(stat_line))
->>>>>>> a9161cf8
 
         return compiler
 
