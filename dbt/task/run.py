from __future__ import print_function

from dbt.logger import GLOBAL_LOGGER as logger
from dbt.runner import RunManager
import dbt.ui.printer


class RunTask:
    def __init__(self, args, project):
        self.args = args
        self.project = project

    def run(self):
        runner = RunManager(
            self.project, self.project['target-path'], self.args
        )

        results = runner.run_models(self.args.models, self.args.exclude)

<<<<<<< HEAD
        dbt.ui.printer.print_run_end_messages(results)
=======
        if results:
            logger.info(dbt.ui.printer.get_run_status_line(results))
>>>>>>> e9177e27
<|MERGE_RESOLUTION|>--- conflicted
+++ resolved
@@ -17,9 +17,5 @@
 
         results = runner.run_models(self.args.models, self.args.exclude)
 
-<<<<<<< HEAD
-        dbt.ui.printer.print_run_end_messages(results)
-=======
         if results:
-            logger.info(dbt.ui.printer.get_run_status_line(results))
->>>>>>> e9177e27
+            dbt.ui.printer.print_run_end_messages(results)