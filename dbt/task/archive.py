--- conflicted
+++ resolved
@@ -19,7 +19,6 @@
     def run(self):
         self.compile()
 
-<<<<<<< HEAD
         runner = RunManager(
             self.project,
             self.project['target-path'],
@@ -27,6 +26,4 @@
             self.args
         )
 
-=======
->>>>>>> a9161cf8
         results = runner.run_archive()