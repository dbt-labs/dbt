--- conflicted
+++ resolved
@@ -3,12 +3,7 @@
 from dbt.node_runners import ArchiveRunner
 from dbt.utils import NodeType
 
-<<<<<<< HEAD
 from dbt.task.base_task import RunnableTask
-=======
-import dbt.ui.printer
->>>>>>> 8b8b3aa4
-
 import dbt.ui.printer
 
 
@@ -27,10 +22,7 @@
         }
 
         results = runner.run_flat(query, ArchiveRunner)
-<<<<<<< HEAD
 
         dbt.ui.printer.print_run_end_messages(results)
-=======
->>>>>>> 8b8b3aa4
 
         return results