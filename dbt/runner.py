--- conflicted
+++ resolved
@@ -43,64 +43,7 @@
     return model.get('config', {}).get('enabled') is True
 
 
-<<<<<<< HEAD
-def print_timestamped_line(msg):
-    logger.info("{} | {}".format(get_timestamp(), msg))
-
-
-def print_fancy_output_line(msg, status, index, total, execution_time=None):
-    prefix = "{timestamp} | {index} of {total} {message}".format(
-        timestamp=get_timestamp(),
-        index=index,
-        total=total,
-        message=msg)
-    justified = prefix.ljust(80, ".")
-
-    if execution_time is None:
-        status_time = ""
-    else:
-        status_time = " in {execution_time:0.2f}s".format(
-            execution_time=execution_time)
-
-    output = "{justified} [{status}{status_time}]".format(
-        justified=justified, status=status, status_time=status_time)
-
-    logger.info(output)
-
-
-def print_skip_line(model, schema, relation, index, num_models):
-    msg = 'SKIP relation {}.{}'.format(schema, relation)
-    print_fancy_output_line(msg, 'SKIP', index, num_models)
-
-
-def print_cancel_line(model, schema, relation, index, num_models):
-    msg = 'CANCEL query {}.{}'.format(schema, relation)
-    print_fancy_output_line(msg, 'CANCEL', index, num_models)
-
-
-def print_counts(flat_nodes):
-    counts = {}
-
-    for node in flat_nodes:
-        t = node.get('resource_type')
-
-        if node.get('resource_type') == NodeType.Model:
-            t = '{} {}'.format(get_materialization(node), t)
-
-        counts[t] = counts.get(t, 0) + 1
-
-    stat_line = ", ".join(
-        ["{} {}s".format(v, k) for k, v in counts.items()])
-
-    logger.info("")
-    print_timestamped_line("Running {}".format(stat_line))
-    print_timestamped_line("")
-
-
-def print_start_line(node, schema_name, index, total):
-=======
 def print_start_line(node, schema, index, total):
->>>>>>> dfb24fda
     if is_type(node, NodeType.Model):
         dbt.ui.printer.print_model_start_line(node, schema, index, total)
     if is_type(node, NodeType.Test):
