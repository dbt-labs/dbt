--- conflicted
+++ resolved
@@ -365,7 +365,6 @@
     return list(itertools.chain.from_iterable(dep_list))
 
 
-<<<<<<< HEAD
 class memoized(object):
     '''Decorator. Caches a function's return value each time it is called. If
     called later with the same arguments, the cached value is returned (not
@@ -394,7 +393,8 @@
     def __get__(self, obj, objtype):
         '''Support instance methods.'''
         return functools.partial(self.__call__, obj)
-=======
+
+
 def max_digits(values):
     """Given a series of decimal.Decimal values, find the maximum
     number of digits (on both sides of the decimal point) used by the
@@ -437,5 +437,4 @@
     except dbt.exceptions.ValidationException as e:
         logger.error(
                 "The YAML provided in the --vars argument is not valid.\n")
-        raise
->>>>>>> 0372fefa
+        raise