import os
import hashlib
import itertools
import collections
import copy
import functools

import dbt.exceptions
import dbt.flags

from dbt.include import GLOBAL_DBT_MODULES_PATH
from dbt.compat import basestring
from dbt.logger import GLOBAL_LOGGER as logger
from dbt.node_types import NodeType
from dbt.clients import yaml_helper


DBTConfigKeys = [
    'alias',
    'schema',
    'enabled',
    'materialized',
    'dist',         # redshift
    'sort',         # redshift
    'clusterby',    # snowflake
    'sql_where',
    'unique_key',
    'sort_type',    # redshift
    'pre-hook',
    'post-hook',
    'vars',
<<<<<<< HEAD
    'bind',         # redshift
=======
    'column_types',
    'bind',
    'quoting',
>>>>>>> 40afdf4a
]


class ExitCodes(object):
    Success = 0
    ModelError = 1
    UnhandledError = 2


def coalesce(*args):
    for arg in args:
        if arg is not None:
            return arg
    return None


def chunks(l, n):
    """Yield successive n-sized chunks from l."""
    for i in range(0, len(l), n):
        yield l[i:i + n]


def get_profile_from_project(project):
    target_name = project.get('target', {})
    profile = project.get('outputs', {}).get(target_name, {})
    return profile


def get_model_name_or_none(model):
    if model is None:
        name = '<None>'

    elif isinstance(model, basestring):
        name = model
    elif isinstance(model, dict):
        name = model['alias']
    else:
        name = model.nice_name
    return name


def compiler_warning(model, msg):
    name = get_model_name_or_none(model)
    logger.info(
        "* Compilation warning while compiling model {}:\n* {}\n"
        .format(name, msg)
    )


def model_immediate_name(model, non_destructive):
    """
    Returns the name of the model relation within the transaction. This is
    useful for referencing the model in pre or post hooks. Non-destructive
    models aren't created with temp suffixes, nor are incremental models or
    seeds.
    """

    model_name = model['alias']
    is_incremental = (get_materialization(model) == 'incremental')
    is_seed = is_type(model, 'seed')

    if non_destructive or is_incremental or is_seed:
        return model_name
    else:
        return "{}__dbt_tmp".format(model_name)


def find_refable_by_name(flat_graph, target_name, target_package):
    return find_by_name(flat_graph, target_name, target_package,
                        'nodes', NodeType.refable())


def find_macro_by_name(flat_graph, target_name, target_package):
    return find_by_name(flat_graph, target_name, target_package,
                        'macros', [NodeType.Macro])


def find_operation_by_name(flat_graph, target_name, target_package):
    return find_by_name(flat_graph, target_name, target_package,
                        'macros', [NodeType.Operation])


def find_by_name(flat_graph, target_name, target_package, subgraph,
                 nodetype):
    return find_in_subgraph_by_name(
        flat_graph.get(subgraph),
        target_name,
        target_package,
        nodetype)


def find_in_subgraph_by_name(subgraph, target_name, target_package, nodetype):
    """Find an entry in a subgraph by name. Any mapping that implements
    .items() and maps unique id -> something can be used as the subgraph.

    Names are like:
        '{nodetype}.{target_package}.{target_name}'

    You can use `None` for the package name as a wildcard.
    """
    for name, model in subgraph.items():
        node_parts = name.split('.')
        if len(node_parts) != 3:
            node_type = model.get('resource_type', 'node')
            msg = "{} names cannot contain '.' characters".format(node_type)
            dbt.exceptions.raise_compiler_error(msg, model)

        resource_type, package_name, node_name = node_parts

        if (resource_type in nodetype and
            ((target_name == node_name) and
             (target_package is None or
              target_package == package_name))):
            return model

    return None


MACRO_PREFIX = 'dbt_macro__'
OPERATION_PREFIX = 'dbt_operation__'


def get_dbt_macro_name(name):
    return '{}{}'.format(MACRO_PREFIX, name)


def get_dbt_operation_name(name):
    return '{}{}'.format(OPERATION_PREFIX, name)


def get_materialization_macro_name(materialization_name, adapter_type=None,
                                   with_prefix=True):
    if adapter_type is None:
        adapter_type = 'default'

    name = 'materialization_{}_{}'.format(materialization_name, adapter_type)

    if with_prefix:
        return get_dbt_macro_name(name)
    else:
        return name


def get_materialization_macro(flat_graph, materialization_name,
                              adapter_type=None):
    macro_name = get_materialization_macro_name(materialization_name,
                                                adapter_type,
                                                with_prefix=False)

    macro = find_macro_by_name(
        flat_graph,
        macro_name,
        None)

    if adapter_type not in ('default', None) and macro is None:
        macro_name = get_materialization_macro_name(materialization_name,
                                                    adapter_type='default',
                                                    with_prefix=False)
        macro = find_macro_by_name(
            flat_graph,
            macro_name,
            None)

    return macro


def get_operation_macro_name(operation_name, with_prefix=True):
    if with_prefix:
        return get_dbt_operation_name(operation_name)
    else:
        return operation_name


def get_operation_macro(flat_graph, operation_name):
    name = get_operation_macro_name(operation_name, with_prefix=False)
    return find_operation_by_name(flat_graph, name, None)


def load_project_with_profile(source_project, project_dir):
    project_filepath = os.path.join(project_dir, 'dbt_project.yml')
    return dbt.project.read_project(
        project_filepath,
        source_project.profiles_dir,
        profile_to_load=source_project.profile_to_load,
        args=source_project.args)


def dependencies_for_path(project, module_path):
    """Given a module path, yield all dependencies in that path."""
    import dbt.project
    logger.debug("Loading dependency project from {}".format(module_path))

    for obj in os.listdir(module_path):
        full_obj = os.path.join(module_path, obj)

        if not os.path.isdir(full_obj) or obj.startswith('__'):
            # exclude non-dirs and dirs that start with __
            # the latter could be something like __pycache__
            # for the global dbt modules dir
            continue

        try:
            yield load_project_with_profile(project, full_obj)
        except dbt.project.DbtProjectError as e:
            logger.info(
                "Error reading dependency project at {}".format(
                    full_obj)
            )
            logger.info(str(e))


def dependency_projects(project):
    module_paths = [
        GLOBAL_DBT_MODULES_PATH,
        os.path.join(project['project-root'], project['modules-path'])
    ]

    for module_path in module_paths:
        for entry in dependencies_for_path(project, module_path):
            yield entry


def split_path(path):
    return path.split(os.sep)


def merge(*args):
    if len(args) == 0:
        return None

    if len(args) == 1:
        return args[0]

    lst = list(args)
    last = lst.pop(len(lst)-1)

    return _merge(merge(*lst), last)


def _merge(a, b):
    to_return = a.copy()
    to_return.update(b)
    return to_return


# http://stackoverflow.com/questions/20656135/python-deep-merge-dictionary-data
def deep_merge(*args):
    """
    >>> dbt.utils.deep_merge({'a': 1, 'b': 2, 'c': 3}, {'a': 2}, {'a': 3, 'b': 1})  # noqa
    {'a': 3, 'b': 1, 'c': 3}
    """
    if len(args) == 0:
        return None

    if len(args) == 1:
        return copy.deepcopy(args[0])

    lst = list(args)
    last = copy.deepcopy(lst.pop(len(lst)-1))

    return _deep_merge(deep_merge(*lst), last)


def _deep_merge(destination, source):
    if isinstance(source, dict):
        for key, value in source.items():
            deep_merge_item(destination, key, value)
        return destination


def deep_merge_item(destination, key, value):
    if isinstance(value, dict):
        node = destination.setdefault(key, {})
        destination[key] = deep_merge(node, value)
    elif isinstance(value, tuple) or isinstance(value, list):
        if key in destination:
            destination[key] = list(value) + list(destination[key])
        else:
            destination[key] = value
    else:
        destination[key] = value


class AttrDict(dict):
    def __init__(self, *args, **kwargs):
        super(AttrDict, self).__init__(*args, **kwargs)
        self.__dict__ = self


def to_unicode(s, encoding):
    try:
        unicode
        return unicode(s, encoding)
    except NameError:
        return s


def to_string(s):
    try:
        unicode
        return s.encode('utf-8')
    except NameError:
        return s


def is_blocking_dependency(node):
    return (is_type(node, NodeType.Model))


def get_materialization(node):
    return node.get('config', {}).get('materialized')


def is_enabled(node):
    return node.get('config', {}).get('enabled') is True


def is_type(node, _type):
    return node.get('resource_type') == _type


def get_pseudo_test_path(node_name, source_path, test_type):
    "schema tests all come from schema.yml files. fake a source sql file"
    source_path_parts = split_path(source_path)
    source_path_parts.pop()  # ignore filename
    suffix = [test_type, "{}.sql".format(node_name)]
    pseudo_path_parts = source_path_parts + suffix
    return os.path.join(*pseudo_path_parts)


def get_pseudo_hook_path(hook_name):
    path_parts = ['hooks', "{}.sql".format(hook_name)]
    return os.path.join(*path_parts)


def get_nodes_by_tags(nodes, match_tags, resource_type):
    matched_nodes = []
    for node in nodes:
        node_tags = node.get('tags', [])
        if len(set(node_tags) & match_tags):
            matched_nodes.append(node)
    return matched_nodes


def md5(string):
    return hashlib.md5(string.encode('utf-8')).hexdigest()


def get_hash(model):
    return hashlib.md5(model.get('unique_id').encode('utf-8')).hexdigest()


def get_hashed_contents(model):
    return hashlib.md5(model.get('raw_sql').encode('utf-8')).hexdigest()


def flatten_nodes(dep_list):
    return list(itertools.chain.from_iterable(dep_list))


class memoized(object):
    '''Decorator. Caches a function's return value each time it is called. If
    called later with the same arguments, the cached value is returned (not
    reevaluated).

    Taken from https://wiki.python.org/moin/PythonDecoratorLibrary#Memoize'''
    def __init__(self, func):
        self.func = func
        self.cache = {}

    def __call__(self, *args):
        if not isinstance(args, collections.Hashable):
            # uncacheable. a list, for instance.
            # better to not cache than blow up.
            return self.func(*args)
        if args in self.cache:
            return self.cache[args]
        value = self.func(*args)
        self.cache[args] = value
        return value

    def __repr__(self):
        '''Return the function's docstring.'''
        return self.func.__doc__

    def __get__(self, obj, objtype):
        '''Support instance methods.'''
        return functools.partial(self.__call__, obj)


def invalid_ref_fail_unless_test(node, target_model_name,
                                 target_model_package):
    if node.get('resource_type') == NodeType.Test:
        warning = dbt.exceptions.get_target_not_found_msg(
                    node,
                    target_model_name,
                    target_model_package)
        logger.debug("WARNING: {}".format(warning))
    else:
        dbt.exceptions.ref_target_not_found(
            node,
            target_model_name,
            target_model_package)


def parse_cli_vars(var_string):
    try:
        cli_vars = yaml_helper.load_yaml_text(var_string)
        var_type = type(cli_vars)
        if var_type == dict:
            return cli_vars
        else:
            type_name = var_type.__name__
            dbt.exceptions.raise_compiler_error(
                "The --vars argument must be a YAML dictionary, but was "
                "of type '{}'".format(type_name))
    except dbt.exceptions.ValidationException as e:
        logger.error(
                "The YAML provided in the --vars argument is not valid.\n")
        raise


def filter_null_values(input):
    return dict((k, v) for (k, v) in input.items()
                if v is not None)


def add_ephemeral_model_prefix(s):
    return '__dbt__CTE__{}'.format(s)<|MERGE_RESOLUTION|>--- conflicted
+++ resolved
@@ -29,13 +29,9 @@
     'pre-hook',
     'post-hook',
     'vars',
-<<<<<<< HEAD
-    'bind',         # redshift
-=======
     'column_types',
     'bind',
     'quoting',
->>>>>>> 40afdf4a
 ]
 
 
