--- conflicted
+++ resolved
@@ -25,41 +25,12 @@
 ]
 
 
-<<<<<<< HEAD
 class ExitCodes(object):
     Success = 0
     ModelError = 1
     UnhandledError = 2
 
 
-class NodeType(object):
-    Base = 'base'
-    Model = 'model'
-    Analysis = 'analysis'
-    Test = 'test'
-    Archive = 'archive'
-    Macro = 'macro'
-    Operation = 'operation'
-
-    @classmethod
-    def executable(cls):
-        return [
-            cls.Model,
-            cls.Test,
-            cls.Archive,
-            cls.Analysis,
-            cls.Operation
-        ]
-
-
-class RunHookType:
-    Start = 'on-run-start'
-    End = 'on-run-end'
-    Both = [Start, End]
-
-
-=======
->>>>>>> 3c6a99a6
 class This(object):
     def __init__(self, schema, table, name):
         self.schema = schema
