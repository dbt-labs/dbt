--- conflicted
+++ resolved
@@ -345,7 +345,6 @@
     pre_hooks = model.get('config', {}).get('pre-hook')
     post_hooks = model.get('config', {}).get('post-hook')
 
-<<<<<<< HEAD
     relation_type = create_relation(adapter.Relation,
                                     project_cfg.get('quoting'))
 
@@ -353,10 +352,8 @@
                                  create_adapter(adapter, relation_type),
                                  profile,
                                  project_cfg)
-=======
-    db_wrapper = DatabaseWrapper(model, adapter, profile)
+
     cli_var_overrides = project.get('cli_vars', {})
->>>>>>> 0a797af0
 
     context = dbt.utils.merge(context, {
         "adapter": db_wrapper,
