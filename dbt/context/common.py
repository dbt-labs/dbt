import json
import os

from dbt.adapters.factory import get_adapter
from dbt.compat import basestring
from dbt.node_types import NodeType
from dbt.contracts.graph.parsed import ParsedMacro, ParsedNode

import dbt.clients.jinja
import dbt.clients.agate_helper
import dbt.flags
import dbt.schema
import dbt.tracking
import dbt.utils

import dbt.hooks

from dbt.logger import GLOBAL_LOGGER as logger  # noqa


# These modules are added to the context. Consider alternative
# approaches which will extend well to potentially many modules
import pytz
import datetime


class DatabaseWrapper(object):
    """
    Wrapper for runtime database interaction. Should only call adapter
    functions.
    """

    def __init__(self, model, adapter, profile, project):
        self.model = model
        self.adapter = adapter
        self.profile = profile
        self.project = project
        self.Relation = adapter.Relation

        # Fun with metaprogramming
        # Most adapter functions take `profile` as the first argument, and
        # `model_name` as the last. This automatically injects those arguments.
        # In model code, these functions can be called without those two args.
        for context_function in self.adapter.context_functions:
            setattr(self,
                    context_function,
                    self.wrap(context_function, (self.profile, self.project,)))

        for profile_function in self.adapter.profile_functions:
            setattr(self,
                    profile_function,
                    self.wrap(profile_function, (self.profile,)))

        for raw_function in self.adapter.raw_functions:
            setattr(self,
                    raw_function,
                    getattr(self.adapter, raw_function))

    def wrap(self, fn, arg_prefix):
        def wrapped(*args, **kwargs):
            args = arg_prefix + args
            kwargs['model_name'] = self.model.get('name')
            return getattr(self.adapter, fn)(*args, **kwargs)

        return wrapped

    def type(self):
        return self.adapter.type()

    def commit(self):
        return self.adapter.commit_if_has_connection(
            self.profile, self.model.get('name'))


def _add_macros(context, model, flat_graph):
    macros_to_add = {'global': [], 'local': []}

    for unique_id, macro in flat_graph.get('macros', {}).items():
        if macro.get('resource_type') != NodeType.Macro:
            continue
        package_name = macro.get('package_name')

        macro_map = {
            macro.get('name'): macro.generator(context)
        }

        if context.get(package_name) is None:
            context[package_name] = {}

        context.get(package_name, {}) \
               .update(macro_map)

        if package_name == model.get('package_name'):
            macros_to_add['local'].append(macro_map)
        elif package_name == dbt.include.GLOBAL_PROJECT_NAME:
            macros_to_add['global'].append(macro_map)

    # Load global macros before local macros -- local takes precedence
    unprefixed_macros = macros_to_add['global'] + macros_to_add['local']
    for macro_map in unprefixed_macros:
        context.update(macro_map)

    return context


def _add_tracking(context):
    if dbt.tracking.active_user is not None:
        context = dbt.utils.merge(context, {
            "run_started_at": dbt.tracking.active_user.run_started_at,
            "invocation_id": dbt.tracking.active_user.invocation_id,
        })
    else:
        context = dbt.utils.merge(context, {
            "run_started_at": None,
            "invocation_id": None
        })

    return context


def _add_validation(context):
    def validate_any(*args):
        def inner(value):
            for arg in args:
                if isinstance(arg, type) and isinstance(value, arg):
                    return
                elif value == arg:
                    return
            raise dbt.exceptions.ValidationException(
                'Expected value "{}" to be one of {}'
                .format(value, ','.join(map(str, args))))
        return inner

    validation_utils = dbt.utils.AttrDict({
        'any': validate_any,
    })

    return dbt.utils.merge(
        context,
        {'validation': validation_utils})


def _env_var(var, default=None):
    if var in os.environ:
        return os.environ[var]
    elif default is not None:
        return default
    else:
        msg = "Env var required but not provided: '{}'".format(var)
        dbt.clients.jinja.undefined_error(msg)


def _store_result(sql_results):
    def call(name, status, agate_table=None):
        if agate_table is None:
            agate_table = dbt.clients.agate_helper.empty_table()

        sql_results[name] = dbt.utils.AttrDict({
            'status': status,
            'data': dbt.clients.agate_helper.as_matrix(agate_table),
            'table': agate_table
        })
        return ''

    return call


def _load_result(sql_results):
    def call(name):
        return sql_results.get(name)

    return call


def _add_sql_handlers(context):
    sql_results = {}
    return dbt.utils.merge(context, {
        '_sql_results': sql_results,
        'store_result': _store_result(sql_results),
        'load_result': _load_result(sql_results),
    })


def log(msg, info=False):
    if info:
        logger.info(msg)
    else:
        logger.debug(msg)
    return ''


class Var(object):
    UndefinedVarError = "Required var '{}' not found in config:\nVars "\
                        "supplied to {} = {}"
    NoneVarError = "Supplied var '{}' is undefined in config:\nVars supplied "\
                   "to {} = {}"

    def __init__(self, model, context, overrides):
        self.model = model
        self.context = context

        # These are hard-overrides (eg. CLI vars) that should take
        # precedence over context-based var definitions
        self.overrides = overrides

        if isinstance(model, dict) and model.get('unique_id'):
            local_vars = model.get('config', {}).get('vars', {})
            self.model_name = model.get('name')
        elif isinstance(model, ParsedMacro):
            local_vars = {}  # macros have no config
            self.model_name = model.name
        elif isinstance(model, ParsedNode):
            local_vars = model.config.get('vars', {})
            self.model_name = model.name
        else:
            # still used for wrapping
            self.model_name = model.nice_name
            local_vars = model.config.get('vars', {})

        self.local_vars = dbt.utils.merge(local_vars, overrides)

    def pretty_dict(self, data):
        return json.dumps(data, sort_keys=True, indent=4)

    def assert_var_defined(self, var_name, default):
        if var_name not in self.local_vars and default is None:
            pretty_vars = self.pretty_dict(self.local_vars)
            dbt.exceptions.raise_compiler_error(
                self.UndefinedVarError.format(
                    var_name, self.model_name, pretty_vars
                ),
                self.model
            )

    def assert_var_not_none(self, var_name):
        raw = self.local_vars[var_name]
        if raw is None:
            pretty_vars = self.pretty_dict(self.local_vars)
            model_name = dbt.utils.get_model_name_or_none(self.model)
            dbt.exceptions.raise_compiler_error(
                self.NoneVarError.format(
                    var_name, model_name, pretty_vars
                ),
                self.model
            )

    def __call__(self, var_name, default=None):
        self.assert_var_defined(var_name, default)

        if var_name not in self.local_vars:
            return default

        self.assert_var_not_none(var_name)

        raw = self.local_vars[var_name]

        # if bool/int/float/etc are passed in, don't compile anything
        if not isinstance(raw, basestring):
            return raw

        return dbt.clients.jinja.get_rendered(raw, self.context)


def write(node, target_path, subdirectory):
    def fn(payload):
        node['build_path'] = dbt.writer.write_node(
            node, target_path, subdirectory, payload)
        return ''

    return fn


def render(context, node):
    def fn(string):
        return dbt.clients.jinja.get_rendered(string, context, node)

    return fn


def fromjson(string, default=None):
    try:
        return json.loads(string)
    except ValueError as e:
        return default


def tojson(value, default=None):
    try:
        return json.dumps(value)
    except ValueError as e:
        return default


def try_or_compiler_error(model):
    def impl(message_if_exception, func, *args, **kwargs):
        try:
            return func(*args, **kwargs)
        except Exception as e:
            dbt.exceptions.raise_compiler_error(message_if_exception, model)
    return impl


def _return(value):
    raise dbt.exceptions.MacroReturn(value)


def get_this_relation(db_wrapper, project_cfg, profile, model):
    table_name = dbt.utils.model_immediate_name(
            model, dbt.flags.NON_DESTRUCTIVE)

    return db_wrapper.adapter.Relation.create_from_node(
        profile, model, table_name=table_name)


def create_relation(relation_type, quoting_config):

    class RelationWithContext(relation_type):
        @classmethod
        def create(cls, *args, **kwargs):
            quote_policy = quoting_config

            if 'quote_policy' in kwargs:
                quote_policy = dbt.utils.merge(
                    quote_policy,
                    kwargs.pop('quote_policy'))

            return relation_type.create(*args,
                                        quote_policy=quote_policy,
                                        **kwargs)

    return RelationWithContext


def create_adapter(adapter_type, relation_type):

    class AdapterWithContext(adapter_type):

        Relation = relation_type

    return AdapterWithContext


def _add_model_context(context, node, project_cfg, flat_graph, db_wrapper,
                       provider):

    # These fields do not apply to operations.
    if node.get('resource_type') == NodeType.Operation:
        return context

    target_name = project_cfg.get('target')
    profile = project_cfg.get('outputs').get(target_name)

    pre_hooks = node.get('config', {}).get('pre-hook')
    post_hooks = node.get('config', {}).get('post-hook')

    model_context = {
        "post_hooks": post_hooks,
        "pre_hooks": pre_hooks,
        "model": node,
        "sql": node.get('injected_sql'),
        "this": get_this_relation(db_wrapper, project_cfg, profile, node),
        "ref": provider.ref(db_wrapper, node, project_cfg, profile, flat_graph)
    }

    return dbt.utils.merge(context, model_context)


def generate(node, project_cfg, flat_graph, provider=None):
    """
    Not meant to be called directly. Call with either:
        dbt.context.parser.generate
    or
        dbt.context.runtime.generate
    """
    if provider is None:
        raise dbt.exceptions.InternalException(
            "Invalid provider given to context: {}".format(provider))

    target_name = project_cfg.get('target')
    profile = project_cfg.get('outputs').get(target_name)
    target = profile.copy()
    target.pop('pass', None)
    target['name'] = target_name
    adapter = get_adapter(profile)
    default_schema = profile.get('schema', 'public')

    context = {'env': target}

    relation_type = create_relation(adapter.Relation,
                                    project_cfg.get('quoting'))

    db_wrapper = DatabaseWrapper(node,
                                 create_adapter(adapter, relation_type),
                                 profile,
                                 project_cfg)

    cli_var_overrides = project_cfg.get('cli_vars', {})

    context = dbt.utils.merge(context, {
        "adapter": db_wrapper,
        "api": {
            "Relation": relation_type,
            "Column": adapter.Column,
        },
        "column": adapter.Column,
        "config": provider.Config(node),
        "env_var": _env_var,
        "exceptions": dbt.exceptions,
        "execute": provider.execute,
        "flags": dbt.flags,
        "graph": flat_graph,
        "log": log,
        "modules": {
            "pytz": pytz,
            "datetime": datetime
        },
        "return": _return,
        "sql_now": adapter.date_function(),
        "fromjson": fromjson,
        "schema": node.get('schema', default_schema),
        "tojson": tojson,
        "target": target,
<<<<<<< HEAD
        "try_or_compiler_error": try_or_compiler_error(node)
=======
        "try_or_compiler_error": try_or_compiler_error(model)
>>>>>>> 89e45fb7
    })

    # Operations do not represent database relations, so 'this' does not apply
    if model.get('resource_type') != NodeType.Operation:
        context["this"] = get_this_relation(db_wrapper, project_cfg, profile,
                                            model)

    context = _add_tracking(context)
    context = _add_validation(context)
    context = _add_sql_handlers(context)
    context = _add_model_context(context, node, project_cfg,
                                 flat_graph, db_wrapper, provider)

    # we make a copy of the context for each of these ^^

    context = _add_macros(context, node, flat_graph)

    context["write"] = write(node, project_cfg.get('target-path'), 'run')
    context["render"] = render(context, node)
    context["var"] = Var(node, context=context, overrides=cli_var_overrides)
    context['context'] = context

    return context<|MERGE_RESOLUTION|>--- conflicted
+++ resolved
@@ -420,11 +420,7 @@
         "schema": node.get('schema', default_schema),
         "tojson": tojson,
         "target": target,
-<<<<<<< HEAD
-        "try_or_compiler_error": try_or_compiler_error(node)
-=======
         "try_or_compiler_error": try_or_compiler_error(model)
->>>>>>> 89e45fb7
     })
 
     # Operations do not represent database relations, so 'this' does not apply
