--- conflicted
+++ resolved
@@ -6,7 +6,6 @@
 import sqlparse
 
 import dbt.project
-<<<<<<< HEAD
 from dbt.source import Source
 from dbt.utils import find_model_by_fqn, find_model_by_name, \
     dependency_projects, split_path, This, Var, compiler_error, \
@@ -14,16 +13,10 @@
 
 from dbt.linker import Linker
 from dbt.runtime import RuntimeContext
-=======
->>>>>>> a9161cf8
 import dbt.targets
 import dbt.templates
 
-from dbt.linker import Linker
 from dbt.logger import GLOBAL_LOGGER as logger
-from dbt.runtime import RuntimeContext
-from dbt.source import Source
-from dbt.utils import find_model_by_fqn, find_model_by_name, dependency_projects, split_path, This, Var, compiler_error, to_string
 
 CompilableEntities = [
     "models", "data tests", "schema tests", "archives", "analyses"
@@ -233,19 +226,10 @@
                 )
 
                 filepath = os.path.join(root, model.rel_filepath)
-<<<<<<< HEAD
-                print("Compiler error in {}".format(filepath))
-                print("Enabled models:")
-
-                for m in all_models:
-                    print(" - {}".format(".".join(m.fqn)))
-
-=======
                 logger.info("Compiler error in {}".format(filepath))
                 logger.info("Enabled models:")
                 for m in all_models:
                     logger.info(" - {}".format(".".join(m.fqn)))
->>>>>>> a9161cf8
                 raise e
 
         return wrapped_do_ref
