--- conflicted
+++ resolved
@@ -31,55 +31,7 @@
 graph_file_name = 'graph.gpickle'
 
 
-<<<<<<< HEAD
-def recursively_parse_macros_for_node(node, flat_graph, context):
-    # this once worked, but is now long dead
-    # for unique_id in node.get('depends_on', {}).get('macros'):
-    # TODO: make it so that we only parse the necessary macros for any node.
-
-    for unique_id, macro in flat_graph.get('macros').items():
-        if macro is None:
-            dbt.exceptions.macro_not_found(node, unique_id)
-
-        name = macro.get('name')
-        package_name = macro.get('package_name')
-
-        if context.get(package_name, {}).get(name) is not None:
-            # we've already re-parsed this macro and added it to
-            # the context.
-            continue
-
-        reparsed = dbt.parser.parse_macro_file(
-            macro_file_path=macro.get('path'),
-            macro_file_contents=macro.get('raw_sql'),
-            root_path=macro.get('root_path'),
-            package_name=package_name,
-            context=context)
-
-        for unique_id, macro in reparsed.items():
-            macro_map = {macro.get('name'): macro.get('parsed_macro')}
-
-            if context.get(package_name) is None:
-                context[package_name] = {}
-
-            context.get(package_name, {}) \
-                   .update(macro_map)
-
-            if package_name in (node.get('package_name'),
-                                dbt.include.GLOBAL_PROJECT_NAME):
-                context.update(macro_map)
-
-    return context
-
-
-def compile_and_print_status(project):
-    compiler = Compiler(project)
-=======
-def compile_and_print_status(project, args):
-    compiler = Compiler(project, args)
->>>>>>> 2b3f46e3
-    compiler.initialize()
-
+def print_compile_stats(stats):
     names = {
         NodeType.Model: 'models',
         NodeType.Test: 'tests',
@@ -94,7 +46,7 @@
         NodeType.Analysis: 0,
     }
 
-    results.update(compiler.compile())
+    results.update(stats)
 
     stat_line = ", ".join(
         ["{} {}".format(ct, names.get(t)) for t, ct in results.items()])
@@ -268,15 +220,7 @@
         context = self.project.context()
         adapter = get_adapter(self.project.run_environment())
 
-<<<<<<< HEAD
         this_table = model.get('name')
-=======
-        if dbt.flags.NON_DESTRUCTIVE or \
-           get_materialization(model) == 'incremental':
-            this_table = model.get('name')
-        else:
-            this_table = '{}__dbt_tmp'.format(model.get('name'))
->>>>>>> 2b3f46e3
 
         # built-ins
         context['ref'] = self.__ref(context, model, flat_graph)
@@ -541,6 +485,6 @@
         for node_name, node in linked_graph.get('macros').items():
             stats[node.get('resource_type')] += 1
 
-        # write stats
+        print_compile_stats(stats)
 
         return linked_graph, linker