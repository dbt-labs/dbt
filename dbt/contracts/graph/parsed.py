<<<<<<< HEAD
from voluptuous import Schema, Required, Optional, All, Any, Length, ALLOW_EXTRA
=======
from voluptuous import Schema, Required, All, Any, Length, ALLOW_EXTRA
from voluptuous import Optional
>>>>>>> 4eb75ec5

import dbt.exceptions

from dbt.compat import basestring
from dbt.utils import get_materialization
from dbt.node_types import NodeType

from dbt.contracts.common import validate_with
from dbt.contracts.graph.unparsed import unparsed_node_contract, \
    unparsed_base_contract

from dbt.logger import GLOBAL_LOGGER as logger  # noqa

hook_contract = Schema({
    Required('sql'): basestring,
    Required('transaction'): bool,
    Required('index'): int,
})

config_contract = Schema({
    Required('enabled'): bool,
    Required('materialized'): basestring,
    Required('post-hook'): [hook_contract],
    Required('pre-hook'): [hook_contract],
    Required('vars'): dict,
}, extra=ALLOW_EXTRA)

parsed_node_contract = unparsed_node_contract.extend({
    # identifiers
    Required('unique_id'): All(basestring, Length(min=1, max=255)),
    Required('fqn'): All(list, [All(basestring)]),
    Required('schema'): basestring,
    Optional('alias'): basestring,

    Required('refs'): [All(tuple)],

    # parsed fields
    Required('depends_on'): {
        Required('nodes'): [All(basestring, Length(min=1, max=255))],
        Required('macros'): [All(basestring, Length(min=1, max=255))],
    },

    Required('empty'): bool,
    Required('config'): config_contract,
    Required('tags'): All(set),

    # For csv files
    Optional('agate_table'): object,
})

parsed_nodes_contract = Schema({
    str: parsed_node_contract,
})

parsed_macro_contract = unparsed_base_contract.extend({
    # identifiers
    Required('resource_type'): Any(NodeType.Macro),
    Required('unique_id'): All(basestring, Length(min=1, max=255)),
    Required('tags'): All(set),

    # parsed fields
    Required('depends_on'): {
        Required('macros'): [All(basestring, Length(min=1, max=255))],
    },

    # contents
    Required('generator'): callable
})

parsed_macros_contract = Schema({
    str: parsed_macro_contract,
})


parsed_graph_contract = Schema({
    Required('nodes'): parsed_nodes_contract,
    Required('macros'): parsed_macros_contract,
})


def validate_hook(hook):
    validate_with(hook_contract, hooks)


def validate_nodes(parsed_nodes):
    validate_with(parsed_nodes_contract, parsed_nodes)


def validate_macros(parsed_macros):
    validate_with(parsed_macros_contract, parsed_macros)


def validate(parsed_graph):
    validate_with(parsed_graph_contract, parsed_graph)<|MERGE_RESOLUTION|>--- conflicted
+++ resolved
@@ -1,9 +1,4 @@
-<<<<<<< HEAD
 from voluptuous import Schema, Required, Optional, All, Any, Length, ALLOW_EXTRA
-=======
-from voluptuous import Schema, Required, All, Any, Length, ALLOW_EXTRA
-from voluptuous import Optional
->>>>>>> 4eb75ec5
 
 import dbt.exceptions
 
