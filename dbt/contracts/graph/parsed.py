from dbt.api import APIObject
from dbt.utils import deep_merge, timestring
from dbt.node_types import NodeType
from dbt.exceptions import raise_duplicate_resource_name, \
    raise_patch_targets_not_found

import dbt.clients.jinja

from dbt.contracts.graph.unparsed import UNPARSED_NODE_CONTRACT, \
    UNPARSED_MACRO_CONTRACT, UNPARSED_DOCUMENTATION_FILE_CONTRACT

from dbt.logger import GLOBAL_LOGGER as logger  # noqa


# TODO: which of these do we _really_ support? or is it both?
HOOK_CONTRACT = {
    'anyOf': [
        {
            'type': 'object',
            'additionalProperties': False,
            'properties': {
                'sql': {
                    'type': 'string',
                },
                'transaction': {
                    'type': 'boolean',
                },
                'index': {
                    'type': 'integer',
                }
            },
            'required': ['sql', 'transaction'],
        },
        {
            'type': 'string',
        },
    ],
}


CONFIG_CONTRACT = {
    'type': 'object',
    'additionalProperties': True,
    'properties': {
        'enabled': {
            'type': 'boolean',
        },
        'materialized': {
            'type': 'string',
        },
        'post-hook': {
            'type': 'array',
            'items': HOOK_CONTRACT,
        },
        'pre-hook': {
            'type': 'array',
            'items': HOOK_CONTRACT,
        },
        'vars': {
            'type': 'object',
            'additionalProperties': True,
        },
        'quoting': {
            'type': 'object',
            'additionalProperties': True,
        },
        'column_types': {
            'type': 'object',
            'additionalProperties': True,
        },
    },
    'required': [
        'enabled', 'materialized', 'post-hook', 'pre-hook', 'vars',
        'quoting', 'column_types'
    ]
}


#  Note that description must be present, but may be empty.
COLUMN_INFO_CONTRACT = {
    'type': 'object',
    'additionalProperties': False,
    'description': 'Information about a single column in a model',
    'properties': {
        'name': {
            'type': 'string',
            'description': 'The column name',
        },
        'description': {
            'type': 'string',
            'description': 'A description of the column',
        },
    },
    'required': ['name', 'description'],
}


# Docrefs are not quite like regular references, as they indicate what they
# apply to as well as what they are referring to (so the doc package + doc
# name, but also the column name if relevant). This is because column
# descriptions are rendered separately from their models.
DOCREF_CONTRACT = {
    'type': 'object',
    'properties': {
        'documentation_name': {
            'type': 'string',
            'description': 'The name of the documentation block referred to',
        },
        'documentation_package': {
            'type': 'string',
            'description': (
                'If provided, the documentation package name referred to'
            ),
        },
        'column_name': {
            'type': 'string',
            'description': (
                'If the documentation refers to a column instead of the '
                'model, the column name should be set'
            ),
        },
    },
    'required': ['documentation_name', 'documentation_package']
}


PARSED_NODE_CONTRACT = deep_merge(
    UNPARSED_NODE_CONTRACT,
    {
        'properties': {
            'unique_id': {
                'type': 'string',
                'minLength': 1,
            },
            'fqn': {
                'type': 'array',
                'items': {
                    'type': 'string',
                }
            },
            'schema': {
                'type': 'string',
                'description': (
                    'The actual database string that this will build into.'
                )
            },
            'alias': {
                'type': 'string',
                'description': (
                    'The name of the relation that this will build into'
                )
            },
            'refs': {
                'type': 'array',
                'items': {
                    'type': 'array',
                    'description': (
                        'The list of arguments passed to a single ref call.'
                    ),
                },
                'description': (
                    'The list of call arguments, one list of arguments per '
                    'call.'
                )
            },
            'depends_on': {
                'type': 'object',
                'additionalProperties': False,
                'properties': {
                    'nodes': {
                        'type': 'array',
                        'items': {
                            'type': 'string',
                            'minLength': 1,
                            'description': (
                                'A node unique ID that this depends on.'
                            )
                        }
                    },
                    'macros': {
                        'type': 'array',
                        'items': {
                            'type': 'string',
                            'minLength': 1,
                            'description': (
                                'A macro unique ID that this depends on.'
                            )
                        }
                    },
                },
                'description': (
                    'A list of unique IDs for nodes and macros that this '
                    'node depends upon.'
                ),
                'required': ['nodes', 'macros'],
            },
            # TODO: move this into a class property.
            'empty': {
                'type': 'boolean',
                'description': 'True if the SQL is empty',
            },
            'config': CONFIG_CONTRACT,
            'tags': {
                'type': 'array',
                'items': {
                    'type': 'string',
                }
            },
            'description': {
                'type': 'string',
                'description': 'A user-supplied description of the model',
            },
            'columns': {
                'type': 'array',
                'items': COLUMN_INFO_CONTRACT,
            },
            'patch_path': {
                'type': 'string',
                'description': (
                    'The path to the patch source if the node was patched'
                ),
            },
            'docrefs': {
                'type': 'array',
                'items': DOCREF_CONTRACT,
            },
            'build_path': {
                'type': 'string',
                'description': (
                    'In seeds, the path to the source file used during build.'
                ),
            },
        },
        'required': UNPARSED_NODE_CONTRACT['required'] + [
            'unique_id', 'fqn', 'schema', 'refs', 'depends_on', 'empty',
            'config', 'tags', 'alias', 'columns', 'description'
        ]
    }
)


class ParsedNode(APIObject):
    SCHEMA = PARSED_NODE_CONTRACT

    def __init__(self, agate_table=None, **kwargs):
        self.agate_table = agate_table
        kwargs.setdefault('columns', [])
        kwargs.setdefault('description', '')
        super(ParsedNode, self).__init__(**kwargs)

    @property
    def depends_on_nodes(self):
        """Return the list of node IDs that this node depends on."""
        return self.depends_on['nodes']

    def to_dict(self):
        """Similar to 'serialize', but tacks the agate_table attribute in too.
        Why we need this:
            - networkx demands that the attr_dict it gets (the node) be a dict
                or subclass and does not respect the abstract Mapping class
            - many jinja things access the agate_table attribute (member) of
                the node dict.
            - the nodes are passed around between those two contexts in a way
                that I don't quite have clear enough yet.
        """
        ret = self.serialize()
        # note: not a copy/deep copy.
        ret['agate_table'] = self.agate_table
        return ret

    def to_shallow_dict(self):
        ret = self._contents.copy()
        ret['agate_table'] = self.agate_table
        return ret

    def patch(self, patch):
        """Given a ParsedNodePatch, add the new information to the node."""
        # explicitly pick out the parts to update so we don't inadvertently
        # step on the model name or anything
        self._contents.update({
            'patch_path': patch.original_file_path,
            'description': patch.description,
            'columns': patch.columns,
            'docrefs': patch.docrefs,
        })
        # patches always trigger re-validation
        self.validate()

    def get_materialization(self):
        return self.config.get('materialized')

    @property
    def build_path(self):
        return self._contents.get('build_path')

    @build_path.setter
    def build_path(self, value):
        self._contents['build_path'] = value

    @property
    def schema(self):
        return self._contents['schema']

    @schema.setter
    def schema(self, value):
        self._contents['schema'] = value

    @property
    def alias(self):
        return self._contents['alias']

    @alias.setter
    def alias(self, value):
        self._contents['alias'] = value

    @property
    def config(self):
        return self._contents['config']

    @config.setter
    def config(self, value):
        self._contents['config'] = value


# The parsed node update is only the 'patch', not the test. The test became a
# regular parsed node. Note that description and columns must be present, but
# may be empty.
PARSED_NODE_PATCH_CONTRACT = {
    'type': 'object',
    'additionalProperties': False,
    'description': 'A collection of values that can be set on a node',
    'properties': {
        'name': {
            'type': 'string',
            'description': 'The name of the node this modifies',
        },
        'description': {
            'type': 'string',
            'description': 'The description of the node to add',
        },
        'original_file_path': {
            'type': 'string',
            'description': (
                'Relative path to the originating file path for the patch '
                'from the project root'
            ),
        },
        'columns': {
            'type': 'array',
            'items': COLUMN_INFO_CONTRACT,
        },
        'docrefs': {
            'type': 'array',
            'items': DOCREF_CONTRACT,
        }
    },
    'required': ['name', 'original_file_path', 'description', 'columns',
                 'docrefs'],
}


class ParsedNodePatch(APIObject):
    SCHEMA = PARSED_NODE_PATCH_CONTRACT


PARSED_MACRO_CONTRACT = deep_merge(
    UNPARSED_MACRO_CONTRACT,
    {
        # This is required for the 'generator' field to work.
        # TODO: fix before release
        'additionalProperties': True,
        'properties': {
            'name': {
                'type': 'string',
                'description': (
                    'Name of this node. For models, this is used as the '
                    'identifier in the database.'),
                'minLength': 1,
                'maxLength': 127,
            },
            'resource_type': {
                'enum': [
                    NodeType.Macro,
                    NodeType.Operation,
                ],
            },
            'unique_id': {
                'type': 'string',
                'minLength': 1,
                'maxLength': 255,
            },
            'tags': {
                'description': (
                    'An array of arbitrary strings to use as tags.'
                ),
                'type': 'array',
                'items': {
                    'type': 'string',
                },
            },
            'depends_on': {
                'type': 'object',
                'additionalProperties': False,
                'properties': {
                    'macros': {
                        'type': 'array',
                        'items': {
                            'type': 'string',
                            'minLength': 1,
                            'maxLength': 255,
                            'description': 'A single macro unique ID.'
                        }
                    }
                },
                'description': 'A list of all macros this macro depends on.',
                'required': ['macros'],
            },
        },
        'required': UNPARSED_MACRO_CONTRACT['required'] + [
            'resource_type', 'unique_id', 'tags', 'depends_on', 'name',
        ]
    }
)


class ParsedMacro(APIObject):
    SCHEMA = PARSED_MACRO_CONTRACT

    def __init__(self, template=None, **kwargs):
        self.template = template
        super(ParsedMacro, self).__init__(**kwargs)

    @property
    def generator(self):
        """
        Returns a function that can be called to render the macro results.
        """
        # TODO: we can generate self.template from the other properties
        # available in this class. should we just generate this here?
        return dbt.clients.jinja.macro_generator(
            self.template, self._contents)


# This is just the file + its ID
PARSED_DOCUMENTATION_CONTRACT = deep_merge(
    UNPARSED_DOCUMENTATION_FILE_CONTRACT,
    {
        'properties': {
            'name': {
                'type': 'string',
                'description': (
                    'Name of this node, as referred to by doc() references'
                ),
            },
            'unique_id': {
                'type': 'string',
                'minLength': 1,
                'maxLength': 255,
                'description': (
                    'The unique ID of this node as stored in the manifest'
                ),
            },
            'block_contents': {
                'type': 'string',
                'description': 'The contents of just the docs block',
            },
        },
        'required': UNPARSED_DOCUMENTATION_FILE_CONTRACT['required'] + [
            'name', 'unique_id', 'block_contents',
        ],
    }
)


NODE_EDGE_MAP = {
    'type': 'object',
    'additionalProperties': False,
    'description': 'A map of node relationships',
    'patternProperties': {
        '.*': {
            'type': 'array',
            'items': {
                'type': 'string',
                'description': 'A node name',
            }
        }
    }
}


class ParsedDocumentation(APIObject):
    SCHEMA = PARSED_DOCUMENTATION_CONTRACT


class Hook(APIObject):
<<<<<<< HEAD
    SCHEMA = HOOK_CONTRACT


class ParsedMacros(APIObject):
    SCHEMA = PARSED_MACROS_CONTRACT


def build_edges(nodes):
    """Build the forward and backward edges on the given list of ParsedNodes
    and return them as two separate dictionaries, each mapping unique IDs to
    lists of edges.
    """
    backward_edges = {}
    # pre-populate the forward edge dict for simplicity
    forward_edges = {node.unique_id: [] for node in nodes}
    for node in nodes:
        backward_edges[node.unique_id] = node.depends_on_nodes[:]
        for unique_id in node.depends_on_nodes:
            forward_edges[unique_id].append(node.unique_id)
    return forward_edges, backward_edges


class ParsedManifest(APIObject):
    SCHEMA = PARSED_MANIFEST_CONTRACT
    """The final result of parsing all macros and nodes in a graph."""
    def __init__(self, nodes, macros, docs, generated_at):
        """The constructor. nodes and macros are dictionaries mapping unique
        IDs to ParsedNode and ParsedMacro objects, respectively. generated_at
        is a text timestamp in RFC 3339 format.
        """
        self.nodes = nodes
        self.macros = macros
        self.docs = docs
        self.generated_at = generated_at
        self._contents = {}
        super(ParsedManifest, self).__init__()

    def serialize(self):
        """Convert the parsed manifest to a nested dict structure that we can
        safely serialize to JSON.
        """
        forward_edges, backward_edges = build_edges(self.nodes.values())

        return {
            'nodes': {k: v.serialize() for k, v in self.nodes.items()},
            'macros': {k: v.serialize() for k, v in self.macros.items()},
            'docs': {k: v.serialize() for k, v in self.docs.items()},
            'parent_map': backward_edges,
            'child_map': forward_edges,
            'generated_at': self.generated_at,
        }

    def _find_by_name(self, name, package, subgraph, nodetype):
        """
        Find a node by its given name in the appropriate sugraph.
        """
        if subgraph == 'nodes':
            search = self.nodes
        elif subgraph == 'macros':
            search = self.macros
        else:
            raise NotImplementedError(
                'subgraph search for {} not implemented'.format(subgraph)
            )
        return dbt.utils.find_in_subgraph_by_name(
            search,
            name,
            package,
            nodetype)

    def find_docs_by_name(self, name, package=None):
        for unique_id, doc in self.docs.items():
            parts = unique_id.split('.')
            if len(parts) != 2:
                msg = "documentation names cannot contain '.' characters"
                dbt.exceptions.raise_compiler_error(msg, doc)

            found_package, found_node = parts

            if (name == found_node and package in {None, found_package}):
                return doc
        return None

    def find_operation_by_name(self, name, package):
        return self._find_by_name(name, package, 'macros',
                                  [NodeType.Operation])

    def _filter_subgraph(self, subgraph, predicate):
        """
        Given a subgraph of the manifest, and a predicate, filter
        the subgraph using that predicate. Generates a list of nodes.
        """
        to_return = []

        for unique_id, item in subgraph.items():
            if predicate(item):
                to_return.append(item)

        return to_return

    def _model_matches_schema_and_table(self, schema, table, model):
        return (model.schema.lower() == schema.lower() and
                model.alias.lower() == table.lower())

    def get_unique_id_for_schema_and_table(self, schema, table):
        """
        Given a schema and table, find a matching model, and return
        the unique_id for that model. If more than one matching
        model is found, raise an exception.
        """
        def predicate(model):
            return self._model_matches_schema_and_table(schema, table, model)

        matching = list(self._filter_subgraph(self.nodes, predicate))

        if not matching:
            return None

        return matching[0].get('unique_id')

    def add_nodes(self, new_nodes):
        """Add the given dict of new nodes to the manifest."""
        for unique_id, node in new_nodes.items():
            if unique_id in self.nodes:
                raise_duplicate_resource_name(node, self.nodes[unique_id])
            self.nodes[unique_id] = node

    def patch_nodes(self, patches):
        """Patch nodes with the given dict of patches. Note that this consumes
        the input!
        """
        # because we don't have any mapping from node _names_ to nodes, and we
        # only have the node name in the patch, we have to iterate over all the
        # nodes looking for matching names. We could use _find_by_name if we
        # were ok with doing an O(n*m) search (one nodes scan per patch)
        for node in self.nodes.values():
            if node.resource_type != NodeType.Model:
                continue
            patch = patches.pop(node.name, None)
            if not patch:
                continue
            node.patch(patch)

        # log debug-level warning about nodes we couldn't find
        if patches:
            for patch in patches.values():
                # since patches aren't nodes, we can't use the existing
                # target_not_found warning
                logger.debug((
                    'WARNING: Found documentation for model "{}" which was '
                    'not found or is disabled').format(patch.name)
                )

    def to_flat_graph(self):
        """Convert the parsed manifest to the 'flat graph' that the compiler
        expects.

        Kind of hacky note: everything in the code is happy to deal with
        macros as ParsedMacro objects (in fact, it's been changed to require
        that), so those can just be returned without any work. Nodes sadly
        require a lot of work on the compiler side.

        Ideally in the future we won't need to have this method.
        """
        return {
            'nodes': {k: v.to_dict() for k, v in self.nodes.items()},
            'macros': self.macros,
        }
=======
    SCHEMA = HOOK_CONTRACT
>>>>>>> bd79dd1a
<|MERGE_RESOLUTION|>--- conflicted
+++ resolved
@@ -493,175 +493,4 @@
 
 
 class Hook(APIObject):
-<<<<<<< HEAD
-    SCHEMA = HOOK_CONTRACT
-
-
-class ParsedMacros(APIObject):
-    SCHEMA = PARSED_MACROS_CONTRACT
-
-
-def build_edges(nodes):
-    """Build the forward and backward edges on the given list of ParsedNodes
-    and return them as two separate dictionaries, each mapping unique IDs to
-    lists of edges.
-    """
-    backward_edges = {}
-    # pre-populate the forward edge dict for simplicity
-    forward_edges = {node.unique_id: [] for node in nodes}
-    for node in nodes:
-        backward_edges[node.unique_id] = node.depends_on_nodes[:]
-        for unique_id in node.depends_on_nodes:
-            forward_edges[unique_id].append(node.unique_id)
-    return forward_edges, backward_edges
-
-
-class ParsedManifest(APIObject):
-    SCHEMA = PARSED_MANIFEST_CONTRACT
-    """The final result of parsing all macros and nodes in a graph."""
-    def __init__(self, nodes, macros, docs, generated_at):
-        """The constructor. nodes and macros are dictionaries mapping unique
-        IDs to ParsedNode and ParsedMacro objects, respectively. generated_at
-        is a text timestamp in RFC 3339 format.
-        """
-        self.nodes = nodes
-        self.macros = macros
-        self.docs = docs
-        self.generated_at = generated_at
-        self._contents = {}
-        super(ParsedManifest, self).__init__()
-
-    def serialize(self):
-        """Convert the parsed manifest to a nested dict structure that we can
-        safely serialize to JSON.
-        """
-        forward_edges, backward_edges = build_edges(self.nodes.values())
-
-        return {
-            'nodes': {k: v.serialize() for k, v in self.nodes.items()},
-            'macros': {k: v.serialize() for k, v in self.macros.items()},
-            'docs': {k: v.serialize() for k, v in self.docs.items()},
-            'parent_map': backward_edges,
-            'child_map': forward_edges,
-            'generated_at': self.generated_at,
-        }
-
-    def _find_by_name(self, name, package, subgraph, nodetype):
-        """
-        Find a node by its given name in the appropriate sugraph.
-        """
-        if subgraph == 'nodes':
-            search = self.nodes
-        elif subgraph == 'macros':
-            search = self.macros
-        else:
-            raise NotImplementedError(
-                'subgraph search for {} not implemented'.format(subgraph)
-            )
-        return dbt.utils.find_in_subgraph_by_name(
-            search,
-            name,
-            package,
-            nodetype)
-
-    def find_docs_by_name(self, name, package=None):
-        for unique_id, doc in self.docs.items():
-            parts = unique_id.split('.')
-            if len(parts) != 2:
-                msg = "documentation names cannot contain '.' characters"
-                dbt.exceptions.raise_compiler_error(msg, doc)
-
-            found_package, found_node = parts
-
-            if (name == found_node and package in {None, found_package}):
-                return doc
-        return None
-
-    def find_operation_by_name(self, name, package):
-        return self._find_by_name(name, package, 'macros',
-                                  [NodeType.Operation])
-
-    def _filter_subgraph(self, subgraph, predicate):
-        """
-        Given a subgraph of the manifest, and a predicate, filter
-        the subgraph using that predicate. Generates a list of nodes.
-        """
-        to_return = []
-
-        for unique_id, item in subgraph.items():
-            if predicate(item):
-                to_return.append(item)
-
-        return to_return
-
-    def _model_matches_schema_and_table(self, schema, table, model):
-        return (model.schema.lower() == schema.lower() and
-                model.alias.lower() == table.lower())
-
-    def get_unique_id_for_schema_and_table(self, schema, table):
-        """
-        Given a schema and table, find a matching model, and return
-        the unique_id for that model. If more than one matching
-        model is found, raise an exception.
-        """
-        def predicate(model):
-            return self._model_matches_schema_and_table(schema, table, model)
-
-        matching = list(self._filter_subgraph(self.nodes, predicate))
-
-        if not matching:
-            return None
-
-        return matching[0].get('unique_id')
-
-    def add_nodes(self, new_nodes):
-        """Add the given dict of new nodes to the manifest."""
-        for unique_id, node in new_nodes.items():
-            if unique_id in self.nodes:
-                raise_duplicate_resource_name(node, self.nodes[unique_id])
-            self.nodes[unique_id] = node
-
-    def patch_nodes(self, patches):
-        """Patch nodes with the given dict of patches. Note that this consumes
-        the input!
-        """
-        # because we don't have any mapping from node _names_ to nodes, and we
-        # only have the node name in the patch, we have to iterate over all the
-        # nodes looking for matching names. We could use _find_by_name if we
-        # were ok with doing an O(n*m) search (one nodes scan per patch)
-        for node in self.nodes.values():
-            if node.resource_type != NodeType.Model:
-                continue
-            patch = patches.pop(node.name, None)
-            if not patch:
-                continue
-            node.patch(patch)
-
-        # log debug-level warning about nodes we couldn't find
-        if patches:
-            for patch in patches.values():
-                # since patches aren't nodes, we can't use the existing
-                # target_not_found warning
-                logger.debug((
-                    'WARNING: Found documentation for model "{}" which was '
-                    'not found or is disabled').format(patch.name)
-                )
-
-    def to_flat_graph(self):
-        """Convert the parsed manifest to the 'flat graph' that the compiler
-        expects.
-
-        Kind of hacky note: everything in the code is happy to deal with
-        macros as ParsedMacro objects (in fact, it's been changed to require
-        that), so those can just be returned without any work. Nodes sadly
-        require a lot of work on the compiler side.
-
-        Ideally in the future we won't need to have this method.
-        """
-        return {
-            'nodes': {k: v.to_dict() for k, v in self.nodes.items()},
-            'macros': self.macros,
-        }
-=======
-    SCHEMA = HOOK_CONTRACT
->>>>>>> bd79dd1a
+    SCHEMA = HOOK_CONTRACT