--- conflicted
+++ resolved
@@ -43,11 +43,7 @@
         'voluptuous==0.10.5',
         'snowflake-connector-python>=1.4.9',
         'colorama==0.3.9',
-<<<<<<< HEAD
         'google-cloud-bigquery==0.29.0',
-=======
-        'google-cloud-bigquery==0.26.0',
         'agate>=1.6,<2',
->>>>>>> 0372fefa
     ]
 )