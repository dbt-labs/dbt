--- conflicted
+++ resolved
@@ -65,13 +65,9 @@
       max-parallel: 1
       fail-fast: false
       matrix:
-<<<<<<< HEAD
-        branch: [1.0.latest, 1.1.latest, 1.2.latest, 1.3.latest, 1.4.latest, main]
-=======
         branch: ${{ fromJSON(needs.fetch-latest-branches.outputs.latest-branches) }}
         include:
           - branch: 'main'
->>>>>>> abbece88
 
     steps:
     - name: Call CI workflow for ${{ matrix.branch }} branch
