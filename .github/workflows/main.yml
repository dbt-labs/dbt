--- conflicted
+++ resolved
@@ -148,14 +148,9 @@
     name: (${{ matrix.split-group }}) integration test / python ${{ matrix.python-version }} / ${{ matrix.os }}
 
     runs-on: ${{ matrix.os }}
-<<<<<<< HEAD
     timeout-minutes: 45
     needs:
       - integration-metadata
-=======
-    timeout-minutes: 60
-
->>>>>>> 97655962
     strategy:
       fail-fast: false
       matrix:
@@ -222,25 +217,11 @@
           name: logs_${{ matrix.python-version }}_${{ matrix.os }}_${{ steps.date.outputs.date }}
           path: ./logs
 
-<<<<<<< HEAD
-      - uses: actions/upload-artifact@v3
-        if: always()
-        with:
-          name: integration_results_${{ matrix.python-version }}_${{ matrix.os }}
-          path: integration_results_${{ matrix.split-group }}.csv
-
-      - uses: actions/upload-artifact@v3
-        if: always()
-        with:
-          name: integration_coverage_${{ matrix.python-version }}_${{ matrix.os }}
-          path: .coverage_${{ matrix.split-group }}
-=======
       - name: Upload Integration Test Coverage to Codecov
         if: ${{ matrix.python-version == '3.11' }}
         uses: codecov/codecov-action@v3
         env:
           CODECOV_TOKEN: ${{ secrets.CODECOV_TOKEN }}
->>>>>>> 97655962
 
   build:
     name: build packages
