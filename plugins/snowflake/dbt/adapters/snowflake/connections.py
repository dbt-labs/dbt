import re
from io import StringIO
from contextlib import contextmanager
import datetime
import pytz

import snowflake.connector
import snowflake.connector.errors

import dbt.exceptions
from cryptography.hazmat.backends import default_backend
from cryptography.hazmat.primitives import serialization
from dbt.adapters.base import Credentials
from dbt.adapters.sql import SQLConnectionManager
from dbt.logger import GLOBAL_LOGGER as logger

from dataclasses import dataclass
from typing import Optional


@dataclass
class SnowflakeCredentials(Credentials):
    account: str
    user: str
    warehouse: Optional[str]
    role: Optional[str]
    password: Optional[str]
    authenticator: Optional[str]
    private_key_path: Optional[str]
    private_key_passphrase: Optional[str]
    client_session_keep_alive: bool = False

    @property
    def type(self):
        return 'snowflake'

    def _connection_keys(self):
        return ('account', 'user', 'database', 'schema', 'warehouse', 'role')

    def auth_args(self):
        # Pull all of the optional authentication args for the connector,
        # let connector handle the actual arg validation
        result = {}
        if self.password:
            result['password'] = self.password
        if self.authenticator:
            result['authenticator'] = self.authenticator
        result['private_key'] = self._get_private_key()
        return result

    def _get_private_key(self):
        """Get Snowflake private key by path or None."""
        if not self.private_key_path or self.private_key_passphrase is None:
            return None

        with open(self.private_key_path, 'rb') as key:
            p_key = serialization.load_pem_private_key(
                key.read(),
                password=self.private_key_passphrase.encode(),
                backend=default_backend())

        return p_key.private_bytes(
            encoding=serialization.Encoding.DER,
            format=serialization.PrivateFormat.PKCS8,
            encryption_algorithm=serialization.NoEncryption())


class SnowflakeConnectionManager(SQLConnectionManager):
    TYPE = 'snowflake'

    @contextmanager
    def exception_handler(self, sql):
        try:
            yield
        except snowflake.connector.errors.ProgrammingError as e:
            msg = str(e)

            logger.debug('Snowflake error: {}'.format(msg))

            if 'Empty SQL statement' in msg:
                logger.debug("got empty sql statement, moving on")
            elif 'This session does not have a current database' in msg:
                self.release()
                raise dbt.exceptions.FailedToConnectException(
                    ('{}\n\nThis error sometimes occurs when invalid '
                     'credentials are provided, or when your default role '
                     'does not have access to use the specified database. '
                     'Please double check your profile and try again.')
                    .format(msg))
            else:
                self.release()
                raise dbt.exceptions.DatabaseException(msg)
        except Exception as e:
            logger.debug("Error running SQL: %s", sql)
            logger.debug("Rolling back transaction.")
            self.release()
            if isinstance(e, dbt.exceptions.RuntimeException):
                # during a sql query, an internal to dbt exception was raised.
                # this sounds a lot like a signal handler and probably has
                # useful information, so raise it without modification.
                raise
            raise dbt.exceptions.RuntimeException(e.msg)

    @classmethod
    def open(cls, connection):
        if connection.state == 'open':
            logger.debug('Connection is already open, skipping open.')
            return connection

        try:
            creds = connection.credentials

            handle = snowflake.connector.connect(
                account=creds.account,
                user=creds.user,
                database=creds.database,
                schema=creds.schema,
                warehouse=creds.warehouse,
                role=creds.role,
                autocommit=False,
                client_session_keep_alive=creds.client_session_keep_alive,
                application='dbt',
                **creds.auth_args()
            )

            connection.handle = handle
            connection.state = 'open'
        except snowflake.connector.errors.Error as e:
            logger.debug("Got an error when attempting to open a snowflake "
                         "connection: '{}'"
                         .format(e))

            connection.handle = None
            connection.state = 'fail'

            raise dbt.exceptions.FailedToConnectException(str(e))

    def cancel(self, connection):
        handle = connection.handle
        sid = handle.session_id

        connection_name = connection.name

        sql = 'select system$abort_session({})'.format(sid)

        logger.debug("Cancelling query '{}' ({})".format(connection_name, sid))

        _, cursor = self.add_query(sql)
        res = cursor.fetchone()

        logger.debug("Cancel query '{}': {}".format(connection_name, res))

    @classmethod
    def get_status(cls, cursor):
        state = cursor.sqlstate

        if state is None:
            state = 'SUCCESS'

        return "{} {}".format(state, cursor.rowcount)

    @classmethod
    def _split_queries(cls, sql):
        "Splits sql statements at semicolons into discrete queries"

        sql_s = str(sql)
        sql_buf = StringIO(sql_s)
        split_query = snowflake.connector.util_text.split_statements(sql_buf)
        return [part[0] for part in split_query]

<<<<<<< HEAD
=======
    @classmethod
    def _get_private_key(cls, private_key_path, private_key_passphrase):
        """Get Snowflake private key by path or None."""
        if private_key_path is None or private_key_passphrase is None:
            return None

        with open(private_key_path, 'rb') as key:
            p_key = serialization.load_pem_private_key(
                key.read(),
                password=private_key_passphrase.encode(),
                backend=default_backend())

        return p_key.private_bytes(
            encoding=serialization.Encoding.DER,
            format=serialization.PrivateFormat.PKCS8,
            encryption_algorithm=serialization.NoEncryption())

    @classmethod
    def process_results(cls, column_names, rows):
        # Override for Snowflake. The datetime objects returned by
        # snowflake-connector-python are not pickleable, so we need
        # to replace them with sane timezones
        fixed = []
        for row in rows:
            fixed_row = []
            for col in row:
                if isinstance(col, datetime.datetime) and col.tzinfo:
                    offset = col.utcoffset()
                    offset_seconds = offset.total_seconds()
                    new_timezone = pytz.FixedOffset(offset_seconds // 60)
                    col = col.astimezone(tz=new_timezone)
                fixed_row.append(col)

            fixed.append(fixed_row)

        return super(SnowflakeConnectionManager, cls).process_results(
            column_names, fixed)

>>>>>>> f73d5615
    def add_query(self, sql, auto_begin=True,
                  bindings=None, abridge_sql_log=False):

        connection = None
        cursor = None

        if bindings:
            # The snowflake connector is more strict than, eg., psycopg2 -
            # which allows any iterable thing to be passed as a binding.
            bindings = tuple(bindings)

        queries = self._split_queries(sql)

        for individual_query in queries:
            # hack -- after the last ';', remove comments and don't run
            # empty queries. this avoids using exceptions as flow control,
            # and also allows us to return the status of the last cursor
            without_comments = re.sub(
                re.compile('^.*(--.*)$', re.MULTILINE),
                '', individual_query).strip()

            if without_comments == "":
                continue

            connection, cursor = super().add_query(
                individual_query, auto_begin,
                bindings=bindings,
                abridge_sql_log=abridge_sql_log
            )

        if cursor is None:
            conn = self.get_thread_connection()
            if conn is None or conn.name is None:
                conn_name = '<None>'
            else:
                conn_name = conn.name

            raise dbt.exceptions.RuntimeException(
                "Tried to run an empty query on model '{}'. If you are "
                "conditionally running\nsql, eg. in a model hook, make "
                "sure your `else` clause contains valid sql!\n\n"
                "Provided SQL:\n{}"
                .format(conn_name, sql)
            )

        return connection, cursor

    @classmethod
    def _rollback_handle(cls, connection):
        """On snowflake, rolling back the handle of an aborted session raises
        an exception.
        """
        try:
            connection.handle.rollback()
        except snowflake.connector.errors.ProgrammingError as e:
            msg = str(e)
            if 'Session no longer exists' not in msg:
                raise<|MERGE_RESOLUTION|>--- conflicted
+++ resolved
@@ -168,25 +168,6 @@
         split_query = snowflake.connector.util_text.split_statements(sql_buf)
         return [part[0] for part in split_query]
 
-<<<<<<< HEAD
-=======
-    @classmethod
-    def _get_private_key(cls, private_key_path, private_key_passphrase):
-        """Get Snowflake private key by path or None."""
-        if private_key_path is None or private_key_passphrase is None:
-            return None
-
-        with open(private_key_path, 'rb') as key:
-            p_key = serialization.load_pem_private_key(
-                key.read(),
-                password=private_key_passphrase.encode(),
-                backend=default_backend())
-
-        return p_key.private_bytes(
-            encoding=serialization.Encoding.DER,
-            format=serialization.PrivateFormat.PKCS8,
-            encryption_algorithm=serialization.NoEncryption())
-
     @classmethod
     def process_results(cls, column_names, rows):
         # Override for Snowflake. The datetime objects returned by
@@ -205,10 +186,8 @@
 
             fixed.append(fixed_row)
 
-        return super(SnowflakeConnectionManager, cls).process_results(
-            column_names, fixed)
-
->>>>>>> f73d5615
+        return super().process_results(column_names, fixed)
+
     def add_query(self, sql, auto_begin=True,
                   bindings=None, abridge_sql_log=False):
 
