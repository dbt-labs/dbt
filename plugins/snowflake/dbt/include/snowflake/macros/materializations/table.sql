{% materialization table, adapter='snowflake' %}
  {%- set identifier = model['alias'] -%}
  {%- set tmp_identifier = identifier + '__dbt_tmp' -%}
  {%- set backup_identifier = identifier + '__dbt_backup' -%}
  {%- set non_destructive_mode = config.get("non_destructive", default=False) -%}
  {%- set full_refresh_mode = (flags.FULL_REFRESH == True) -%}

  {% set invalid_non_destructive_msg -%}
    Invalid value provided for non_destructive: {{ non_destructive_mode }}
    Expected one of: True, False
  {%- endset %}
  {% if non_destructive_mode not in [True, False] %}
    {% do exceptions.raise_compiler_error(invalid_non_destructive_msg) %}
  {% endif %}

  {%- set old_relation = adapter.get_relation(database=database, schema=schema, identifier=identifier) -%}
  {%- set target_relation = api.Relation.create(identifier=identifier,
                                                schema=schema,
                                                database=database, type='table') -%}
  {%- set intermediate_relation = api.Relation.create(identifier=tmp_identifier,
                                                      schema=schema,
                                                      database=database, type='table') -%}
  {%- set backup_relation = api.Relation.create(identifier=backup_identifier,
                                                      schema=schema,
                                                      database=database, type='table') -%}

  {%- set exists_as_table = (old_relation is not none and old_relation.is_table) -%}
  {%- set exists_as_view = (old_relation is not none and old_relation.is_view) -%}
  
  {{ run_hooks(pre_hooks, inside_transaction=False) }}

  -- `BEGIN` happens here:
  {{ run_hooks(pre_hooks, inside_transaction=True) }}
<<<<<<< HEAD
  
  -- Drop the relation if it was a view to "convert" it in a table. This may lead to 
  -- downtime, but it should be a relatively infrequent occurrence 
  {% if exists_as_view %}
=======

  {#-- Drop the relation if it was a view to "convert" it in a table. This may lead to
    -- downtime, but it should be a relatively infrequent occurrence  #}
  {% if old_relation is not none and not old_relation.is_table %}
>>>>>>> e51c942e
    {{ log("Dropping relation " ~ old_relation ~ " because it is of type " ~ old_relation.type) }}
    {{ adapter.drop_relation(old_relation) }}
  {% endif %}

  {%- set non_destructive = non_destructive_mode and not full_refresh_mode -%}
  {%- set table_swap = exists_as_table and not non_destructive -%}

  --build model
  {%- call statement('main') -%}
    {% if table_swap -%}
      {{ create_table_as(false, intermediate_relation, sql) }}
    
    {% elif non_destructive -%}
      --Commenting out the do truncate command as it forces a commit. Using DELETE instead.
      {# {% do adapter.truncate_relation(old_relation) %} #}
      delete from {{ old_relation.include(database=True, schema=True) }};

      {% set dest_columns = adapter.get_columns_in_relation(old_relation) %}
      {% set dest_cols_csv = dest_columns | map(attribute='quoted') | join(', ') %}

      insert into {{ target_relation }} ({{ dest_cols_csv }}) (
        {{ sql }}
      ); 

    {%- else %} 
      {{ create_table_as(false, target_relation, sql) }}

    {%- endif %}
  {%- endcall -%}

  {% if table_swap -%}
    {{ adapter.rename_relation(target_relation, backup_relation) }}
    {{ adapter.rename_relation(intermediate_relation, target_relation) }}
  {%- endif %}

  {{ run_hooks(post_hooks, inside_transaction=True) }}

  -- `COMMIT` happens here
  {{ adapter.commit() }}

  -- finally, drop the existing/backup relation after the commit
  {{ drop_relation_if_exists(backup_relation) }}

  {{ run_hooks(post_hooks, inside_transaction=False) }}

  {{ return({'relations': [target_relation]}) }}

{% endmaterialization %}<|MERGE_RESOLUTION|>--- conflicted
+++ resolved
@@ -31,17 +31,9 @@
 
   -- `BEGIN` happens here:
   {{ run_hooks(pre_hooks, inside_transaction=True) }}
-<<<<<<< HEAD
-  
-  -- Drop the relation if it was a view to "convert" it in a table. This may lead to 
-  -- downtime, but it should be a relatively infrequent occurrence 
   {% if exists_as_view %}
-=======
-
   {#-- Drop the relation if it was a view to "convert" it in a table. This may lead to
     -- downtime, but it should be a relatively infrequent occurrence  #}
-  {% if old_relation is not none and not old_relation.is_table %}
->>>>>>> e51c942e
     {{ log("Dropping relation " ~ old_relation ~ " because it is of type " ~ old_relation.type) }}
     {{ adapter.drop_relation(old_relation) }}
   {% endif %}
