{% macro snowflake__create_table_as(temporary, relation, sql) -%}
  {%- set transient = config.get('transient', default=true) -%}
  {%- set cluster_by_keys = config.get('cluster_by', default=none) -%}
  {%- set enable_automatic_clustering = config.get('automatic_clustering', default=false) -%}
  {%- if cluster_by_keys is not none and cluster_by_keys is string -%}
    {%- set cluster_by_keys = [cluster_by_keys] -%}
  {%- endif -%}
  {%- if cluster_by_keys is not none -%}
    {%- set cluster_by_string = cluster_by_keys|join(", ")-%}
  {% else %}
    {%- set cluster_by_string = none -%}
  {%- endif -%}

      create or replace {% if temporary -%}
        temporary
      {%- elif transient -%}
        transient
      {%- endif %} table {{ relation }}
      as (
        {%- if cluster_by_string is not none -%}
          select * from(
            {{ sql }}
            ) order by ({{ cluster_by_string }})
        {%- else -%}
          {{ sql }}
        {%- endif %}
      );
    {% if cluster_by_string is not none and not temporary -%}
      alter table {{relation}} cluster by ({{cluster_by_string}});
    {%- endif -%}
    {% if enable_automatic_clustering and cluster_by_string is not none and not temporary  -%}
      alter table {{relation}} resume recluster;
    {%- endif -%}

{% endmacro %}

{% macro snowflake__create_view_as(relation, sql) -%}
  create or replace view {{ relation }} as (
    {{ sql }}
  );
{% endmacro %}

{% macro snowflake__get_columns_in_relation(relation) -%}
  {% call statement('get_columns_in_relation', fetch_result=True) %}
      select
          column_name,
          data_type,
          character_maximum_length,
          numeric_precision,
          numeric_scale

      from
      {{ relation.information_schema('columns') }}

      where table_name ilike '{{ relation.identifier }}'
        {% if relation.schema %}
        and table_schema ilike '{{ relation.schema }}'
        {% endif %}
        {% if relation.database %}
        and table_catalog ilike '{{ relation.database }}'
        {% endif %}
      order by ordinal_position

  {% endcall %}

  {% set table = load_result('get_columns_in_relation').table %}
  {{ return(sql_convert_columns_in_relation(table)) }}

{% endmacro %}


{% macro snowflake__list_relations_without_caching(information_schema, schema) %}
  {% call statement('list_relations_without_caching', fetch_result=True) -%}
    select
      table_catalog as database,
      table_name as name,
      table_schema as schema,
      case when table_type = 'BASE TABLE' then 'table'
           when table_type = 'VIEW' then 'view'
           when table_type = 'MATERIALIZED VIEW' then 'materializedview'
<<<<<<< HEAD
=======
           when table_type = 'EXTERNAL TABLE' then 'externaltable'
>>>>>>> cdc21fbf
           else table_type
      end as table_type
    from {{ information_schema }}.tables
    where table_schema ilike '{{ schema }}'
      and table_catalog ilike '{{ information_schema.database.lower() }}'
  {% endcall %}
  {{ return(load_result('list_relations_without_caching').table) }}
{% endmacro %}


{% macro snowflake__check_schema_exists(information_schema, schema) -%}
  {% call statement('check_schema_exists', fetch_result=True) -%}
        select count(*)
        from {{ information_schema }}.schemata
        where upper(schema_name) = upper('{{ schema }}')
            and upper(catalog_name) = upper('{{ information_schema.database }}')
  {%- endcall %}
  {{ return(load_result('check_schema_exists').table) }}
{%- endmacro %}

{% macro snowflake__current_timestamp() -%}
  convert_timezone('UTC', current_timestamp())
{%- endmacro %}

{% macro snowflake__snapshot_get_time() -%}
  to_timestamp_ntz({{ current_timestamp() }})
{%- endmacro %}


{% macro snowflake__rename_relation(from_relation, to_relation) -%}
  {% call statement('rename_relation') -%}
    alter table {{ from_relation }} rename to {{ to_relation }}
  {%- endcall %}
{% endmacro %}


{% macro snowflake__alter_column_type(relation, column_name, new_column_type) -%}
  {% call statement('alter_column_type') %}
    alter table {{ relation }} alter {{ column_name }} set data type {{ new_column_type }};
  {% endcall %}
{% endmacro %}<|MERGE_RESOLUTION|>--- conflicted
+++ resolved
@@ -78,10 +78,7 @@
       case when table_type = 'BASE TABLE' then 'table'
            when table_type = 'VIEW' then 'view'
            when table_type = 'MATERIALIZED VIEW' then 'materializedview'
-<<<<<<< HEAD
-=======
            when table_type = 'EXTERNAL TABLE' then 'externaltable'
->>>>>>> cdc21fbf
            else table_type
       end as table_type
     from {{ information_schema }}.tables
