<<<<<<< HEAD
version = '0.19.1'
=======
version = '0.19.0'
>>>>>>> 749f8739
<|MERGE_RESOLUTION|>--- conflicted
+++ resolved
@@ -1,5 +1 @@
-<<<<<<< HEAD
-version = '0.19.1'
-=======
-version = '0.19.0'
->>>>>>> 749f8739
+version = '0.19.0'