--- conflicted
+++ resolved
@@ -41,11 +41,7 @@
 
 
 package_name = "dbt-postgres"
-<<<<<<< HEAD
-package_version = "0.19.1"
-=======
 package_version = "0.19.0"
->>>>>>> 749f8739
 description = """The postgres adpter plugin for dbt (data build tool)"""
 
 this_directory = os.path.abspath(os.path.dirname(__file__))
