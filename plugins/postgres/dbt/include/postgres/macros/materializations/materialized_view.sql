<<<<<<< HEAD
{#
    These macros use the default:
        postgres__get_create_materialized_view_as_sql
        postgres__get_refresh_data_in_materialized_view_sql
        postgres__get_replace_materialized_view_as_sql
#}


{% macro postgres__get_alter_materialized_view_sql(relation, updates, sql, existing_relation, backup_relation, intermediate_relation) %}
    {% if 'indexes' in updates.keys() %}
        {% for index in updates.get('indexes') %}
            {{ postgres__get_drop_index_sql(relation, index.get('definition')) }}
            {% if not index.get('action') == 'drop' %}
                {{ get_create_index_sql(relation, index.get('definition')) }}
            {% endif %}
        {% endfor %}
    {% else %}
        {{ get_replace_materialized_view_as_sql(relation, sql, existing_relation, backup_relation, intermediate_relation) }}
    {% endif %}
=======
{% macro postgres__get_alter_materialized_view_as_sql(
    relation,
    configuration_changes,
    sql,
    existing_relation,
    backup_relation,
    intermediate_relation
) %}

    -- parse out all changes that can be applied via alter
    {%- set indexes = configuration_changes.pop("indexes", []) -%}

    -- if there are still changes left, a full refresh is needed
    {%- if configuration_changes != [] -%}
        {{- return(get_replace_materialized_view_as_sql(relation, sql, existing_relation, backup_relation, intermediate_relation)) -}}

    -- otherwise, build the sql statements to apply via alter
    {%- else -%}

        -- there is only one change that can be applied via alter, so just return it
        {{- return(postgres__update_indexes_on_materialized_view(relation, indexes)) -}}

    {%- endif -%}

{% endmacro %}


{% macro postgres__get_create_materialized_view_as_sql(relation, sql) %}
    {{- return(get_create_view_as_sql(relation, sql)) -}}
{% endmacro %}


{% macro postgres__get_replace_materialized_view_as_sql(relation, sql, existing_relation, backup_relation, intermediate_relation) %}
    {{- get_create_view_as_sql(intermediate_relation, sql) -}}

    {% if existing_relation is not none %}
        alter view {{ existing_relation }} rename to {{ backup_relation.include(database=False, schema=False) }};
    {% endif %}

    alter view {{ intermediate_relation }} rename to {{ relation.include(database=False, schema=False) }};

{% endmacro %}


{% macro postgres__get_materialized_view_configuration_changes(existing_relation, new_config) %}
    -- TODO: move this from jinja into python, it is not a template and does not need to be overwritten

    {%- set configuration_changes = {} -%}

    {%- set new_indexes = new_config.get("indexes", []) -%}
    {%- set old_indexes = [] -%}
    {%- if new_indexes != old_indexes -%}
        {% set _dummy = configuration_changes.update({"indexes": new_indexes}) %}
    {%- endif -%}

    {{- return(configuration_changes) -}}

{% endmacro %}


{% macro postgres__refresh_materialized_view(relation) %}
    {{- '' -}}
{% endmacro %}


{% macro postgres__update_indexes_on_materialized_view(relation, indexes) %}
    {{ log("Applying UPDATE INDEXES to: " ~ relation) }}
    {{- '' -}}
>>>>>>> f30288f7
{% endmacro %}<|MERGE_RESOLUTION|>--- conflicted
+++ resolved
@@ -1,24 +1,3 @@
-<<<<<<< HEAD
-{#
-    These macros use the default:
-        postgres__get_create_materialized_view_as_sql
-        postgres__get_refresh_data_in_materialized_view_sql
-        postgres__get_replace_materialized_view_as_sql
-#}
-
-
-{% macro postgres__get_alter_materialized_view_sql(relation, updates, sql, existing_relation, backup_relation, intermediate_relation) %}
-    {% if 'indexes' in updates.keys() %}
-        {% for index in updates.get('indexes') %}
-            {{ postgres__get_drop_index_sql(relation, index.get('definition')) }}
-            {% if not index.get('action') == 'drop' %}
-                {{ get_create_index_sql(relation, index.get('definition')) }}
-            {% endif %}
-        {% endfor %}
-    {% else %}
-        {{ get_replace_materialized_view_as_sql(relation, sql, existing_relation, backup_relation, intermediate_relation) }}
-    {% endif %}
-=======
 {% macro postgres__get_alter_materialized_view_as_sql(
     relation,
     configuration_changes,
@@ -87,5 +66,4 @@
 {% macro postgres__update_indexes_on_materialized_view(relation, indexes) %}
     {{ log("Applying UPDATE INDEXES to: " ~ relation) }}
     {{- '' -}}
->>>>>>> f30288f7
 {% endmacro %}