#!/usr/bin/env python
from setuptools import find_namespace_packages
from setuptools import setup
import os


package_name = "dbt-redshift"
<<<<<<< HEAD
package_version = "0.14.4"
=======
package_version = "0.15.0"
>>>>>>> e51c942e
description = """The redshift adapter plugin for dbt (data build tool)"""

this_directory = os.path.abspath(os.path.dirname(__file__))
with open(os.path.join(this_directory, 'README.md')) as f:
    long_description = f.read()

setup(
    name=package_name,
    version=package_version,
    description=description,
    long_description=description,
    long_description_content_type='text/markdown',
    author="Fishtown Analytics",
    author_email="info@fishtownanalytics.com",
    url="https://github.com/fishtown-analytics/dbt",
    packages=find_namespace_packages(include=['dbt', 'dbt.*']),
    package_data={
        'dbt': [
            'include/redshift/dbt_project.yml',
            'include/redshift/macros/*.sql',
            'include/redshift/macros/**/*.sql',
        ],
    },
    install_requires=[
        'dbt-core=={}'.format(package_version),
        'dbt-postgres=={}'.format(package_version),
<<<<<<< HEAD
        'psycopg2>=2.7,<2.8',
        'boto3>=1.4.4,<1.11.0',
        'botocore>=1.5.0,<1.14.0',
=======
        'boto3>=1.6.23,<1.10.0',
        'botocore>=1.9.23,<1.13.0',
    ],
    zip_safe=False,
    classifiers=[
        'Development Status :: 5 - Production/Stable',

        'License :: OSI Approved :: Apache Software License',

        'Operating System :: Microsoft :: Windows',
        'Operating System :: MacOS :: MacOS X',
        'Operating System :: POSIX :: Linux',

        'Programming Language :: Python :: 3.6',
        'Programming Language :: Python :: 3.7',
        'Programming Language :: Python :: 3.8',
>>>>>>> e51c942e
    ],
)<|MERGE_RESOLUTION|>--- conflicted
+++ resolved
@@ -5,11 +5,7 @@
 
 
 package_name = "dbt-redshift"
-<<<<<<< HEAD
-package_version = "0.14.4"
-=======
 package_version = "0.15.0"
->>>>>>> e51c942e
 description = """The redshift adapter plugin for dbt (data build tool)"""
 
 this_directory = os.path.abspath(os.path.dirname(__file__))
@@ -36,11 +32,6 @@
     install_requires=[
         'dbt-core=={}'.format(package_version),
         'dbt-postgres=={}'.format(package_version),
-<<<<<<< HEAD
-        'psycopg2>=2.7,<2.8',
-        'boto3>=1.4.4,<1.11.0',
-        'botocore>=1.5.0,<1.14.0',
-=======
         'boto3>=1.6.23,<1.10.0',
         'botocore>=1.9.23,<1.13.0',
     ],
@@ -57,6 +48,5 @@
         'Programming Language :: Python :: 3.6',
         'Programming Language :: Python :: 3.7',
         'Programming Language :: Python :: 3.8',
->>>>>>> e51c942e
     ],
 )