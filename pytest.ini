--- conflicted
+++ resolved
@@ -1,13 +1,10 @@
 [pytest]
 filterwarnings =
     ignore:.*'soft_unicode' has been renamed to 'soft_str'*:DeprecationWarning
-<<<<<<< HEAD
     ignore:unclosed file .*:ResourceWarning
-=======
 env_files =
     test.env
 testpaths =
     test/unit
     test/integration
-    tests/functional
->>>>>>> 8fff6729
+    tests/functional