changesDir: .changes
unreleasedDir: unreleased
headerPath: header.tpl.md
versionHeaderPath: ""
changelogPath: CHANGELOG.md
versionExt: md
versionFormat: '## dbt-core {{.Version}} - {{.Time.Format "January 02, 2006"}}'
kindFormat: '### {{.Kind}}'
changeFormat: |-
  {{- $IssueList := list }}
  {{- $changes := splitList " " $.Custom.Issue }}
  {{- range $issueNbr := $changes }}
    {{- $changeLink := "[#nbr](https://github.com/dbt-labs/dbt-core/issues/nbr)" | replace "nbr" $issueNbr }}
    {{- $IssueList = append $IssueList $changeLink  }}
  {{- end -}}
  - {{.Body}} ({{ range $index, $element := $IssueList }}{{if $index}}, {{end}}{{$element}}{{end}})

kinds:
  - label: Breaking Changes
  - label: Features
  - label: Fixes
  - label: Docs
    changeFormat: |-
      {{- $IssueList := list }}
      {{- $changes := splitList " " $.Custom.Issue }}
      {{- range $issueNbr := $changes }}
        {{- $changeLink := "[dbt-docs/#nbr](https://github.com/dbt-labs/dbt-docs/issues/nbr)" | replace "nbr" $issueNbr }}
        {{- $IssueList = append $IssueList $changeLink }}
      {{- end -}}
      - {{.Body}} ({{ range $index, $element := $IssueList }}{{if $index}}, {{end}}{{$element}}{{end}})
  - label: Under the Hood
  - label: Dependencies
    changeFormat: |-
      {{- $PRList := list }}
      {{- $changes := splitList " " $.Custom.PR }}
      {{- range $pullrequest := $changes }}
        {{- $changeLink := "[#nbr](https://github.com/dbt-labs/dbt-core/pull/nbr)" | replace "nbr" $pullrequest }}
        {{- $PRList = append $PRList $changeLink  }}
      {{- end -}}
      - {{.Body}} ({{ range $index, $element := $PRList }}{{if $index}}, {{end}}{{$element}}{{end}})
    skipGlobalChoices: true
    additionalChoices:
      - key: Author
        label: GitHub Username(s) (separated by a single space if multiple)
        type: string
        minLength: 3
      - key: PR
        label: GitHub Pull Request Number (separated by a single space if multiple)
        type: string
        minLength: 1
  - label: Security
    changeFormat: |-
      {{- $PRList := list }}
      {{- $changes := splitList " " $.Custom.PR }}
      {{- range $pullrequest := $changes }}
        {{- $changeLink := "[#nbr](https://github.com/dbt-labs/dbt-core/pull/nbr)" | replace "nbr" $pullrequest }}
        {{- $PRList = append $PRList $changeLink  }}
      {{- end -}}
      - {{.Body}} ({{ range $index, $element := $PRList }}{{if $index}}, {{end}}{{$element}}{{end}})
    skipGlobalChoices: true
    additionalChoices:
      - key: Author
        label: GitHub Username(s) (separated by a single space if multiple)
        type: string
        minLength: 3
      - key: PR
        label: GitHub Pull Request Number (separated by a single space if multiple)
        type: string
        minLength: 1

newlines:
  afterChangelogHeader: 1
  afterKind: 1
  afterChangelogVersion: 1
  beforeKind: 1
  endOfVersion: 1

custom:
- key: Author
  label: GitHub Username(s) (separated by a single space if multiple)
  type: string
  minLength: 3
- key: Issue
  label: GitHub Issue Number (separated by a single space if multiple)
  type: string
  minLength: 1

footerFormat: |
  {{- $contributorDict := dict }}
  {{- /* any names added to this list should be all lowercase for later matching purposes */}}
<<<<<<< HEAD
  {{- $core_team := list "michelleark" "peterallenwebb" "emmyoop" "nathaniel-may" "gshank" "leahwicz" "chenyulinx" "stu-k" "iknox-fa" "versusfacit" "mcknight-42" "jtcohen6" "aranke" "dependabot[bot]" "snyk-bot" "colin-rogers-dbt" }}
=======
  {{- $core_team := list "michelleark" "peterallenwebb" "emmyoop" "nathaniel-may" "gshank" "leahwicz" "chenyulinx" "stu-k" "iknox-fa" "versusfacit" "mcknight-42" "jtcohen6" "aranke" "dependabot[bot]" "snyk-bot" "colin-rogers-dbt" "nssalian" }}
>>>>>>> dd53725f
  {{- range $change := .Changes }}
    {{- $authorList := splitList " " $change.Custom.Author }}
    {{- /* loop through all authors for a single changelog */}}
    {{- range $author := $authorList }}
      {{- $authorLower := lower $author }}
      {{- /* we only want to include non-core team contributors */}}
      {{- if not (has $authorLower $core_team)}}
        {{- $changeList := splitList " " $change.Custom.Author }}
          {{- /* Docs kind link back to dbt-docs instead of dbt-core issues */}}
          {{- $changeLink := $change.Kind }}
          {{- if or (eq $change.Kind "Dependencies") (eq $change.Kind "Security") }}
            {{- $changeLink = "[#nbr](https://github.com/dbt-labs/dbt-core/pull/nbr)" | replace "nbr" $change.Custom.PR }}
          {{- else if eq $change.Kind "Docs"}}
            {{- $changeLink = "[dbt-docs/#nbr](https://github.com/dbt-labs/dbt-docs/issues/nbr)" | replace "nbr" $change.Custom.Issue }}
          {{- else }}
            {{- $changeLink = "[#nbr](https://github.com/dbt-labs/dbt-core/issues/nbr)" | replace "nbr" $change.Custom.Issue }}
          {{- end }}
          {{- /* check if this contributor has other changes associated with them already */}}
          {{- if hasKey $contributorDict $author }}
            {{- $contributionList := get $contributorDict $author }}
            {{- $contributionList = append $contributionList $changeLink  }}
            {{- $contributorDict := set $contributorDict $author $contributionList }}
          {{- else }}
            {{- $contributionList := list $changeLink }}
            {{- $contributorDict := set $contributorDict $author $contributionList }}
          {{- end }}
        {{- end}}
    {{- end}}
  {{- end }}
  {{- /* no indentation here for formatting so the final markdown doesn't have unneeded indentations */}}
  {{- if $contributorDict}}
  ### Contributors
  {{- range $k,$v := $contributorDict }}
  - [@{{$k}}](https://github.com/{{$k}}) ({{ range $index, $element := $v }}{{if $index}}, {{end}}{{$element}}{{end}})
  {{- end }}
  {{- end }}<|MERGE_RESOLUTION|>--- conflicted
+++ resolved
@@ -88,11 +88,7 @@
 footerFormat: |
   {{- $contributorDict := dict }}
   {{- /* any names added to this list should be all lowercase for later matching purposes */}}
-<<<<<<< HEAD
-  {{- $core_team := list "michelleark" "peterallenwebb" "emmyoop" "nathaniel-may" "gshank" "leahwicz" "chenyulinx" "stu-k" "iknox-fa" "versusfacit" "mcknight-42" "jtcohen6" "aranke" "dependabot[bot]" "snyk-bot" "colin-rogers-dbt" }}
-=======
   {{- $core_team := list "michelleark" "peterallenwebb" "emmyoop" "nathaniel-may" "gshank" "leahwicz" "chenyulinx" "stu-k" "iknox-fa" "versusfacit" "mcknight-42" "jtcohen6" "aranke" "dependabot[bot]" "snyk-bot" "colin-rogers-dbt" "nssalian" }}
->>>>>>> dd53725f
   {{- range $change := .Changes }}
     {{- $authorList := splitList " " $change.Custom.Author }}
     {{- /* loop through all authors for a single changelog */}}
