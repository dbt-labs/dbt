--- conflicted
+++ resolved
@@ -44,11 +44,7 @@
 footerFormat: |
   {{- $contributorDict := dict }}
   {{- /* any names added to this list should be all lowercase for later matching purposes */}}
-<<<<<<< HEAD
   {{- $core_team := list "emmyoop" "nathaniel-may" "gshank" "leahwicz" "chenyulinx" "stu-k" "iknox-fa" "versusfacit" "mcknight-42" "jtcohen6" "dependabot[bot]" "snyk-bot" "colin-rogers-dbt" }}
-=======
-  {{- $core_team := list "peterallenwebb" "emmyoop" "nathaniel-may" "gshank" "leahwicz" "chenyulinx" "stu-k" "iknox-fa" "versusfacit" "mcknight-42" "jtcohen6" "dependabot[bot]" "snyk-bot" }}
->>>>>>> 0487b960
   {{- range $change := .Changes }}
     {{- $authorList := splitList " " $change.Custom.Author }}
     {{- /* loop through all authors for a PR */}}
