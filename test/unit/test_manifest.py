import os
import unittest
from unittest import mock

from argparse import Namespace
import copy
from collections import namedtuple
from itertools import product
from datetime import datetime

import pytest

import dbt.flags
import dbt.version
from dbt import tracking
from dbt.adapters.base.plugin import AdapterPlugin
from dbt.contracts.files import FileHash
from dbt.contracts.graph.manifest import Manifest, ManifestMetadata
from dbt.contracts.graph.nodes import (
    ModelNode,
    DependsOn,
    NodeConfig,
    SeedNode,
    SourceDefinition,
    Exposure,
    Metric,
    Group,
    RefArgs,
)

from dbt.contracts.graph.unparsed import (
    ExposureType,
    Owner,
    MaturityType,
    MetricFilter,
    MetricTime,
)

from dbt.events.functions import reset_metadata_vars
from dbt.exceptions import AmbiguousResourceNameRefError
from dbt.flags import set_from_args

from dbt.node_types import NodeType
import freezegun

from .utils import (
    MockMacro,
    MockDocumentation,
    MockSource,
    MockNode,
    MockMaterialization,
    MockGenerateMacro,
    inject_plugin,
)


REQUIRED_PARSED_NODE_KEYS = frozenset(
    {
        "alias",
        "tags",
        "config",
        "unique_id",
        "refs",
        "sources",
        "metrics",
        "meta",
        "depends_on",
        "database",
        "schema",
        "name",
        "resource_type",
        "group",
        "package_name",
        "path",
        "original_file_path",
        "raw_code",
        "language",
        "description",
        "columns",
        "fqn",
        "build_path",
        "compiled_path",
        "patch_path",
        "docs",
        "deferred",
        "checksum",
        "unrendered_config",
        "created_at",
        "config_call_dict",
        "relation_name",
        "contract",
        "access",
<<<<<<< HEAD
        "state_relation",
=======
        "version",
        "latest_version",
        "constraints",
>>>>>>> df23f68d
    }
)

REQUIRED_COMPILED_NODE_KEYS = frozenset(
    REQUIRED_PARSED_NODE_KEYS
    | {"compiled", "extra_ctes_injected", "extra_ctes", "compiled_code", "relation_name"}
)


ENV_KEY_NAME = "KEY" if os.name == "nt" else "key"


class ManifestTest(unittest.TestCase):
    def setUp(self):
        reset_metadata_vars()

        # TODO: why is this needed for tests in this module to pass?
        tracking.active_user = None

        self.maxDiff = None

        self.model_config = NodeConfig.from_dict(
            {
                "enabled": True,
                "materialized": "view",
                "persist_docs": {},
                "post-hook": [],
                "pre-hook": [],
                "vars": {},
                "quoting": {},
                "column_types": {},
                "tags": [],
            }
        )

        self.exposures = {
            "exposure.root.my_exposure": Exposure(
                name="my_exposure",
                type=ExposureType.Dashboard,
                owner=Owner(email="some@email.com"),
                resource_type=NodeType.Exposure,
                description="Test description",
                maturity=MaturityType.High,
                url="hhtp://mydashboard.com",
                depends_on=DependsOn(nodes=["model.root.multi"]),
                refs=[RefArgs(name="multi")],
                sources=[],
                fqn=["root", "my_exposure"],
                unique_id="exposure.root.my_exposure",
                package_name="root",
                path="my_exposure.sql",
                original_file_path="my_exposure.sql",
            )
        }

        self.metrics = {
            "metric.root.my_metric": Metric(
                name="new_customers",
                label="New Customers",
                model='ref("multi")',
                description="New customers",
                calculation_method="count",
                expression="user_id",
                timestamp="signup_date",
                time_grains=["day", "week", "month"],
                dimensions=["plan", "country"],
                filters=[
                    MetricFilter(
                        field="is_paying",
                        value="True",
                        operator="=",
                    )
                ],
                meta={"is_okr": True},
                tags=["okrs"],
                window=MetricTime(),
                resource_type=NodeType.Metric,
                depends_on=DependsOn(nodes=["model.root.multi"]),
                refs=[RefArgs(name="multi")],
                sources=[],
                metrics=[],
                fqn=["root", "my_metric"],
                unique_id="metric.root.my_metric",
                package_name="root",
                path="my_metric.yml",
                original_file_path="my_metric.yml",
            )
        }

        self.groups = {
            "group.root.my_group": Group(
                name="my_group",
                owner=Owner(email="some@email.com"),
                resource_type=NodeType.Group,
                unique_id="group.root.my_group",
                package_name="root",
                path="my_metric.yml",
                original_file_path="my_metric.yml",
            )
        }

        self.nested_nodes = {
            "model.snowplow.events": ModelNode(
                name="events",
                database="dbt",
                schema="analytics",
                alias="events",
                resource_type=NodeType.Model,
                unique_id="model.snowplow.events",
                fqn=["snowplow", "events"],
                package_name="snowplow",
                refs=[],
                sources=[],
                metrics=[],
                depends_on=DependsOn(),
                config=self.model_config,
                tags=[],
                path="events.sql",
                original_file_path="events.sql",
                meta={},
                language="sql",
                raw_code="does not matter",
                checksum=FileHash.empty(),
            ),
            "model.root.events": ModelNode(
                name="events",
                database="dbt",
                schema="analytics",
                alias="events",
                resource_type=NodeType.Model,
                unique_id="model.root.events",
                fqn=["root", "events"],
                package_name="root",
                refs=[],
                sources=[],
                metrics=[],
                depends_on=DependsOn(),
                config=self.model_config,
                tags=[],
                path="events.sql",
                original_file_path="events.sql",
                meta={},
                language="sql",
                raw_code="does not matter",
                checksum=FileHash.empty(),
            ),
            "model.root.dep": ModelNode(
                name="dep",
                database="dbt",
                schema="analytics",
                alias="dep",
                resource_type=NodeType.Model,
                unique_id="model.root.dep",
                fqn=["root", "dep"],
                package_name="root",
                refs=[RefArgs(name="events")],
                sources=[],
                metrics=[],
                depends_on=DependsOn(nodes=["model.root.events"]),
                config=self.model_config,
                tags=[],
                path="multi.sql",
                original_file_path="multi.sql",
                meta={},
                language="sql",
                raw_code="does not matter",
                checksum=FileHash.empty(),
            ),
            "model.root.nested": ModelNode(
                name="nested",
                database="dbt",
                schema="analytics",
                alias="nested",
                resource_type=NodeType.Model,
                unique_id="model.root.nested",
                fqn=["root", "nested"],
                package_name="root",
                refs=[RefArgs(name="events")],
                sources=[],
                metrics=[],
                depends_on=DependsOn(nodes=["model.root.dep"]),
                config=self.model_config,
                tags=[],
                path="multi.sql",
                original_file_path="multi.sql",
                meta={},
                language="sql",
                raw_code="does not matter",
                checksum=FileHash.empty(),
            ),
            "model.root.sibling": ModelNode(
                name="sibling",
                database="dbt",
                schema="analytics",
                alias="sibling",
                resource_type=NodeType.Model,
                unique_id="model.root.sibling",
                fqn=["root", "sibling"],
                package_name="root",
                refs=[RefArgs(name="events")],
                sources=[],
                metrics=[],
                depends_on=DependsOn(nodes=["model.root.events"]),
                config=self.model_config,
                tags=[],
                path="multi.sql",
                original_file_path="multi.sql",
                meta={},
                language="sql",
                raw_code="does not matter",
                checksum=FileHash.empty(),
            ),
            "model.root.multi": ModelNode(
                name="multi",
                database="dbt",
                schema="analytics",
                alias="multi",
                resource_type=NodeType.Model,
                unique_id="model.root.multi",
                fqn=["root", "multi"],
                package_name="root",
                refs=[RefArgs(name="events")],
                sources=[],
                metrics=[],
                depends_on=DependsOn(nodes=["model.root.nested", "model.root.sibling"]),
                config=self.model_config,
                tags=[],
                path="multi.sql",
                original_file_path="multi.sql",
                meta={},
                language="sql",
                raw_code="does not matter",
                checksum=FileHash.empty(),
            ),
        }

        self.sources = {
            "source.root.my_source.my_table": SourceDefinition(
                database="raw",
                schema="analytics",
                resource_type=NodeType.Source,
                identifier="some_source",
                name="my_table",
                source_name="my_source",
                source_description="My source description",
                description="Table description",
                loader="a_loader",
                unique_id="source.test.my_source.my_table",
                fqn=["test", "my_source", "my_table"],
                package_name="root",
                path="schema.yml",
                original_file_path="schema.yml",
            ),
        }
        for exposure in self.exposures.values():
            exposure.validate(exposure.to_dict(omit_none=True))
        for metric in self.metrics.values():
            metric.validate(metric.to_dict(omit_none=True))
        for node in self.nested_nodes.values():
            node.validate(node.to_dict(omit_none=True))
        for source in self.sources.values():
            source.validate(source.to_dict(omit_none=True))

        os.environ["DBT_ENV_CUSTOM_ENV_key"] = "value"

    def tearDown(self):
        del os.environ["DBT_ENV_CUSTOM_ENV_key"]
        reset_metadata_vars()

    @freezegun.freeze_time("2018-02-14T09:15:13Z")
    def test__no_nodes(self):
        manifest = Manifest(
            nodes={},
            sources={},
            macros={},
            docs={},
            disabled={},
            files={},
            exposures={},
            metrics={},
            selectors={},
            metadata=ManifestMetadata(generated_at=datetime.utcnow()),
        )

        invocation_id = dbt.events.functions.EVENT_MANAGER.invocation_id
        self.assertEqual(
            manifest.writable_manifest().to_dict(omit_none=True),
            {
                "nodes": {},
                "sources": {},
                "macros": {},
                "exposures": {},
                "metrics": {},
                "groups": {},
                "selectors": {},
                "parent_map": {},
                "child_map": {},
                "group_map": {},
                "metadata": {
                    "generated_at": "2018-02-14T09:15:13Z",
                    "dbt_schema_version": "https://schemas.getdbt.com/dbt/manifest/v10.json",
                    "dbt_version": dbt.version.__version__,
                    "env": {ENV_KEY_NAME: "value"},
                    "invocation_id": invocation_id,
                },
                "docs": {},
                "disabled": {},
                "public_nodes": {},
            },
        )

    @freezegun.freeze_time("2018-02-14T09:15:13Z")
    def test__nested_nodes(self):
        nodes = copy.copy(self.nested_nodes)
        manifest = Manifest(
            nodes=nodes,
            sources={},
            macros={},
            docs={},
            disabled={},
            files={},
            exposures={},
            metrics={},
            selectors={},
            public_nodes={},
            metadata=ManifestMetadata(generated_at=datetime.utcnow()),
        )
        serialized = manifest.writable_manifest().to_dict(omit_none=True)
        self.assertEqual(serialized["metadata"]["generated_at"], "2018-02-14T09:15:13Z")
        self.assertEqual(serialized["docs"], {})
        self.assertEqual(serialized["disabled"], {})
        parent_map = serialized["parent_map"]
        child_map = serialized["child_map"]
        # make sure there aren't any extra/missing keys.
        self.assertEqual(set(parent_map), set(nodes))
        self.assertEqual(set(child_map), set(nodes))
        self.assertEqual(parent_map["model.root.sibling"], ["model.root.events"])
        self.assertEqual(parent_map["model.root.nested"], ["model.root.dep"])
        self.assertEqual(parent_map["model.root.dep"], ["model.root.events"])
        # order doesn't matter.
        self.assertEqual(
            set(parent_map["model.root.multi"]), set(["model.root.nested", "model.root.sibling"])
        )
        self.assertEqual(
            parent_map["model.root.events"],
            [],
        )
        self.assertEqual(
            parent_map["model.snowplow.events"],
            [],
        )

        self.assertEqual(
            child_map["model.root.sibling"],
            ["model.root.multi"],
        )
        self.assertEqual(
            child_map["model.root.nested"],
            ["model.root.multi"],
        )
        self.assertEqual(child_map["model.root.dep"], ["model.root.nested"])
        self.assertEqual(child_map["model.root.multi"], [])
        self.assertEqual(
            set(child_map["model.root.events"]), set(["model.root.dep", "model.root.sibling"])
        )
        self.assertEqual(child_map["model.snowplow.events"], [])

    def test__build_flat_graph(self):
        exposures = copy.copy(self.exposures)
        metrics = copy.copy(self.metrics)
        groups = copy.copy(self.groups)
        nodes = copy.copy(self.nested_nodes)
        sources = copy.copy(self.sources)
        manifest = Manifest(
            nodes=nodes,
            sources=sources,
            macros={},
            docs={},
            disabled={},
            files={},
            exposures=exposures,
            metrics=metrics,
            groups=groups,
            selectors={},
        )
        manifest.build_flat_graph()
        flat_graph = manifest.flat_graph
        flat_exposures = flat_graph["exposures"]
        flat_groups = flat_graph["groups"]
        flat_metrics = flat_graph["metrics"]
        flat_nodes = flat_graph["nodes"]
        flat_sources = flat_graph["sources"]
        self.assertEqual(
            set(flat_graph),
            set(["exposures", "groups", "nodes", "sources", "metrics", "public_nodes"]),
        )
        self.assertEqual(set(flat_exposures), set(self.exposures))
        self.assertEqual(set(flat_groups), set(self.groups))
        self.assertEqual(set(flat_metrics), set(self.metrics))
        self.assertEqual(set(flat_nodes), set(self.nested_nodes))
        self.assertEqual(set(flat_sources), set(self.sources))
        for node in flat_nodes.values():
            self.assertEqual(frozenset(node), REQUIRED_PARSED_NODE_KEYS)

    @mock.patch.object(tracking, "active_user")
    def test_metadata(self, mock_user):
        mock_user.id = "cfc9500f-dc7f-4c83-9ea7-2c581c1b38cf"
        dbt.events.functions.EVENT_MANAGER.invocation_id = "01234567-0123-0123-0123-0123456789ab"
        set_from_args(Namespace(SEND_ANONYMOUS_USAGE_STATS=False), None)
        now = datetime.utcnow()
        self.assertEqual(
            ManifestMetadata(
                project_id="098f6bcd4621d373cade4e832627b4f6",
                adapter_type="postgres",
                generated_at=now,
            ),
            ManifestMetadata(
                project_id="098f6bcd4621d373cade4e832627b4f6",
                user_id="cfc9500f-dc7f-4c83-9ea7-2c581c1b38cf",
                send_anonymous_usage_stats=False,
                adapter_type="postgres",
                generated_at=now,
                invocation_id="01234567-0123-0123-0123-0123456789ab",
            ),
        )

    @mock.patch.object(tracking, "active_user")
    @freezegun.freeze_time("2018-02-14T09:15:13Z")
    def test_no_nodes_with_metadata(self, mock_user):
        mock_user.id = "cfc9500f-dc7f-4c83-9ea7-2c581c1b38cf"
        dbt.events.functions.EVENT_MANAGER.invocation_id = "01234567-0123-0123-0123-0123456789ab"
        set_from_args(Namespace(SEND_ANONYMOUS_USAGE_STATS=False), None)
        metadata = ManifestMetadata(
            project_id="098f6bcd4621d373cade4e832627b4f6",
            adapter_type="postgres",
            generated_at=datetime.utcnow(),
        )
        manifest = Manifest(
            nodes={},
            sources={},
            macros={},
            docs={},
            disabled={},
            selectors={},
            metadata=metadata,
            files={},
            exposures={},
        )

        self.assertEqual(
            manifest.writable_manifest().to_dict(omit_none=True),
            {
                "nodes": {},
                "sources": {},
                "macros": {},
                "exposures": {},
                "metrics": {},
                "groups": {},
                "selectors": {},
                "parent_map": {},
                "child_map": {},
                "group_map": {},
                "docs": {},
                "metadata": {
                    "generated_at": "2018-02-14T09:15:13Z",
                    "dbt_schema_version": "https://schemas.getdbt.com/dbt/manifest/v10.json",
                    "dbt_version": dbt.version.__version__,
                    "project_id": "098f6bcd4621d373cade4e832627b4f6",
                    "user_id": "cfc9500f-dc7f-4c83-9ea7-2c581c1b38cf",
                    "send_anonymous_usage_stats": False,
                    "adapter_type": "postgres",
                    "invocation_id": "01234567-0123-0123-0123-0123456789ab",
                    "env": {ENV_KEY_NAME: "value"},
                },
                "disabled": {},
                "public_nodes": {},
            },
        )

    def test_get_resource_fqns_empty(self):
        manifest = Manifest(
            nodes={},
            sources={},
            macros={},
            docs={},
            disabled={},
            files={},
            exposures={},
            selectors={},
        )
        self.assertEqual(manifest.get_resource_fqns(), {})

    def test_get_resource_fqns(self):
        nodes = copy.copy(self.nested_nodes)
        nodes["seed.root.seed"] = SeedNode(
            name="seed",
            database="dbt",
            schema="analytics",
            alias="seed",
            resource_type=NodeType.Seed,
            unique_id="seed.root.seed",
            fqn=["root", "seed"],
            package_name="root",
            config=self.model_config,
            tags=[],
            path="seed.csv",
            original_file_path="seed.csv",
            checksum=FileHash.empty(),
        )
        manifest = Manifest(
            nodes=nodes,
            sources=self.sources,
            macros={},
            docs={},
            disabled={},
            files={},
            exposures=self.exposures,
            metrics=self.metrics,
            selectors={},
        )
        expect = {
            "metrics": frozenset([("root", "my_metric")]),
            "exposures": frozenset([("root", "my_exposure")]),
            "models": frozenset(
                [
                    ("snowplow", "events"),
                    ("root", "events"),
                    ("root", "dep"),
                    ("root", "nested"),
                    ("root", "sibling"),
                    ("root", "multi"),
                ]
            ),
            "seeds": frozenset([("root", "seed")]),
            "sources": frozenset([("test", "my_source", "my_table")]),
        }
        resource_fqns = manifest.get_resource_fqns()
        self.assertEqual(resource_fqns, expect)

    def test__deepcopy_copies_flat_graph(self):
        test_node = ModelNode(
            name="events",
            database="dbt",
            schema="analytics",
            alias="events",
            resource_type=NodeType.Model,
            unique_id="model.snowplow.events",
            fqn=["snowplow", "events"],
            package_name="snowplow",
            refs=[],
            sources=[],
            metrics=[],
            depends_on=DependsOn(),
            config=self.model_config,
            tags=[],
            path="events.sql",
            original_file_path="events.sql",
            meta={},
            language="sql",
            raw_code="does not matter",
            checksum=FileHash.empty(),
        )

        original = make_manifest(nodes=[test_node])
        original.build_flat_graph()
        copy = original.deepcopy()
        self.assertEqual(original.flat_graph, copy.flat_graph)


class MixedManifestTest(unittest.TestCase):
    def setUp(self):
        self.maxDiff = None

        self.model_config = NodeConfig.from_dict(
            {
                "enabled": True,
                "materialized": "view",
                "persist_docs": {},
                "post-hook": [],
                "pre-hook": [],
                "vars": {},
                "quoting": {},
                "column_types": {},
                "tags": [],
            }
        )

        self.nested_nodes = {
            "model.snowplow.events": ModelNode(
                name="events",
                database="dbt",
                schema="analytics",
                alias="events",
                resource_type=NodeType.Model,
                unique_id="model.snowplow.events",
                fqn=["snowplow", "events"],
                package_name="snowplow",
                refs=[],
                sources=[],
                depends_on=DependsOn(),
                config=self.model_config,
                tags=[],
                path="events.sql",
                original_file_path="events.sql",
                language="sql",
                raw_code="does not matter",
                meta={},
                compiled=True,
                compiled_code="also does not matter",
                extra_ctes_injected=True,
                relation_name='"dbt"."analytics"."events"',
                extra_ctes=[],
                checksum=FileHash.empty(),
            ),
            "model.root.events": ModelNode(
                name="events",
                database="dbt",
                schema="analytics",
                alias="events",
                resource_type=NodeType.Model,
                unique_id="model.root.events",
                fqn=["root", "events"],
                package_name="root",
                refs=[],
                sources=[],
                depends_on=DependsOn(),
                config=self.model_config,
                tags=[],
                path="events.sql",
                original_file_path="events.sql",
                raw_code="does not matter",
                meta={},
                compiled=True,
                compiled_code="also does not matter",
                language="sql",
                extra_ctes_injected=True,
                relation_name='"dbt"."analytics"."events"',
                extra_ctes=[],
                checksum=FileHash.empty(),
            ),
            "model.root.dep": ModelNode(
                name="dep",
                database="dbt",
                schema="analytics",
                alias="dep",
                resource_type=NodeType.Model,
                unique_id="model.root.dep",
                fqn=["root", "dep"],
                package_name="root",
                refs=[RefArgs(name="events")],
                sources=[],
                depends_on=DependsOn(nodes=["model.root.events"]),
                config=self.model_config,
                tags=[],
                path="multi.sql",
                original_file_path="multi.sql",
                meta={},
                language="sql",
                raw_code="does not matter",
                checksum=FileHash.empty(),
            ),
            "model.root.versioned.v1": ModelNode(
                name="versioned",
                database="dbt",
                schema="analytics",
                alias="dep",
                resource_type=NodeType.Model,
                unique_id="model.root.versioned.v1",
                fqn=["root", "dep"],
                package_name="root",
                refs=[],
                sources=[],
                depends_on=DependsOn(),
                config=self.model_config,
                tags=[],
                path="versioned.sql",
                original_file_path="versioned.sql",
                meta={},
                language="sql",
                raw_code="does not matter",
                checksum=FileHash.empty(),
                version=1,
            ),
            "model.root.dep_version": ModelNode(
                name="dep_version",
                database="dbt",
                schema="analytics",
                alias="dep",
                resource_type=NodeType.Model,
                unique_id="model.root.dep_version",
                fqn=["root", "dep"],
                package_name="root",
                refs=[RefArgs(name="versioned", version=1)],
                sources=[],
                depends_on=DependsOn(nodes=["model.root.versioned.v1"]),
                config=self.model_config,
                tags=[],
                path="dep_version.sql",
                original_file_path="dep_version.sql",
                meta={},
                language="sql",
                raw_code="does not matter",
                checksum=FileHash.empty(),
            ),
            "model.root.nested": ModelNode(
                name="nested",
                database="dbt",
                schema="analytics",
                alias="nested",
                resource_type=NodeType.Model,
                unique_id="model.root.nested",
                fqn=["root", "nested"],
                package_name="root",
                refs=[RefArgs(name="events")],
                sources=[],
                depends_on=DependsOn(nodes=["model.root.dep"]),
                config=self.model_config,
                tags=[],
                path="multi.sql",
                original_file_path="multi.sql",
                meta={},
                language="sql",
                raw_code="does not matter",
                checksum=FileHash.empty(),
            ),
            "model.root.sibling": ModelNode(
                name="sibling",
                database="dbt",
                schema="analytics",
                alias="sibling",
                resource_type=NodeType.Model,
                unique_id="model.root.sibling",
                fqn=["root", "sibling"],
                package_name="root",
                refs=[RefArgs(name="events")],
                sources=[],
                depends_on=DependsOn(nodes=["model.root.events"]),
                config=self.model_config,
                tags=[],
                path="multi.sql",
                original_file_path="multi.sql",
                meta={},
                language="sql",
                raw_code="does not matter",
                checksum=FileHash.empty(),
            ),
            "model.root.multi": ModelNode(
                name="multi",
                database="dbt",
                schema="analytics",
                alias="multi",
                resource_type=NodeType.Model,
                unique_id="model.root.multi",
                fqn=["root", "multi"],
                package_name="root",
                refs=[RefArgs(name="events")],
                sources=[],
                depends_on=DependsOn(nodes=["model.root.nested", "model.root.sibling"]),
                config=self.model_config,
                tags=[],
                path="multi.sql",
                original_file_path="multi.sql",
                meta={},
                language="sql",
                raw_code="does not matter",
                checksum=FileHash.empty(),
            ),
        }
        os.environ["DBT_ENV_CUSTOM_ENV_key"] = "value"

    def tearDown(self):
        del os.environ["DBT_ENV_CUSTOM_ENV_key"]

    @freezegun.freeze_time("2018-02-14T09:15:13Z")
    def test__no_nodes(self):
        metadata = ManifestMetadata(
            generated_at=datetime.utcnow(), invocation_id="01234567-0123-0123-0123-0123456789ab"
        )
        manifest = Manifest(
            nodes={},
            sources={},
            macros={},
            docs={},
            selectors={},
            disabled={},
            metadata=metadata,
            files={},
            exposures={},
        )
        self.assertEqual(
            manifest.writable_manifest().to_dict(omit_none=True),
            {
                "nodes": {},
                "macros": {},
                "sources": {},
                "exposures": {},
                "metrics": {},
                "groups": {},
                "selectors": {},
                "parent_map": {},
                "child_map": {},
                "group_map": {},
                "metadata": {
                    "generated_at": "2018-02-14T09:15:13Z",
                    "dbt_schema_version": "https://schemas.getdbt.com/dbt/manifest/v10.json",
                    "dbt_version": dbt.version.__version__,
                    "invocation_id": "01234567-0123-0123-0123-0123456789ab",
                    "env": {ENV_KEY_NAME: "value"},
                },
                "docs": {},
                "disabled": {},
                "public_nodes": {},
            },
        )

    @freezegun.freeze_time("2018-02-14T09:15:13Z")
    def test__nested_nodes(self):
        nodes = copy.copy(self.nested_nodes)
        manifest = Manifest(
            nodes=nodes,
            sources={},
            macros={},
            docs={},
            disabled={},
            selectors={},
            metadata=ManifestMetadata(generated_at=datetime.utcnow()),
            files={},
            exposures={},
        )
        serialized = manifest.writable_manifest().to_dict(omit_none=True)
        self.assertEqual(serialized["metadata"]["generated_at"], "2018-02-14T09:15:13Z")
        self.assertEqual(serialized["disabled"], {})
        parent_map = serialized["parent_map"]
        child_map = serialized["child_map"]
        # make sure there aren't any extra/missing keys.
        self.assertEqual(set(parent_map), set(nodes))
        self.assertEqual(set(child_map), set(nodes))
        self.assertEqual(parent_map["model.root.sibling"], ["model.root.events"])
        self.assertEqual(parent_map["model.root.nested"], ["model.root.dep"])
        self.assertEqual(parent_map["model.root.dep"], ["model.root.events"])
        # order doesn't matter.
        self.assertEqual(
            set(parent_map["model.root.multi"]), set(["model.root.nested", "model.root.sibling"])
        )
        self.assertEqual(
            parent_map["model.root.events"],
            [],
        )
        self.assertEqual(
            parent_map["model.snowplow.events"],
            [],
        )

        self.assertEqual(
            child_map["model.root.sibling"],
            ["model.root.multi"],
        )
        self.assertEqual(
            child_map["model.root.nested"],
            ["model.root.multi"],
        )
        self.assertEqual(child_map["model.root.dep"], ["model.root.nested"])
        self.assertEqual(child_map["model.root.multi"], [])
        self.assertEqual(
            set(child_map["model.root.events"]), set(["model.root.dep", "model.root.sibling"])
        )
        self.assertEqual(child_map["model.snowplow.events"], [])

    def test__build_flat_graph(self):
        nodes = copy.copy(self.nested_nodes)
        manifest = Manifest(
            nodes=nodes,
            sources={},
            macros={},
            docs={},
            disabled={},
            selectors={},
            files={},
            exposures={},
        )
        manifest.build_flat_graph()
        flat_graph = manifest.flat_graph
        flat_nodes = flat_graph["nodes"]
        self.assertEqual(
            set(flat_graph),
            set(["exposures", "groups", "metrics", "nodes", "sources", "public_nodes"]),
        )
        self.assertEqual(set(flat_nodes), set(self.nested_nodes))
        compiled_count = 0
        for node in flat_nodes.values():
            if node.get("compiled"):
                self.assertEqual(frozenset(node), REQUIRED_COMPILED_NODE_KEYS)
                compiled_count += 1
            else:
                self.assertEqual(frozenset(node), REQUIRED_PARSED_NODE_KEYS)
        self.assertEqual(compiled_count, 2)


# Tests of the manifest search code (find_X_by_Y)


class TestManifestSearch(unittest.TestCase):
    _macros = []
    _nodes = []
    _docs = []

    @property
    def macros(self):
        return self._macros

    @property
    def nodes(self):
        return self._nodes

    @property
    def docs(self):
        return self._docs

    def setUp(self):
        self.manifest = Manifest(
            nodes={n.unique_id: n for n in self.nodes},
            macros={m.unique_id: m for m in self.macros},
            docs={d.unique_id: d for d in self.docs},
            disabled={},
            files={},
            exposures={},
            metrics={},
            selectors={},
        )


def make_manifest(nodes=[], sources=[], macros=[], docs=[]):
    return Manifest(
        nodes={n.unique_id: n for n in nodes},
        macros={m.unique_id: m for m in macros},
        sources={s.unique_id: s for s in sources},
        docs={d.unique_id: d for d in docs},
        disabled={},
        files={},
        exposures={},
        metrics={},
        selectors={},
    )


FindMacroSpec = namedtuple("FindMacroSpec", "macros,expected")

macro_parameter_sets = [
    # empty
    FindMacroSpec(
        macros=[],
        expected={None: None, "root": None, "dep": None, "dbt": None},
    ),
    # just root
    FindMacroSpec(
        macros=[MockMacro("root")],
        expected={None: "root", "root": "root", "dep": None, "dbt": None},
    ),
    # just dep
    FindMacroSpec(
        macros=[MockMacro("dep")],
        expected={None: "dep", "root": None, "dep": "dep", "dbt": None},
    ),
    # just dbt
    FindMacroSpec(
        macros=[MockMacro("dbt")],
        expected={None: "dbt", "root": None, "dep": None, "dbt": "dbt"},
    ),
    # root overrides dep
    FindMacroSpec(
        macros=[MockMacro("root"), MockMacro("dep")],
        expected={None: "root", "root": "root", "dep": "dep", "dbt": None},
    ),
    # root overrides core
    FindMacroSpec(
        macros=[MockMacro("root"), MockMacro("dbt")],
        expected={None: "root", "root": "root", "dep": None, "dbt": "dbt"},
    ),
    # dep overrides core
    FindMacroSpec(
        macros=[MockMacro("dep"), MockMacro("dbt")],
        expected={None: "dep", "root": None, "dep": "dep", "dbt": "dbt"},
    ),
    # root overrides dep overrides core
    FindMacroSpec(
        macros=[MockMacro("root"), MockMacro("dep"), MockMacro("dbt")],
        expected={None: "root", "root": "root", "dep": "dep", "dbt": "dbt"},
    ),
]


def id_macro(arg):
    if isinstance(arg, list):
        macro_names = "__".join(f"{m.package_name}" for m in arg)
        return f"m_[{macro_names}]"
    if isinstance(arg, dict):
        arg_names = "__".join(f"{k}_{v}" for k, v in arg.items())
        return f"exp_{{{arg_names}}}"


@pytest.mark.parametrize("macros,expectations", macro_parameter_sets, ids=id_macro)
def test_find_macro_by_name(macros, expectations):
    manifest = make_manifest(macros=macros)
    for package, expected in expectations.items():
        result = manifest.find_macro_by_name(
            name="my_macro", root_project_name="root", package=package
        )
        if expected is None:
            assert result is expected
        else:
            assert result.package_name == expected


# these don't use a search package, so we don't need to do as much
generate_name_parameter_sets = [
    # empty
    FindMacroSpec(
        macros=[],
        expected=None,
    ),
    # just root
    FindMacroSpec(
        macros=[MockGenerateMacro("root")],
        expected="root",
    ),
    # just dep
    FindMacroSpec(
        macros=[MockGenerateMacro("dep")],
        expected=None,
    ),
    # just dbt
    FindMacroSpec(
        macros=[MockGenerateMacro("dbt")],
        expected="dbt",
    ),
    # root overrides dep
    FindMacroSpec(
        macros=[MockGenerateMacro("root"), MockGenerateMacro("dep")],
        expected="root",
    ),
    # root overrides core
    FindMacroSpec(
        macros=[MockGenerateMacro("root"), MockGenerateMacro("dbt")],
        expected="root",
    ),
    # dep overrides core
    FindMacroSpec(
        macros=[MockGenerateMacro("dep"), MockGenerateMacro("dbt")],
        expected="dbt",
    ),
    # root overrides dep overrides core
    FindMacroSpec(
        macros=[MockGenerateMacro("root"), MockGenerateMacro("dep"), MockGenerateMacro("dbt")],
        expected="root",
    ),
]


@pytest.mark.parametrize("macros,expected", generate_name_parameter_sets, ids=id_macro)
def test_find_generate_macro_by_name(macros, expected):
    manifest = make_manifest(macros=macros)
    result = manifest.find_generate_macro_by_name(
        component="some_component", root_project_name="root"
    )
    if expected is None:
        assert result is expected
    else:
        assert result.package_name == expected


FindMaterializationSpec = namedtuple("FindMaterializationSpec", "macros,adapter_type,expected")


def _materialization_parameter_sets():
    # inject the plugins used for materialization parameter tests
    with mock.patch("dbt.adapters.base.plugin.project_name_from_path") as get_name:
        get_name.return_value = "foo"
        FooPlugin = AdapterPlugin(
            adapter=mock.MagicMock(),
            credentials=mock.MagicMock(),
            include_path="/path/to/root/plugin",
        )
        FooPlugin.adapter.type.return_value = "foo"
        inject_plugin(FooPlugin)

        get_name.return_value = "bar"
        BarPlugin = AdapterPlugin(
            adapter=mock.MagicMock(),
            credentials=mock.MagicMock(),
            include_path="/path/to/root/plugin",
            dependencies=["foo"],
        )
        BarPlugin.adapter.type.return_value = "bar"
        inject_plugin(BarPlugin)

    sets = [
        FindMaterializationSpec(macros=[], adapter_type="foo", expected=None),
    ]

    # default only, each project
    sets.extend(
        FindMaterializationSpec(
            macros=[MockMaterialization(project, adapter_type=None)],
            adapter_type="foo",
            expected=(project, "default"),
        )
        for project in ["root", "dep", "dbt"]
    )

    # other type only, each project
    sets.extend(
        FindMaterializationSpec(
            macros=[MockMaterialization(project, adapter_type="bar")],
            adapter_type="foo",
            expected=None,
        )
        for project in ["root", "dep", "dbt"]
    )

    # matching type only, each project
    sets.extend(
        FindMaterializationSpec(
            macros=[MockMaterialization(project, adapter_type="foo")],
            adapter_type="foo",
            expected=(project, "foo"),
        )
        for project in ["root", "dep", "dbt"]
    )

    sets.extend(
        [
            # matching type and default everywhere
            FindMaterializationSpec(
                macros=[
                    MockMaterialization(project, adapter_type=atype)
                    for (project, atype) in product(["root", "dep", "dbt"], ["foo", None])
                ],
                adapter_type="foo",
                expected=("root", "foo"),
            ),
            # default in core, override is in dep, and root has unrelated override
            # should find the dep override.
            FindMaterializationSpec(
                macros=[
                    MockMaterialization("root", adapter_type="bar"),
                    MockMaterialization("dep", adapter_type="foo"),
                    MockMaterialization("dbt", adapter_type=None),
                ],
                adapter_type="foo",
                expected=("dep", "foo"),
            ),
            # default in core, unrelated override is in dep, and root has an override
            # should find the root override.
            FindMaterializationSpec(
                macros=[
                    MockMaterialization("root", adapter_type="foo"),
                    MockMaterialization("dep", adapter_type="bar"),
                    MockMaterialization("dbt", adapter_type=None),
                ],
                adapter_type="foo",
                expected=("root", "foo"),
            ),
            # default in core, override is in dep, and root has an override too.
            # should find the root override.
            FindMaterializationSpec(
                macros=[
                    MockMaterialization("root", adapter_type="foo"),
                    MockMaterialization("dep", adapter_type="foo"),
                    MockMaterialization("dbt", adapter_type=None),
                ],
                adapter_type="foo",
                expected=("root", "foo"),
            ),
            # core has default + adapter, dep has adapter, root has default
            # should find the dependency implementation, because it's the most specific
            FindMaterializationSpec(
                macros=[
                    MockMaterialization("root", adapter_type=None),
                    MockMaterialization("dep", adapter_type="foo"),
                    MockMaterialization("dbt", adapter_type=None),
                    MockMaterialization("dbt", adapter_type="foo"),
                ],
                adapter_type="foo",
                expected=("dep", "foo"),
            ),
        ]
    )

    # inherit from parent adapter
    sets.extend(
        FindMaterializationSpec(
            macros=[MockMaterialization(project, adapter_type="foo")],
            adapter_type="bar",
            expected=(project, "foo"),
        )
        for project in ["root", "dep", "dbt"]
    )
    sets.extend(
        FindMaterializationSpec(
            macros=[
                MockMaterialization(project, adapter_type="foo"),
                MockMaterialization(project, adapter_type="bar"),
            ],
            adapter_type="bar",
            expected=(project, "bar"),
        )
        for project in ["root", "dep", "dbt"]
    )

    return sets


def id_mat(arg):
    if isinstance(arg, list):
        macro_names = "__".join(f"{m.package_name}_{m.adapter_type}" for m in arg)
        return f"m_[{macro_names}]"
    elif isinstance(arg, tuple):
        return "_".join(arg)


@pytest.mark.parametrize(
    "macros,adapter_type,expected",
    _materialization_parameter_sets(),
    ids=id_mat,
)
def test_find_materialization_by_name(macros, adapter_type, expected):
    manifest = make_manifest(macros=macros)
    result = manifest.find_materialization_macro_by_name(
        project_name="root",
        materialization_name="my_materialization",
        adapter_type=adapter_type,
    )
    if expected is None:
        assert result is expected
    else:
        expected_package, expected_adapter_type = expected
        assert result.adapter_type == expected_adapter_type
        assert result.package_name == expected_package


FindNodeSpec = namedtuple("FindNodeSpec", "nodes,sources,package,version,expected")


def _refable_parameter_sets():
    sets = [
        # empties
        FindNodeSpec(nodes=[], sources=[], package=None, version=None, expected=None),
        FindNodeSpec(nodes=[], sources=[], package="root", version=None, expected=None),
    ]
    sets.extend(
        # only one model, no package specified -> find it in any package
        FindNodeSpec(
            nodes=[MockNode(project, "my_model")],
            sources=[],
            package=None,
            version=None,
            expected=(project, "my_model"),
        )
        for project in ["root", "dep"]
    )
    # only one model, no package specified -> find it in any package
    sets.extend(
        [
            FindNodeSpec(
                nodes=[MockNode("root", "my_model")],
                sources=[],
                package="root",
                version=None,
                expected=("root", "my_model"),
            ),
            FindNodeSpec(
                nodes=[MockNode("dep", "my_model")],
                sources=[],
                package="root",
                version=None,
                expected=None,
            ),
            # versioned model lookups
            FindNodeSpec(
                nodes=[MockNode("root", "my_model", version="2")],
                sources=[],
                package="root",
                version="2",
                expected=("root", "my_model", "2"),
            ),
            FindNodeSpec(
                nodes=[MockNode("root", "my_model", version="2")],
                sources=[],
                package="root",
                version=2,
                expected=("root", "my_model", "2"),
            ),
            FindNodeSpec(
                nodes=[MockNode("root", "my_model", version="3")],
                sources=[],
                package="root",
                version="2",
                expected=None,
            ),
            FindNodeSpec(
                nodes=[MockNode("root", "my_model", version="3", is_latest_version=True)],
                sources=[],
                package="root",
                version=None,
                expected=("root", "my_model", "3"),
            ),
            FindNodeSpec(
                nodes=[MockNode("root", "my_model", version="3", is_latest_version=False)],
                sources=[],
                package="root",
                version=None,
                expected=None,
            ),
            FindNodeSpec(
                nodes=[MockNode("root", "my_model", version="0", is_latest_version=False)],
                sources=[],
                package="root",
                version=None,
                expected=None,
            ),
            FindNodeSpec(
                nodes=[MockNode("root", "my_model", version="0", is_latest_version=True)],
                sources=[],
                package="root",
                version=None,
                expected=("root", "my_model", "0"),
            ),
            # a source with that name exists, but not a refable
            FindNodeSpec(
                nodes=[],
                sources=[MockSource("root", "my_source", "my_model")],
                package=None,
                version=None,
                expected=None,
            ),
            # a source with that name exists, and a refable
            FindNodeSpec(
                nodes=[MockNode("root", "my_model")],
                sources=[MockSource("root", "my_source", "my_model")],
                package=None,
                version=None,
                expected=("root", "my_model"),
            ),
            FindNodeSpec(
                nodes=[MockNode("root", "my_model")],
                sources=[MockSource("root", "my_source", "my_model")],
                package="root",
                version=None,
                expected=("root", "my_model"),
            ),
            FindNodeSpec(
                nodes=[MockNode("root", "my_model")],
                sources=[MockSource("root", "my_source", "my_model")],
                package="dep",
                version=None,
                expected=None,
            ),
            # duplicate node name across package
            FindNodeSpec(
                nodes=[MockNode("project_a", "my_model"), MockNode("project_b", "my_model")],
                sources=[],
                package="project_a",
                version=None,
                expected=("project_a", "my_model"),
            ),
            # duplicate node name across package: root node preferred to package node
            FindNodeSpec(
                nodes=[MockNode("root", "my_model"), MockNode("project_a", "my_model")],
                sources=[],
                package=None,
                version=None,
                expected=("root", "my_model"),
            ),
            FindNodeSpec(
                nodes=[MockNode("root", "my_model"), MockNode("project_a", "my_model")],
                sources=[],
                package="root",
                version=None,
                expected=("root", "my_model"),
            ),
            FindNodeSpec(
                nodes=[MockNode("root", "my_model"), MockNode("project_a", "my_model")],
                sources=[],
                package="project_a",
                version=None,
                expected=("project_a", "my_model"),
            ),
            # duplicate node name across package: resolved by version
            FindNodeSpec(
                nodes=[
                    MockNode("project_a", "my_model", version="1"),
                    MockNode("project_b", "my_model", version="2"),
                ],
                sources=[],
                package=None,
                version="1",
                expected=("project_a", "my_model", "1"),
            ),
        ]
    )
    return sets


def _ambiguous_ref_parameter_sets():
    sets = [
        FindNodeSpec(
            nodes=[MockNode("project_a", "my_model"), MockNode("project_b", "my_model")],
            sources=[],
            package=None,
            version=None,
            expected=None,
        ),
        FindNodeSpec(
            nodes=[
                MockNode("project_a", "my_model", version="2", is_latest_version=True),
                MockNode("project_b", "my_model", version="1", is_latest_version=True),
            ],
            sources=[],
            package=None,
            version=None,
            expected=None,
        ),
    ]
    return sets


def id_nodes(arg):
    if isinstance(arg, list):
        node_names = "__".join(f"{n.package_name}_{n.search_name}" for n in arg)
        return f"m_[{node_names}]"
    elif isinstance(arg, tuple):
        return "_".join(arg)


@pytest.mark.parametrize(
    "nodes,sources,package,version,expected",
    _refable_parameter_sets(),
    ids=id_nodes,
)
def test_resolve_ref(nodes, sources, package, version, expected):
    manifest = make_manifest(nodes=nodes, sources=sources)
    result = manifest.resolve_ref(
        source_node=None,
        target_model_name="my_model",
        target_model_package=package,
        target_model_version=version,
        current_project="root",
        node_package="root",
    )
    if expected is None:
        assert result is expected
    else:
        assert result is not None
        assert len(expected) in (2, 3)

        if len(expected) == 2:
            expected_package, expected_name = expected
        elif len(expected) == 3:
            expected_package, expected_name, expected_version = expected
            assert result.version == expected_version
        assert result.name == expected_name
        assert result.package_name == expected_package


@pytest.mark.parametrize(
    "nodes,sources,package,version,expected",
    _ambiguous_ref_parameter_sets(),
    ids=id_nodes,
)
def test_resolve_ref_ambiguous_resource_name_across_packages(
    nodes, sources, package, version, expected
):
    manifest = make_manifest(
        nodes=nodes,
        sources=sources,
    )
    with pytest.raises(AmbiguousResourceNameRefError):
        manifest.resolve_ref(
            source_node=None,
            target_model_name="my_model",
            target_model_package=None,
            target_model_version=version,
            current_project="root",
            node_package="root",
        )


def _source_parameter_sets():
    sets = [
        # empties
        FindNodeSpec(nodes=[], sources=[], package="dep", version=None, expected=None),
        FindNodeSpec(nodes=[], sources=[], package="root", version=None, expected=None),
    ]
    sets.extend(
        # models with the name, but not sources
        FindNodeSpec(
            nodes=[MockNode("root", name)],
            sources=[],
            package=project,
            version=None,
            expected=None,
        )
        for project in ("root", "dep")
        for name in ("my_source", "my_table")
    )
    # exists in root alongside nodes with name parts
    sets.extend(
        FindNodeSpec(
            nodes=[MockNode("root", "my_source"), MockNode("root", "my_table")],
            sources=[MockSource("root", "my_source", "my_table")],
            package=project,
            version=None,
            expected=("root", "my_source", "my_table"),
        )
        for project in ("root", "dep")
    )
    sets.extend(
        # wrong source name
        FindNodeSpec(
            nodes=[],
            sources=[MockSource("root", "my_other_source", "my_table")],
            package=project,
            version=None,
            expected=None,
        )
        for project in ("root", "dep")
    )
    sets.extend(
        # wrong table name
        FindNodeSpec(
            nodes=[],
            sources=[MockSource("root", "my_source", "my_other_table")],
            package=project,
            version=None,
            expected=None,
        )
        for project in ("root", "dep")
    )
    sets.append(
        # should be found by the package=None search
        FindNodeSpec(
            nodes=[],
            sources=[MockSource("other", "my_source", "my_table")],
            package="root",
            version=None,
            expected=("other", "my_source", "my_table"),
        )
    )
    sets.extend(
        # exists in root check various projects (other project -> not found)
        FindNodeSpec(
            nodes=[],
            sources=[MockSource("root", "my_source", "my_table")],
            package=project,
            version=None,
            expected=("root", "my_source", "my_table"),
        )
        for project in ("root", "dep")
    )

    return sets


@pytest.mark.parametrize(
    "nodes,sources,package,version,expected",
    _source_parameter_sets(),
    ids=id_nodes,
)
def test_resolve_source(nodes, sources, package, version, expected):
    manifest = make_manifest(nodes=nodes, sources=sources)
    result = manifest.resolve_source(
        target_source_name="my_source",
        target_table_name="my_table",
        current_project=package,
        node_package="dep",
    )
    if expected is None:
        assert result is expected
    else:
        assert result is not None
        assert len(expected) == 3
        expected_package, expected_source_name, expected_name = expected
        assert result.source_name == expected_source_name
        assert result.name == expected_name
        assert result.package_name == expected_package


FindDocSpec = namedtuple("FindDocSpec", "docs,package,expected")


def _docs_parameter_sets():
    sets = []
    sets.extend(
        # empty
        FindDocSpec(docs=[], package=project, expected=None)
        for project in ("root", None)
    )
    sets.extend(
        # basic: exists in root
        FindDocSpec(
            docs=[MockDocumentation("root", "my_doc")],
            package=project,
            expected=("root", "my_doc"),
        )
        for project in ("root", None)
    )
    sets.extend(
        [
            # exists in other
            FindDocSpec(docs=[MockDocumentation("dep", "my_doc")], package="root", expected=None),
            FindDocSpec(
                docs=[MockDocumentation("dep", "my_doc")], package=None, expected=("dep", "my_doc")
            ),
        ]
    )
    return sets


@pytest.mark.parametrize(
    "docs,package,expected",
    _docs_parameter_sets(),
    ids=id_nodes,
)
def test_resolve_doc(docs, package, expected):
    manifest = make_manifest(docs=docs)
    result = manifest.resolve_doc(
        name="my_doc", package=package, current_project="root", node_package="root"
    )
    if expected is None:
        assert result is expected
    else:
        assert result is not None
        assert len(expected) == 2
        expected_package, expected_name = expected
        assert result.name == expected_name
        assert result.package_name == expected_package<|MERGE_RESOLUTION|>--- conflicted
+++ resolved
@@ -90,13 +90,10 @@
         "relation_name",
         "contract",
         "access",
-<<<<<<< HEAD
         "state_relation",
-=======
         "version",
         "latest_version",
         "constraints",
->>>>>>> df23f68d
     }
 )
 
