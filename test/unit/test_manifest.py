--- conflicted
+++ resolved
@@ -93,11 +93,8 @@
         "version",
         "latest_version",
         "constraints",
-<<<<<<< HEAD
         "deprecation_date",
-=======
         "state_relation",
->>>>>>> af0f786f
     }
 )
 
