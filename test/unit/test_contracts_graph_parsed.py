import pickle
import pytest

from dbt.node_types import NodeType, AccessType
from dbt.contracts.files import FileHash
from dbt.contracts.graph.model_config import (
    NodeConfig,
    SeedConfig,
    TestConfig,
    SnapshotConfig,
    SourceConfig,
    ExposureConfig,
    EmptySnapshotConfig,
    Hook,
)
from dbt.contracts.graph.nodes import (
    ModelNode,
    DependsOn,
    ColumnInfo,
    GenericTestNode,
    SnapshotNode,
    IntermediateSnapshotNode,
    ParsedNodePatch,
    Macro,
    Exposure,
    Metric,
    SeedNode,
    Docs,
    MacroDependsOn,
    SourceDefinition,
    Documentation,
    HookNode,
    Owner,
    TestMetadata,
)
from dbt.contracts.graph.unparsed import (
    ExposureType,
    FreshnessThreshold,
    MaturityType,
    Quoting,
    Time,
    TimePeriod,
)
from dbt import flags
from argparse import Namespace

from dbt.dataclass_schema import ValidationError
from .utils import (
    ContractTestCase,
    assert_symmetric,
    assert_from_dict,
    compare_dicts,
    assert_fails_validation,
    dict_replace,
    replace_config,
)

flags.set_from_args(Namespace(SEND_ANONYMOUS_USAGE_STATS=False), None)


@pytest.fixture
def populated_node_config_object():
    result = NodeConfig(
        column_types={"a": "text"},
        materialized="table",
        post_hook=[Hook(sql='insert into blah(a, b) select "1", 1')],
    )
    result._extra["extra"] = "even more"
    return result


@pytest.fixture
def populated_node_config_dict():
    return {
        "column_types": {"a": "text"},
        "enabled": True,
        "materialized": "table",
        "persist_docs": {},
        "post-hook": [{"sql": 'insert into blah(a, b) select "1", 1', "transaction": True}],
        "pre-hook": [],
        "quoting": {},
        "tags": [],
        "extra": "even more",
        "on_schema_change": "ignore",
        "meta": {},
        "grants": {},
        "packages": [],
        "docs": {"show": True},
        "contract": False,
    }


def test_config_populated(populated_node_config_object, populated_node_config_dict):
    assert_symmetric(populated_node_config_object, populated_node_config_dict, NodeConfig)
    pickle.loads(pickle.dumps(populated_node_config_object))


@pytest.fixture
def unrendered_node_config_dict():
    return {
        "column_types": {"a": "text"},
        "materialized": "table",
        "post_hook": 'insert into blah(a, b) select "1", 1',
    }


different_node_configs = [
    lambda c: dict_replace(c, post_hook=[]),
    lambda c: dict_replace(c, materialized="view"),
    lambda c: dict_replace(c, quoting={"database": True}),
    lambda c: dict_replace(c, extra="different extra"),
    lambda c: dict_replace(c, column_types={"a": "varchar(256)"}),
]


same_node_configs = [
    lambda c: dict_replace(c, tags=["mytag"]),
    lambda c: dict_replace(c, alias="changed"),
    lambda c: dict_replace(c, schema="changed"),
    lambda c: dict_replace(c, database="changed"),
]


@pytest.mark.parametrize("func", different_node_configs)
def test_config_different(unrendered_node_config_dict, func):
    value = func(unrendered_node_config_dict)
    assert not NodeConfig.same_contents(unrendered_node_config_dict, value)


@pytest.mark.parametrize("func", same_node_configs)
def test_config_same(unrendered_node_config_dict, func):
    value = func(unrendered_node_config_dict)
    assert unrendered_node_config_dict != value
    assert NodeConfig.same_contents(unrendered_node_config_dict, value)


@pytest.fixture
def base_parsed_model_dict():
    return {
        "name": "foo",
        "created_at": 1.0,
        "resource_type": str(NodeType.Model),
        "path": "/root/x/path.sql",
        "original_file_path": "/root/path.sql",
        "package_name": "test",
        "language": "sql",
        "raw_code": "select * from wherever",
        "unique_id": "model.test.foo",
        "fqn": ["test", "models", "foo"],
        "refs": [],
        "sources": [],
        "metrics": [],
        "depends_on": {"macros": [], "nodes": []},
        "database": "test_db",
        "description": "",
        "schema": "test_schema",
        "alias": "bar",
        "tags": [],
        "config": {
            "column_types": {},
            "enabled": True,
            "materialized": "view",
            "persist_docs": {},
            "post-hook": [],
            "pre-hook": [],
            "quoting": {},
            "tags": [],
            "on_schema_change": "ignore",
            "meta": {},
            "grants": {},
            "docs": {"show": True},
            "contract": False,
            "packages": [],
        },
        "deferred": False,
        "docs": {"show": True},
        "contract": False,
        "columns": {},
        "meta": {},
        "checksum": {
            "name": "sha256",
            "checksum": "e3b0c44298fc1c149afbf4c8996fb92427ae41e4649b934ca495991b7852b855",
        },
        "unrendered_config": {},
        "config_call_dict": {},
        "access": AccessType.Protected.value,
    }


@pytest.fixture
def basic_parsed_model_object():
    return ModelNode(
        package_name="test",
        path="/root/x/path.sql",
        original_file_path="/root/path.sql",
        language="sql",
        raw_code="select * from wherever",
        name="foo",
        resource_type=NodeType.Model,
        unique_id="model.test.foo",
        fqn=["test", "models", "foo"],
        refs=[],
        sources=[],
        metrics=[],
        depends_on=DependsOn(),
        description="",
        database="test_db",
        schema="test_schema",
        alias="bar",
        tags=[],
        config=NodeConfig(),
        meta={},
        checksum=FileHash.from_contents(""),
        created_at=1.0,
    )


@pytest.fixture
def minimal_parsed_model_dict():
    return {
        "name": "foo",
        "created_at": 1.0,
        "resource_type": str(NodeType.Model),
        "path": "/root/x/path.sql",
        "original_file_path": "/root/path.sql",
        "package_name": "test",
        "language": "sql",
        "raw_code": "select * from wherever",
        "unique_id": "model.test.foo",
        "fqn": ["test", "models", "foo"],
        "database": "test_db",
        "schema": "test_schema",
        "alias": "bar",
        "checksum": {
            "name": "sha256",
            "checksum": "e3b0c44298fc1c149afbf4c8996fb92427ae41e4649b934ca495991b7852b855",
        },
        "unrendered_config": {},
    }


@pytest.fixture
def complex_parsed_model_dict():
    return {
        "name": "foo",
        "created_at": 1.0,
        "resource_type": str(NodeType.Model),
        "path": "/root/x/path.sql",
        "original_file_path": "/root/path.sql",
        "package_name": "test",
        "language": "sql",
        "raw_code": 'select * from {{ ref("bar") }}',
        "unique_id": "model.test.foo",
        "fqn": ["test", "models", "foo"],
        "refs": [],
        "sources": [],
        "metrics": [],
        "depends_on": {"macros": [], "nodes": ["model.test.bar"]},
        "database": "test_db",
        "deferred": True,
        "description": "My parsed node",
        "schema": "test_schema",
        "alias": "bar",
        "tags": ["tag"],
        "meta": {},
        "config": {
            "column_types": {"a": "text"},
            "enabled": True,
            "materialized": "ephemeral",
            "persist_docs": {},
            "post-hook": [{"sql": 'insert into blah(a, b) select "1", 1', "transaction": True}],
            "pre-hook": [],
            "quoting": {},
            "tags": [],
            "on_schema_change": "ignore",
            "meta": {},
            "grants": {},
            "docs": {"show": True},
            "contract": False,
            "packages": [],
        },
<<<<<<< HEAD
        'docs': {'show': True},
        'contract': False,
        'columns': {
            'a': {
                'name': 'a',
                'description': 'a text field',
                'meta': {},
                'tags': [],
                'constraints': []
=======
        "docs": {"show": True},
        "contract": False,
        "columns": {
            "a": {
                "name": "a",
                "description": "a text field",
                "meta": {},
                "tags": [],
>>>>>>> ca231489
            },
        },
        "checksum": {
            "name": "sha256",
            "checksum": "e3b0c44298fc1c149afbf4c8996fb92427ae41e4649b934ca495991b7852b855",
        },
        "unrendered_config": {
            "column_types": {"a": "text"},
            "materialized": "ephemeral",
            "post_hook": ['insert into blah(a, b) select "1", 1'],
        },
        "config_call_dict": {},
        "access": AccessType.Protected.value,
    }


@pytest.fixture
def complex_parsed_model_object():
    return ModelNode(
        package_name="test",
        path="/root/x/path.sql",
        original_file_path="/root/path.sql",
        language="sql",
        raw_code='select * from {{ ref("bar") }}',
        name="foo",
        resource_type=NodeType.Model,
        unique_id="model.test.foo",
        fqn=["test", "models", "foo"],
        refs=[],
        sources=[],
        metrics=[],
        depends_on=DependsOn(nodes=["model.test.bar"]),
        deferred=True,
        description="My parsed node",
        database="test_db",
        schema="test_schema",
        alias="bar",
        tags=["tag"],
        meta={},
        config=NodeConfig(
            column_types={"a": "text"},
            materialized="ephemeral",
            post_hook=[Hook(sql='insert into blah(a, b) select "1", 1')],
        ),
        columns={"a": ColumnInfo("a", "a text field", {})},
        checksum=FileHash.from_contents(""),
        unrendered_config={
            "column_types": {"a": "text"},
            "materialized": "ephemeral",
            "post_hook": ['insert into blah(a, b) select "1", 1'],
        },
    )


{
    "enabled": True,
    "tags": [],
    "meta": {},
    "materialized": "ephemeral",
    "persist_docs": {},
    "quoting": {},
    "column_types": {"a": "text"},
    "on_schema_change": "ignore",
    "grants": {},
    "packages": [],
    "docs": {"show": True},
    "contract": False,
    "post-hook": [{"sql": 'insert into blah(a, b) select "1", 1', "transaction": True}],
    "pre-hook": [],
}

{
    "column_types": {"a": "text"},
    "enabled": True,
    "materialized": "ephemeral",
    "persist_docs": {},
    "post-hook": [{"sql": 'insert into blah(a, b) select "1", 1', "transaction": True}],
    "pre-hook": [],
    "quoting": {},
    "tags": [],
    "on_schema_change": "ignore",
    "meta": {},
    "grants": {},
    "docs": {"show": True},
    "packages": [],
}


def test_model_basic(basic_parsed_model_object, base_parsed_model_dict, minimal_parsed_model_dict):
    node = basic_parsed_model_object
    node_dict = base_parsed_model_dict
    compare_dicts(node.to_dict(), node_dict)
    assert_symmetric(node, node_dict)
    assert node.empty is False
    assert node.is_refable is True
    assert node.is_ephemeral is False

    minimum = minimal_parsed_model_dict
    assert_from_dict(node, minimum)
    pickle.loads(pickle.dumps(node))


def test_model_complex(complex_parsed_model_object, complex_parsed_model_dict):
    node = complex_parsed_model_object
    node_dict = complex_parsed_model_dict
    assert_symmetric(node, node_dict)
    assert node.empty is False
    assert node.is_refable is True
    assert node.is_ephemeral is True


def test_invalid_bad_tags(base_parsed_model_dict):
    # bad top-level field
    bad_tags = base_parsed_model_dict
    bad_tags["tags"] = 100
    assert_fails_validation(bad_tags, ModelNode)


def test_invalid_bad_materialized(base_parsed_model_dict):
    # bad nested field
    bad_materialized = base_parsed_model_dict
    bad_materialized["config"]["materialized"] = None
    assert_fails_validation(bad_materialized, ModelNode)


unchanged_nodes = [
    lambda u: (u, u.replace(tags=["mytag"])),
    lambda u: (u, u.replace(meta={"something": 1000})),
    # True -> True
    lambda u: (
        replace_config(u, persist_docs={"relation": True}),
        replace_config(u, persist_docs={"relation": True}),
    ),
    lambda u: (
        replace_config(u, persist_docs={"columns": True}),
        replace_config(u, persist_docs={"columns": True}),
    ),
    # only columns docs enabled, but description changed
    lambda u: (
        replace_config(u, persist_docs={"columns": True}),
        replace_config(u, persist_docs={"columns": True}).replace(
            description="a model description"
        ),
    ),
    # only relation docs eanbled, but columns changed
    lambda u: (
        replace_config(u, persist_docs={"relation": True}),
        replace_config(u, persist_docs={"relation": True}).replace(
            columns={"a": ColumnInfo(name="a", description="a column description")}
        ),
    ),
    # not tracked, we track config.alias/config.schema/config.database
    lambda u: (u, u.replace(alias="other")),
    lambda u: (u, u.replace(schema="other")),
    lambda u: (u, u.replace(database="other")),
]


changed_nodes = [
    lambda u: (
        u,
        u.replace(
            fqn=["test", "models", "subdir", "foo"],
            original_file_path="models/subdir/foo.sql",
            path="/root/models/subdir/foo.sql",
        ),
    ),
    # None -> False is a config change even though it's pretty much the same
    lambda u: (u, replace_config(u, persist_docs={"relation": False})),
    lambda u: (u, replace_config(u, persist_docs={"columns": False})),
    # persist docs was true for the relation and we changed the model description
    lambda u: (
        replace_config(u, persist_docs={"relation": True}),
        replace_config(u, persist_docs={"relation": True}).replace(
            description="a model description"
        ),
    ),
    # persist docs was true for columns and we changed the model description
    lambda u: (
        replace_config(u, persist_docs={"columns": True}),
        replace_config(u, persist_docs={"columns": True}).replace(
            columns={"a": ColumnInfo(name="a", description="a column description")}
        ),
    ),
    # not tracked, we track config.alias/config.schema/config.database
    lambda u: (u, replace_config(u, alias="other")),
    lambda u: (u, replace_config(u, schema="other")),
    lambda u: (u, replace_config(u, database="other")),
]


@pytest.mark.parametrize("func", unchanged_nodes)
def test_compare_unchanged_parsed_model(func, basic_parsed_model_object):
    node, compare = func(basic_parsed_model_object)
    assert node.same_contents(compare)


@pytest.mark.parametrize("func", changed_nodes)
def test_compare_changed_model(func, basic_parsed_model_object):
    node, compare = func(basic_parsed_model_object)
    assert not node.same_contents(compare)


@pytest.fixture
def basic_parsed_seed_dict():
    return {
        "name": "foo",
        "created_at": 1.0,
        "resource_type": str(NodeType.Seed),
        "path": "/root/seeds/seed.csv",
        "original_file_path": "seeds/seed.csv",
        "package_name": "test",
        "raw_code": "",
        "unique_id": "seed.test.foo",
        "fqn": ["test", "seeds", "foo"],
        "database": "test_db",
        "depends_on": {"macros": []},
        "description": "",
        "schema": "test_schema",
        "tags": [],
        "alias": "foo",
        "config": {
            "column_types": {},
            "enabled": True,
            "materialized": "seed",
            "persist_docs": {},
            "post-hook": [],
            "pre-hook": [],
            "quoting": {},
            "tags": [],
            "on_schema_change": "ignore",
            "meta": {},
            "grants": {},
            "docs": {"show": True},
            "contract": False,
            "packages": [],
        },
        "deferred": False,
        "docs": {"show": True},
        "columns": {},
        "meta": {},
        "checksum": {"name": "path", "checksum": "seeds/seed.csv"},
        "unrendered_config": {},
        "config_call_dict": {},
    }


@pytest.fixture
def basic_parsed_seed_object():
    return SeedNode(
        name="foo",
        resource_type=NodeType.Seed,
        path="/root/seeds/seed.csv",
        original_file_path="seeds/seed.csv",
        package_name="test",
        raw_code="",
        unique_id="seed.test.foo",
        fqn=["test", "seeds", "foo"],
        database="test_db",
        description="",
        schema="test_schema",
        tags=[],
        alias="foo",
        config=SeedConfig(),
        # config=SeedConfig(quote_columns=True),
        deferred=False,
        docs=Docs(show=True),
        columns={},
        meta={},
        checksum=FileHash(name="path", checksum="seeds/seed.csv"),
        unrendered_config={},
    )


@pytest.fixture
def minimal_parsed_seed_dict():
    return {
        "name": "foo",
        "created_at": 1.0,
        "resource_type": str(NodeType.Seed),
        "path": "/root/seeds/seed.csv",
        "original_file_path": "seeds/seed.csv",
        "package_name": "test",
        "raw_code": "",
        "unique_id": "seed.test.foo",
        "fqn": ["test", "seeds", "foo"],
        "database": "test_db",
        "schema": "test_schema",
        "alias": "foo",
        "checksum": {"name": "path", "checksum": "seeds/seed.csv"},
    }


@pytest.fixture
def complex_parsed_seed_dict():
    return {
<<<<<<< HEAD
        'name': 'foo',
        'created_at': 1.0,
        'resource_type': str(NodeType.Seed),
        'path': '/root/seeds/seed.csv',
        'original_file_path': 'seeds/seed.csv',
        'package_name': 'test',
        'raw_code': '',
        'unique_id': 'seed.test.foo',
        'fqn': ['test', 'seeds', 'foo'],
        'database': 'test_db',
        'depends_on': {'macros': []},
        'description': 'a description',
        'schema': 'test_schema',
        'tags': ['mytag'],
        'alias': 'foo',
        'config': {
            'column_types': {},
            'enabled': True,
            'materialized': 'seed',
            'persist_docs': {'relation': True, 'columns': True},
            'post-hook': [],
            'pre-hook': [],
            'quoting': {},
            'tags': [],
            'quote_columns': True,
            'on_schema_change': 'ignore',
            'meta': {},
            'grants': {},
            'docs': {'show': True},
            'contract': False,
            'packages': [],
        },
        'deferred': False,
        'docs': {'show': True},
        'columns': {
            'a': {'name': 'a', 'description': 'a column description', 'meta': {}, 'tags': [], 'constraints': []}
        },
        'meta': {'foo': 1000},
        'checksum': {'name': 'sha256', 'checksum': 'e3b0c44298fc1c149afbf4c8996fb92427ae41e4649b934ca495991b7852b855'},
        'unrendered_config': {
            'persist_docs': {'relation': True, 'columns': True},
=======
        "name": "foo",
        "created_at": 1.0,
        "resource_type": str(NodeType.Seed),
        "path": "/root/seeds/seed.csv",
        "original_file_path": "seeds/seed.csv",
        "package_name": "test",
        "raw_code": "",
        "unique_id": "seed.test.foo",
        "fqn": ["test", "seeds", "foo"],
        "database": "test_db",
        "depends_on": {"macros": []},
        "description": "a description",
        "schema": "test_schema",
        "tags": ["mytag"],
        "alias": "foo",
        "config": {
            "column_types": {},
            "enabled": True,
            "materialized": "seed",
            "persist_docs": {"relation": True, "columns": True},
            "post-hook": [],
            "pre-hook": [],
            "quoting": {},
            "tags": [],
            "quote_columns": True,
            "on_schema_change": "ignore",
            "meta": {},
            "grants": {},
            "docs": {"show": True},
            "contract": False,
            "packages": [],
        },
        "deferred": False,
        "docs": {"show": True},
        "columns": {
            "a": {"name": "a", "description": "a column description", "meta": {}, "tags": []}
        },
        "meta": {"foo": 1000},
        "checksum": {
            "name": "sha256",
            "checksum": "e3b0c44298fc1c149afbf4c8996fb92427ae41e4649b934ca495991b7852b855",
        },
        "unrendered_config": {
            "persist_docs": {"relation": True, "columns": True},
>>>>>>> ca231489
        },
        "config_call_dict": {},
    }


@pytest.fixture
def complex_parsed_seed_object():
    return SeedNode(
        name="foo",
        resource_type=NodeType.Seed,
        path="/root/seeds/seed.csv",
        original_file_path="seeds/seed.csv",
        package_name="test",
        raw_code="",
        unique_id="seed.test.foo",
        fqn=["test", "seeds", "foo"],
        database="test_db",
        depends_on=MacroDependsOn(),
        description="a description",
        schema="test_schema",
        tags=["mytag"],
        alias="foo",
        config=SeedConfig(
            quote_columns=True,
            persist_docs={"relation": True, "columns": True},
        ),
        deferred=False,
        docs=Docs(show=True),
        columns={"a": ColumnInfo(name="a", description="a column description")},
        meta={"foo": 1000},
        checksum=FileHash.from_contents(""),
        unrendered_config={
            "persist_docs": {"relation": True, "columns": True},
        },
    )


def test_seed_basic(basic_parsed_seed_dict, basic_parsed_seed_object, minimal_parsed_seed_dict):
    assert_symmetric(basic_parsed_seed_object, basic_parsed_seed_dict)

    assert basic_parsed_seed_object.get_materialization() == "seed"

    assert_from_dict(basic_parsed_seed_object, minimal_parsed_seed_dict, SeedNode)


def test_seed_complex(complex_parsed_seed_dict, complex_parsed_seed_object):
    assert_symmetric(complex_parsed_seed_object, complex_parsed_seed_dict)
    assert complex_parsed_seed_object.get_materialization() == "seed"


unchanged_seeds = [
    lambda u: (u, u.replace(tags=["mytag"])),
    lambda u: (u, u.replace(meta={"something": 1000})),
    # True -> True
    lambda u: (
        replace_config(u, persist_docs={"relation": True}),
        replace_config(u, persist_docs={"relation": True}),
    ),
    lambda u: (
        replace_config(u, persist_docs={"columns": True}),
        replace_config(u, persist_docs={"columns": True}),
    ),
    # only columns docs enabled, but description changed
    lambda u: (
        replace_config(u, persist_docs={"columns": True}),
        replace_config(u, persist_docs={"columns": True}).replace(
            description="a model description"
        ),
    ),
    # only relation docs eanbled, but columns changed
    lambda u: (
        replace_config(u, persist_docs={"relation": True}),
        replace_config(u, persist_docs={"relation": True}).replace(
            columns={"a": ColumnInfo(name="a", description="a column description")}
        ),
    ),
    lambda u: (u, u.replace(alias="other")),
    lambda u: (u, u.replace(schema="other")),
    lambda u: (u, u.replace(database="other")),
]


changed_seeds = [
    lambda u: (
        u,
        u.replace(
            fqn=["test", "models", "subdir", "foo"],
            original_file_path="models/subdir/foo.sql",
            path="/root/models/subdir/foo.sql",
        ),
    ),
    # None -> False is a config change even though it's pretty much the same
    lambda u: (u, replace_config(u, persist_docs={"relation": False})),
    lambda u: (u, replace_config(u, persist_docs={"columns": False})),
    # persist docs was true for the relation and we changed the model description
    lambda u: (
        replace_config(u, persist_docs={"relation": True}),
        replace_config(u, persist_docs={"relation": True}).replace(
            description="a model description"
        ),
    ),
    # persist docs was true for columns and we changed the model description
    lambda u: (
        replace_config(u, persist_docs={"columns": True}),
        replace_config(u, persist_docs={"columns": True}).replace(
            columns={"a": ColumnInfo(name="a", description="a column description")}
        ),
    ),
    lambda u: (u, replace_config(u, alias="other")),
    lambda u: (u, replace_config(u, schema="other")),
    lambda u: (u, replace_config(u, database="other")),
]


@pytest.mark.parametrize("func", unchanged_seeds)
def test_compare_unchanged_parsed_seed(func, basic_parsed_seed_object):
    node, compare = func(basic_parsed_seed_object)
    assert node.same_contents(compare)


@pytest.mark.parametrize("func", changed_seeds)
def test_compare_changed_seed(func, basic_parsed_seed_object):
    node, compare = func(basic_parsed_seed_object)
    assert not node.same_contents(compare)


@pytest.fixture
def basic_parsed_model_patch_dict():
    return {
<<<<<<< HEAD
        'name': 'foo',
        'description': 'The foo model',
        'original_file_path': 'path/to/schema.yml',
        'docs': {'show': True},
        'meta': {},
        'yaml_key': 'models',
        'package_name': 'test',
        'columns': {
            'a': {
                'name': 'a',
                'description': 'a text field',
                'meta': {},
                'tags': [],
                'constraints': []
=======
        "name": "foo",
        "description": "The foo model",
        "original_file_path": "path/to/schema.yml",
        "docs": {"show": True},
        "meta": {},
        "yaml_key": "models",
        "package_name": "test",
        "columns": {
            "a": {
                "name": "a",
                "description": "a text field",
                "meta": {},
                "tags": [],
>>>>>>> ca231489
            },
        },
        "config": {},
        "access": "public",
    }


@pytest.fixture
def basic_parsed_model_patch_object():
    return ParsedNodePatch(
        name="foo",
        yaml_key="models",
        package_name="test",
        description="The foo model",
        original_file_path="path/to/schema.yml",
        columns={"a": ColumnInfo(name="a", description="a text field", meta={})},
        docs=Docs(),
        meta={},
        config={},
        access="public",
    )


@pytest.fixture
def patched_model_object():
    return ModelNode(
        package_name="test",
        path="/root/x/path.sql",
        original_file_path="/root/path.sql",
        language="sql",
        raw_code="select * from wherever",
        name="foo",
        resource_type=NodeType.Model,
        unique_id="model.test.foo",
        fqn=["test", "models", "foo"],
        refs=[],
        sources=[],
        metrics=[],
        depends_on=DependsOn(),
        description="The foo model",
        database="test_db",
        schema="test_schema",
        alias="bar",
        tags=[],
        meta={},
        config=NodeConfig(),
        patch_path="test://path/to/schema.yml",
        columns={"a": ColumnInfo(name="a", description="a text field", meta={})},
        docs=Docs(),
        checksum=FileHash.from_contents(""),
        unrendered_config={},
        access=AccessType.Public,
    )


def test_patch_parsed_model(
    basic_parsed_model_object, basic_parsed_model_patch_object, patched_model_object
):
    pre_patch = basic_parsed_model_object
    pre_patch.patch(basic_parsed_model_patch_object)
    pre_patch.created_at = 1.0
    patched_model_object.created_at = 1.0
    assert patched_model_object == pre_patch


@pytest.fixture
def minimal_parsed_hook_dict():
    return {
        "name": "foo",
        "resource_type": str(NodeType.Operation),
        "path": "/root/x/path.sql",
        "original_file_path": "/root/path.sql",
        "package_name": "test",
        "language": "sql",
        "raw_code": "select * from wherever",
        "unique_id": "model.test.foo",
        "fqn": ["test", "models", "foo"],
        "database": "test_db",
        "schema": "test_schema",
        "alias": "bar",
        "checksum": {
            "name": "sha256",
            "checksum": "e3b0c44298fc1c149afbf4c8996fb92427ae41e4649b934ca495991b7852b855",
        },
    }


@pytest.fixture
def base_parsed_hook_dict():
    return {
        "name": "foo",
        "created_at": 1.0,
        "resource_type": str(NodeType.Operation),
        "path": "/root/x/path.sql",
        "original_file_path": "/root/path.sql",
        "package_name": "test",
        "language": "sql",
        "raw_code": "select * from wherever",
        "unique_id": "model.test.foo",
        "fqn": ["test", "models", "foo"],
        "refs": [],
        "sources": [],
        "metrics": [],
        "depends_on": {"macros": [], "nodes": []},
        "database": "test_db",
        "deferred": False,
        "description": "",
        "schema": "test_schema",
        "alias": "bar",
        "tags": [],
        "config": {
            "column_types": {},
            "enabled": True,
            "materialized": "view",
            "persist_docs": {},
            "post-hook": [],
            "pre-hook": [],
            "quoting": {},
            "tags": [],
            "on_schema_change": "ignore",
            "meta": {},
            "grants": {},
            "docs": {"show": True},
            "contract": False,
            "packages": [],
        },
        "docs": {"show": True},
        "contract": False,
        "columns": {},
        "meta": {},
        "checksum": {
            "name": "sha256",
            "checksum": "e3b0c44298fc1c149afbf4c8996fb92427ae41e4649b934ca495991b7852b855",
        },
        "unrendered_config": {},
        "config_call_dict": {},
    }


@pytest.fixture
def base_parsed_hook_object():
    return HookNode(
        package_name="test",
        path="/root/x/path.sql",
        original_file_path="/root/path.sql",
        language="sql",
        raw_code="select * from wherever",
        name="foo",
        resource_type=NodeType.Operation,
        unique_id="model.test.foo",
        fqn=["test", "models", "foo"],
        refs=[],
        sources=[],
        metrics=[],
        depends_on=DependsOn(),
        description="",
        deferred=False,
        database="test_db",
        schema="test_schema",
        alias="bar",
        tags=[],
        config=NodeConfig(),
        index=None,
        checksum=FileHash.from_contents(""),
        unrendered_config={},
    )


@pytest.fixture
def complex_parsed_hook_dict():
    return {
        "name": "foo",
        "created_at": 1.0,
        "resource_type": str(NodeType.Operation),
        "path": "/root/x/path.sql",
        "original_file_path": "/root/path.sql",
        "package_name": "test",
        "language": "sql",
        "raw_code": 'select * from {{ ref("bar") }}',
        "unique_id": "model.test.foo",
        "fqn": ["test", "models", "foo"],
        "refs": [],
        "sources": [],
        "metrics": [],
        "depends_on": {"macros": [], "nodes": ["model.test.bar"]},
        "deferred": False,
        "database": "test_db",
        "description": "My parsed node",
        "schema": "test_schema",
        "alias": "bar",
        "tags": ["tag"],
        "meta": {},
        "config": {
            "column_types": {"a": "text"},
            "enabled": True,
            "materialized": "table",
            "persist_docs": {},
            "post-hook": [],
            "pre-hook": [],
            "quoting": {},
            "tags": [],
            "on_schema_change": "ignore",
            "meta": {},
            "grants": {},
            "docs": {"show": True},
            "contract": False,
            "packages": [],
        },
<<<<<<< HEAD
        'docs': {'show': True},
        'contract': False,
        'columns': {
            'a': {
                'name': 'a',
                'description': 'a text field',
                'meta': {},
                'tags': [],
                'constraints': [],
=======
        "docs": {"show": True},
        "contract": False,
        "columns": {
            "a": {
                "name": "a",
                "description": "a text field",
                "meta": {},
                "tags": [],
>>>>>>> ca231489
            },
        },
        "index": 13,
        "checksum": {
            "name": "sha256",
            "checksum": "e3b0c44298fc1c149afbf4c8996fb92427ae41e4649b934ca495991b7852b855",
        },
        "unrendered_config": {
            "column_types": {"a": "text"},
            "materialized": "table",
        },
        "config_call_dict": {},
    }


@pytest.fixture
def complex_parsed_hook_object():
    return HookNode(
        package_name="test",
        path="/root/x/path.sql",
        original_file_path="/root/path.sql",
        language="sql",
        raw_code='select * from {{ ref("bar") }}',
        name="foo",
        resource_type=NodeType.Operation,
        unique_id="model.test.foo",
        fqn=["test", "models", "foo"],
        refs=[],
        sources=[],
        metrics=[],
        depends_on=DependsOn(nodes=["model.test.bar"]),
        description="My parsed node",
        deferred=False,
        database="test_db",
        schema="test_schema",
        alias="bar",
        tags=["tag"],
        meta={},
        config=NodeConfig(column_types={"a": "text"}, materialized="table", post_hook=[]),
        columns={"a": ColumnInfo("a", "a text field", {})},
        index=13,
        checksum=FileHash.from_contents(""),
        unrendered_config={
            "column_types": {"a": "text"},
            "materialized": "table",
        },
    )


def test_basic_parsed_hook(
    minimal_parsed_hook_dict, base_parsed_hook_dict, base_parsed_hook_object
):
    node = base_parsed_hook_object
    node_dict = base_parsed_hook_dict
    minimum = minimal_parsed_hook_dict

    assert_symmetric(node, node_dict, HookNode)
    assert node.empty is False
    assert node.is_refable is False
    assert node.get_materialization() == "view"
    assert_from_dict(node, minimum, HookNode)
    pickle.loads(pickle.dumps(node))


def test_complex_parsed_hook(complex_parsed_hook_dict, complex_parsed_hook_object):
    node = complex_parsed_hook_object
    node_dict = complex_parsed_hook_dict
    # what's different?
    assert_symmetric(node, node_dict)
    assert node.empty is False
    assert node.is_refable is False
    assert node.get_materialization() == "table"


def test_invalid_hook_index_type(base_parsed_hook_dict):
    bad_index = base_parsed_hook_dict
    bad_index["index"] = "a string!?"
    assert_fails_validation(bad_index, HookNode)


@pytest.fixture
def minimal_parsed_schema_test_dict():
    return {
        "name": "foo",
        "created_at": 1.0,
        "resource_type": str(NodeType.Test),
        "path": "/root/x/path.sql",
        "original_file_path": "/root/path.sql",
        "package_name": "test",
        "language": "sql",
        "raw_code": "select * from wherever",
        "unique_id": "test.test.foo",
        "fqn": ["test", "models", "foo"],
        "database": "test_db",
        "schema": "test_schema",
        "alias": "bar",
        "meta": {},
        "test_metadata": {
            "name": "foo",
            "kwargs": {},
        },
        "checksum": {
            "name": "sha256",
            "checksum": "e3b0c44298fc1c149afbf4c8996fb92427ae41e4649b934ca495991b7852b855",
        },
        "config_call_dict": {},
    }


@pytest.fixture
def basic_parsed_schema_test_dict():
    return {
        "name": "foo",
        "created_at": 1.0,
        "resource_type": str(NodeType.Test),
        "path": "/root/x/path.sql",
        "original_file_path": "/root/path.sql",
        "package_name": "test",
        "language": "sql",
        "raw_code": "select * from wherever",
        "unique_id": "test.test.foo",
        "fqn": ["test", "models", "foo"],
        "refs": [],
        "sources": [],
        "metrics": [],
        "depends_on": {"macros": [], "nodes": []},
        "deferred": False,
        "database": "test_db",
        "description": "",
        "schema": "test_schema",
        "alias": "bar",
        "tags": [],
        "meta": {},
        "config": {
            "enabled": True,
            "materialized": "test",
            "tags": [],
            "severity": "ERROR",
            "warn_if": "!= 0",
            "error_if": "!= 0",
            "fail_calc": "count(*)",
            "meta": {},
            "schema": "dbt_test__audit",
        },
        "docs": {"show": True},
        "contract": False,
        "columns": {},
        "test_metadata": {
            "name": "foo",
            "kwargs": {},
        },
        "checksum": {
            "name": "sha256",
            "checksum": "e3b0c44298fc1c149afbf4c8996fb92427ae41e4649b934ca495991b7852b855",
        },
        "unrendered_config": {},
        "config_call_dict": {},
    }


@pytest.fixture
def basic_parsed_schema_test_object():
    return GenericTestNode(
        package_name="test",
        path="/root/x/path.sql",
        original_file_path="/root/path.sql",
        language="sql",
        raw_code="select * from wherever",
        name="foo",
        resource_type=NodeType.Test,
        unique_id="test.test.foo",
        fqn=["test", "models", "foo"],
        refs=[],
        sources=[],
        metrics=[],
        depends_on=DependsOn(),
        description="",
        database="test_db",
        schema="test_schema",
        alias="bar",
        tags=[],
        meta={},
        config=TestConfig(),
        test_metadata=TestMetadata(namespace=None, name="foo", kwargs={}),
        checksum=FileHash.from_contents(""),
    )


@pytest.fixture
def complex_parsed_schema_test_dict():
    return {
        "name": "foo",
        "created_at": 1.0,
        "resource_type": str(NodeType.Test),
        "path": "/root/x/path.sql",
        "original_file_path": "/root/path.sql",
        "package_name": "test",
        "language": "sql",
        "raw_code": 'select * from {{ ref("bar") }}',
        "unique_id": "test.test.foo",
        "fqn": ["test", "models", "foo"],
        "refs": [],
        "sources": [],
        "metrics": [],
        "depends_on": {"macros": [], "nodes": ["model.test.bar"]},
        "database": "test_db",
        "deferred": False,
        "description": "My parsed node",
        "schema": "test_schema",
        "alias": "bar",
        "tags": ["tag"],
        "meta": {},
        "config": {
            "enabled": True,
            "materialized": "table",
            "tags": [],
            "severity": "WARN",
            "warn_if": "!= 0",
            "error_if": "!= 0",
            "fail_calc": "count(*)",
            "extra_key": "extra value",
            "meta": {},
            "schema": "dbt_test__audit",
        },
<<<<<<< HEAD
        'docs': {'show': False},
        'contract': False,
        'columns': {
            'a': {
                'name': 'a',
                'description': 'a text field',
                'meta': {},
                'tags': [],
                'constraints': []
=======
        "docs": {"show": False},
        "contract": False,
        "columns": {
            "a": {
                "name": "a",
                "description": "a text field",
                "meta": {},
                "tags": [],
>>>>>>> ca231489
            },
        },
        "column_name": "id",
        "test_metadata": {
            "name": "foo",
            "kwargs": {},
        },
        "checksum": {
            "name": "sha256",
            "checksum": "e3b0c44298fc1c149afbf4c8996fb92427ae41e4649b934ca495991b7852b855",
        },
        "unrendered_config": {"materialized": "table", "severity": "WARN"},
        "config_call_dict": {},
    }


@pytest.fixture
def complex_parsed_schema_test_object():
    cfg = TestConfig(materialized="table", severity="WARN")
    cfg._extra.update({"extra_key": "extra value"})
    return GenericTestNode(
        package_name="test",
        path="/root/x/path.sql",
        original_file_path="/root/path.sql",
        language="sql",
        raw_code='select * from {{ ref("bar") }}',
        name="foo",
        resource_type=NodeType.Test,
        unique_id="test.test.foo",
        fqn=["test", "models", "foo"],
        refs=[],
        sources=[],
        metrics=[],
        depends_on=DependsOn(nodes=["model.test.bar"]),
        description="My parsed node",
        database="test_db",
        schema="test_schema",
        alias="bar",
        tags=["tag"],
        meta={},
        config=cfg,
        columns={"a": ColumnInfo("a", "a text field", {})},
        column_name="id",
        docs=Docs(show=False),
        test_metadata=TestMetadata(namespace=None, name="foo", kwargs={}),
        checksum=FileHash.from_contents(""),
        unrendered_config={"materialized": "table", "severity": "WARN"},
    )


def test_basic_schema_test_node(
    minimal_parsed_schema_test_dict, basic_parsed_schema_test_dict, basic_parsed_schema_test_object
):
    node = basic_parsed_schema_test_object
    node_dict = basic_parsed_schema_test_dict
    minimum = minimal_parsed_schema_test_dict
    assert_symmetric(node, node_dict, GenericTestNode)

    assert node.empty is False
    assert node.is_ephemeral is False
    assert node.is_refable is False
    assert node.get_materialization() == "test"

    assert_from_dict(node, minimum, GenericTestNode)
    pickle.loads(pickle.dumps(node))


def test_complex_schema_test_node(
    complex_parsed_schema_test_dict, complex_parsed_schema_test_object
):
    # this tests for the presence of _extra keys
    node = complex_parsed_schema_test_object  # GenericTestNode
    assert node.config._extra["extra_key"]
    node_dict = complex_parsed_schema_test_dict
    assert_symmetric(node, node_dict)
    assert node.empty is False


def test_invalid_column_name_type(complex_parsed_schema_test_dict):
    # bad top-level field
    bad_column_name = complex_parsed_schema_test_dict
    bad_column_name["column_name"] = {}
    assert_fails_validation(bad_column_name, GenericTestNode)


def test_invalid_severity(complex_parsed_schema_test_dict):
    invalid_config_value = complex_parsed_schema_test_dict
    invalid_config_value["config"]["severity"] = "WERROR"
    assert_fails_validation(invalid_config_value, GenericTestNode)


@pytest.fixture
def basic_timestamp_snapshot_config_dict():
    return {
        "column_types": {},
        "enabled": True,
        "materialized": "snapshot",
        "persist_docs": {},
        "post-hook": [],
        "pre-hook": [],
        "quoting": {},
        "tags": [],
        "unique_key": "id",
        "strategy": "timestamp",
        "updated_at": "last_update",
        "target_database": "some_snapshot_db",
        "target_schema": "some_snapshot_schema",
        "on_schema_change": "ignore",
        "meta": {},
        "grants": {},
        "packages": [],
        "docs": {"show": True},
        "contract": False,
    }


@pytest.fixture
def basic_timestamp_snapshot_config_object():
    return SnapshotConfig(
        strategy="timestamp",
        updated_at="last_update",
        unique_key="id",
        target_database="some_snapshot_db",
        target_schema="some_snapshot_schema",
    )


@pytest.fixture
def complex_timestamp_snapshot_config_dict():
    return {
        "column_types": {"a": "text"},
        "enabled": True,
        "materialized": "snapshot",
        "persist_docs": {},
        "post-hook": [{"sql": 'insert into blah(a, b) select "1", 1', "transaction": True}],
        "pre-hook": [],
        "quoting": {},
        "tags": [],
        "target_database": "some_snapshot_db",
        "target_schema": "some_snapshot_schema",
        "unique_key": "id",
        "extra": "even more",
        "strategy": "timestamp",
        "updated_at": "last_update",
        "on_schema_change": "ignore",
        "meta": {},
        "grants": {},
        "packages": [],
        "docs": {"show": True},
        "contract": False,
    }


@pytest.fixture
def complex_timestamp_snapshot_config_object():
    cfg = SnapshotConfig(
        column_types={"a": "text"},
        materialized="snapshot",
        post_hook=[Hook(sql='insert into blah(a, b) select "1", 1')],
        strategy="timestamp",
        target_database="some_snapshot_db",
        target_schema="some_snapshot_schema",
        updated_at="last_update",
        unique_key="id",
    )
    cfg._extra["extra"] = "even more"
    return cfg


def test_basic_timestamp_snapshot_config(
    basic_timestamp_snapshot_config_dict, basic_timestamp_snapshot_config_object
):
    cfg = basic_timestamp_snapshot_config_object
    cfg_dict = basic_timestamp_snapshot_config_dict
    assert_symmetric(cfg, cfg_dict)
    pickle.loads(pickle.dumps(cfg))


def test_complex_timestamp_snapshot_config(
    complex_timestamp_snapshot_config_dict, complex_timestamp_snapshot_config_object
):
    cfg = complex_timestamp_snapshot_config_object
    cfg_dict = complex_timestamp_snapshot_config_dict
    assert_symmetric(cfg, cfg_dict, SnapshotConfig)


def test_invalid_missing_updated_at(basic_timestamp_snapshot_config_dict):
    bad_fields = basic_timestamp_snapshot_config_dict
    del bad_fields["updated_at"]
    bad_fields["check_cols"] = "all"
    assert_fails_validation(bad_fields, SnapshotConfig)


@pytest.fixture
def basic_check_snapshot_config_dict():
    return {
        "column_types": {},
        "enabled": True,
        "materialized": "snapshot",
        "persist_docs": {},
        "post-hook": [],
        "pre-hook": [],
        "quoting": {},
        "tags": [],
        "target_database": "some_snapshot_db",
        "target_schema": "some_snapshot_schema",
        "unique_key": "id",
        "strategy": "check",
        "check_cols": "all",
        "on_schema_change": "ignore",
        "meta": {},
        "grants": {},
        "packages": [],
        "docs": {"show": True},
        "contract": False,
    }


@pytest.fixture
def basic_check_snapshot_config_object():
    return SnapshotConfig(
        strategy="check",
        check_cols="all",
        unique_key="id",
        target_database="some_snapshot_db",
        target_schema="some_snapshot_schema",
    )


@pytest.fixture
def complex_set_snapshot_config_dict():
    return {
        "column_types": {"a": "text"},
        "enabled": True,
        "materialized": "snapshot",
        "persist_docs": {},
        "post-hook": [{"sql": 'insert into blah(a, b) select "1", 1', "transaction": True}],
        "pre-hook": [],
        "quoting": {},
        "tags": [],
        "target_database": "some_snapshot_db",
        "target_schema": "some_snapshot_schema",
        "unique_key": "id",
        "extra": "even more",
        "strategy": "check",
        "check_cols": ["a", "b"],
        "on_schema_change": "ignore",
        "meta": {},
        "grants": {},
        "packages": [],
        "docs": {"show": True},
        "contract": False,
    }


@pytest.fixture
def complex_set_snapshot_config_object():
    cfg = SnapshotConfig(
        column_types={"a": "text"},
        materialized="snapshot",
        post_hook=[Hook(sql='insert into blah(a, b) select "1", 1')],
        strategy="check",
        check_cols=["a", "b"],
        target_database="some_snapshot_db",
        target_schema="some_snapshot_schema",
        unique_key="id",
    )
    cfg._extra["extra"] = "even more"
    return cfg


def test_basic_snapshot_config(
    basic_check_snapshot_config_dict, basic_check_snapshot_config_object
):
    cfg_dict = basic_check_snapshot_config_dict
    cfg = basic_check_snapshot_config_object
    assert_symmetric(cfg, cfg_dict, SnapshotConfig)
    pickle.loads(pickle.dumps(cfg))


def test_complex_snapshot_config(
    complex_set_snapshot_config_dict, complex_set_snapshot_config_object
):
    cfg_dict = complex_set_snapshot_config_dict
    cfg = complex_set_snapshot_config_object
    assert_symmetric(cfg, cfg_dict)
    pickle.loads(pickle.dumps(cfg))


def test_invalid_check_wrong_strategy(basic_check_snapshot_config_dict):
    wrong_strategy = basic_check_snapshot_config_dict
    wrong_strategy["strategy"] = "timestamp"
    assert_fails_validation(wrong_strategy, SnapshotConfig)


def test_invalid_missing_check_cols(basic_check_snapshot_config_dict):
    wrong_fields = basic_check_snapshot_config_dict
    del wrong_fields["check_cols"]
    with pytest.raises(ValidationError, match=r"A snapshot configured with the check strategy"):
        SnapshotConfig.validate(wrong_fields)


def test_missing_snapshot_configs(basic_check_snapshot_config_dict):
    wrong_fields = basic_check_snapshot_config_dict
    del wrong_fields["strategy"]
    with pytest.raises(ValidationError, match=r"Snapshots must be configured with a 'strategy'"):
        SnapshotConfig.validate(wrong_fields)

    wrong_fields["strategy"] = "timestamp"
    del wrong_fields["unique_key"]
    with pytest.raises(ValidationError, match=r"Snapshots must be configured with a 'strategy'"):
        SnapshotConfig.validate(wrong_fields)

    wrong_fields["unique_key"] = "id"
    del wrong_fields["target_schema"]
    with pytest.raises(ValidationError, match=r"Snapshots must be configured with a 'strategy'"):
        SnapshotConfig.validate(wrong_fields)


def test_invalid_check_value(basic_check_snapshot_config_dict):
    invalid_check_type = basic_check_snapshot_config_dict
    invalid_check_type["check_cols"] = "some"
    assert_fails_validation(invalid_check_type, SnapshotConfig)


@pytest.fixture
def basic_timestamp_snapshot_dict():
    return {
        "name": "foo",
        "created_at": 1.0,
        "resource_type": str(NodeType.Snapshot),
        "path": "/root/x/path.sql",
        "original_file_path": "/root/path.sql",
        "package_name": "test",
        "language": "sql",
        "raw_code": "select * from wherever",
        "unique_id": "model.test.foo",
        "fqn": ["test", "models", "foo"],
        "refs": [],
        "sources": [],
        "metrics": [],
        "depends_on": {"macros": [], "nodes": []},
        "deferred": False,
        "database": "test_db",
        "description": "",
        "schema": "test_schema",
        "alias": "bar",
        "tags": [],
        "config": {
            "column_types": {},
            "enabled": True,
            "materialized": "snapshot",
            "persist_docs": {},
            "post-hook": [],
            "pre-hook": [],
            "quoting": {},
            "tags": [],
            "target_database": "some_snapshot_db",
            "target_schema": "some_snapshot_schema",
            "unique_key": "id",
            "strategy": "timestamp",
            "updated_at": "last_update",
            "on_schema_change": "ignore",
            "meta": {},
            "grants": {},
            "docs": {"show": True},
            "contract": False,
            "packages": [],
        },
        "docs": {"show": True},
        "contract": False,
        "columns": {},
        "meta": {},
        "checksum": {
            "name": "sha256",
            "checksum": "e3b0c44298fc1c149afbf4c8996fb92427ae41e4649b934ca495991b7852b855",
        },
        "unrendered_config": {
            "strategy": "timestamp",
            "unique_key": "id",
            "updated_at": "last_update",
            "target_database": "some_snapshot_db",
            "target_schema": "some_snapshot_schema",
        },
        "config_call_dict": {},
    }


@pytest.fixture
def basic_timestamp_snapshot_object():
    return SnapshotNode(
        package_name="test",
        path="/root/x/path.sql",
        original_file_path="/root/path.sql",
        language="sql",
        raw_code="select * from wherever",
        name="foo",
        resource_type=NodeType.Snapshot,
        unique_id="model.test.foo",
        fqn=["test", "models", "foo"],
        refs=[],
        sources=[],
        metrics=[],
        depends_on=DependsOn(),
        description="",
        database="test_db",
        schema="test_schema",
        alias="bar",
        tags=[],
        config=SnapshotConfig(
            strategy="timestamp",
            unique_key="id",
            updated_at="last_update",
            target_database="some_snapshot_db",
            target_schema="some_snapshot_schema",
        ),
        checksum=FileHash.from_contents(""),
        unrendered_config={
            "strategy": "timestamp",
            "unique_key": "id",
            "updated_at": "last_update",
            "target_database": "some_snapshot_db",
            "target_schema": "some_snapshot_schema",
        },
    )


@pytest.fixture
def basic_intermediate_timestamp_snapshot_object():
    cfg = EmptySnapshotConfig()
    cfg._extra.update(
        {
            "strategy": "timestamp",
            "unique_key": "id",
            "updated_at": "last_update",
            "target_database": "some_snapshot_db",
            "target_schema": "some_snapshot_schema",
        }
    )

    return IntermediateSnapshotNode(
        package_name="test",
        path="/root/x/path.sql",
        original_file_path="/root/path.sql",
        language="sql",
        raw_code="select * from wherever",
        name="foo",
        resource_type=NodeType.Snapshot,
        unique_id="model.test.foo",
        fqn=["test", "models", "foo"],
        refs=[],
        sources=[],
        metrics=[],
        depends_on=DependsOn(),
        description="",
        database="test_db",
        schema="test_schema",
        alias="bar",
        tags=[],
        config=cfg,
        checksum=FileHash.from_contents(""),
        created_at=1,
        unrendered_config={
            "strategy": "timestamp",
            "unique_key": "id",
            "updated_at": "last_update",
            "target_database": "some_snapshot_db",
            "target_schema": "some_snapshot_schema",
        },
    )


@pytest.fixture
def basic_check_snapshot_dict():
    return {
        "name": "foo",
        "created_at": 1.0,
        "resource_type": str(NodeType.Snapshot),
        "path": "/root/x/path.sql",
        "original_file_path": "/root/path.sql",
        "package_name": "test",
        "language": "sql",
        "raw_code": "select * from wherever",
        "unique_id": "model.test.foo",
        "fqn": ["test", "models", "foo"],
        "refs": [],
        "sources": [],
        "metrics": [],
        "depends_on": {"macros": [], "nodes": []},
        "database": "test_db",
        "deferred": False,
        "description": "",
        "schema": "test_schema",
        "alias": "bar",
        "tags": [],
        "config": {
            "column_types": {},
            "enabled": True,
            "materialized": "snapshot",
            "persist_docs": {},
            "post-hook": [],
            "pre-hook": [],
            "quoting": {},
            "tags": [],
            "target_database": "some_snapshot_db",
            "target_schema": "some_snapshot_schema",
            "unique_key": "id",
            "strategy": "check",
            "check_cols": "all",
            "on_schema_change": "ignore",
            "meta": {},
            "grants": {},
            "docs": {"show": True},
            "contract": False,
            "packages": [],
        },
        "docs": {"show": True},
        "contract": False,
        "columns": {},
        "meta": {},
        "checksum": {
            "name": "sha256",
            "checksum": "e3b0c44298fc1c149afbf4c8996fb92427ae41e4649b934ca495991b7852b855",
        },
        "unrendered_config": {
            "target_database": "some_snapshot_db",
            "target_schema": "some_snapshot_schema",
            "unique_key": "id",
            "strategy": "check",
            "check_cols": "all",
        },
        "config_call_dict": {},
    }


@pytest.fixture
def basic_check_snapshot_object():
    return SnapshotNode(
        package_name="test",
        path="/root/x/path.sql",
        original_file_path="/root/path.sql",
        language="sql",
        raw_code="select * from wherever",
        name="foo",
        resource_type=NodeType.Snapshot,
        unique_id="model.test.foo",
        fqn=["test", "models", "foo"],
        refs=[],
        sources=[],
        metrics=[],
        depends_on=DependsOn(),
        description="",
        database="test_db",
        schema="test_schema",
        alias="bar",
        tags=[],
        config=SnapshotConfig(
            strategy="check",
            unique_key="id",
            check_cols="all",
            target_database="some_snapshot_db",
            target_schema="some_snapshot_schema",
        ),
        checksum=FileHash.from_contents(""),
        unrendered_config={
            "target_database": "some_snapshot_db",
            "target_schema": "some_snapshot_schema",
            "unique_key": "id",
            "strategy": "check",
            "check_cols": "all",
        },
    )


@pytest.fixture
def basic_intermediate_check_snapshot_object():
    cfg = EmptySnapshotConfig()
    cfg._extra.update(
        {
            "unique_key": "id",
            "strategy": "check",
            "check_cols": "all",
            "target_database": "some_snapshot_db",
            "target_schema": "some_snapshot_schema",
        }
    )

    return IntermediateSnapshotNode(
        package_name="test",
        path="/root/x/path.sql",
        original_file_path="/root/path.sql",
        language="sql",
        raw_code="select * from wherever",
        name="foo",
        resource_type=NodeType.Snapshot,
        unique_id="model.test.foo",
        fqn=["test", "models", "foo"],
        refs=[],
        sources=[],
        metrics=[],
        depends_on=DependsOn(),
        description="",
        database="test_db",
        schema="test_schema",
        alias="bar",
        tags=[],
        config=cfg,
        checksum=FileHash.from_contents(""),
        created_at=1.0,
        unrendered_config={
            "target_database": "some_snapshot_db",
            "target_schema": "some_snapshot_schema",
            "unique_key": "id",
            "strategy": "check",
            "check_cols": "all",
        },
    )


def test_timestamp_snapshot_ok(
    basic_timestamp_snapshot_dict,
    basic_timestamp_snapshot_object,
    basic_intermediate_timestamp_snapshot_object,
):
    node_dict = basic_timestamp_snapshot_dict
    node = basic_timestamp_snapshot_object
    inter = basic_intermediate_timestamp_snapshot_object

    assert_symmetric(node, node_dict, SnapshotNode)
    #   node_from_dict = SnapshotNode.from_dict(inter.to_dict(omit_none=True))
    #   node_from_dict.created_at = 1
    assert SnapshotNode.from_dict(inter.to_dict(omit_none=True)) == node
    assert node.is_refable is True
    assert node.is_ephemeral is False
    pickle.loads(pickle.dumps(node))


def test_check_snapshot_ok(
    basic_check_snapshot_dict,
    basic_check_snapshot_object,
    basic_intermediate_check_snapshot_object,
):
    node_dict = basic_check_snapshot_dict
    node = basic_check_snapshot_object
    inter = basic_intermediate_check_snapshot_object

    assert_symmetric(node, node_dict, SnapshotNode)
    assert SnapshotNode.from_dict(inter.to_dict(omit_none=True)) == node
    assert node.is_refable is True
    assert node.is_ephemeral is False
    pickle.loads(pickle.dumps(node))


def test_invalid_snapshot_bad_resource_type(basic_timestamp_snapshot_dict):
    bad_resource_type = basic_timestamp_snapshot_dict
    bad_resource_type["resource_type"] = str(NodeType.Model)
    assert_fails_validation(bad_resource_type, SnapshotNode)


def test_basic_parsed_node_patch(basic_parsed_model_patch_object, basic_parsed_model_patch_dict):
    assert_symmetric(basic_parsed_model_patch_object, basic_parsed_model_patch_dict)


@pytest.fixture
def populated_parsed_node_patch_dict():
    return {
<<<<<<< HEAD
        'name': 'foo',
        'description': 'The foo model',
        'original_file_path': 'path/to/schema.yml',
        'columns': {
            'a': {
                'name': 'a',
                'description': 'a text field',
                'meta': {},
                'tags': [],
                'constraints': [],
=======
        "name": "foo",
        "description": "The foo model",
        "original_file_path": "path/to/schema.yml",
        "columns": {
            "a": {
                "name": "a",
                "description": "a text field",
                "meta": {},
                "tags": [],
>>>>>>> ca231489
            },
        },
        "docs": {"show": False},
        "meta": {"key": ["value"]},
        "yaml_key": "models",
        "package_name": "test",
        "config": {},
        "access": "public",
    }


@pytest.fixture
def populated_parsed_node_patch_object():
    return ParsedNodePatch(
        name="foo",
        description="The foo model",
        original_file_path="path/to/schema.yml",
        columns={"a": ColumnInfo(name="a", description="a text field", meta={})},
        meta={"key": ["value"]},
        yaml_key="models",
        package_name="test",
        docs=Docs(show=False),
        config={},
        access="public",
    )


def test_populated_parsed_node_patch(
    populated_parsed_node_patch_dict, populated_parsed_node_patch_object
):
    assert_symmetric(populated_parsed_node_patch_object, populated_parsed_node_patch_dict)


class TestParsedMacro(ContractTestCase):
    ContractType = Macro

    def _ok_dict(self):
        return {
            "name": "foo",
            "path": "/root/path.sql",
            "original_file_path": "/root/path.sql",
            "created_at": 1.0,
            "package_name": "test",
            "macro_sql": "{% macro foo() %}select 1 as id{% endmacro %}",
            "resource_type": "macro",
            "unique_id": "macro.test.foo",
            "depends_on": {"macros": []},
            "meta": {},
            "description": "my macro description",
            "docs": {"show": True},
            "arguments": [],
        }

    def test_ok(self):
        macro_dict = self._ok_dict()
        macro = self.ContractType(
            name="foo",
            path="/root/path.sql",
            original_file_path="/root/path.sql",
            package_name="test",
            macro_sql="{% macro foo() %}select 1 as id{% endmacro %}",
            resource_type=NodeType.Macro,
            unique_id="macro.test.foo",
            depends_on=MacroDependsOn(),
            meta={},
            description="my macro description",
            arguments=[],
        )
        assert_symmetric(macro, macro_dict)
        pickle.loads(pickle.dumps(macro))

    def test_invalid_missing_unique_id(self):
        bad_missing_uid = self._ok_dict()
        del bad_missing_uid["unique_id"]
        self.assert_fails_validation(bad_missing_uid)

    def test_invalid_extra_field(self):
        bad_extra_field = self._ok_dict()
        bad_extra_field["extra"] = "too many fields"
        self.assert_fails_validation(bad_extra_field)


class TestParsedDocumentation(ContractTestCase):
    ContractType = Documentation

    def _ok_dict(self):
        return {
            "block_contents": "some doc contents",
            "name": "foo",
            "resource_type": "doc",
            "original_file_path": "/root/docs/doc.md",
            "package_name": "test",
            "path": "/root/docs",
            "unique_id": "test.foo",
        }

    def test_ok(self):
        doc_dict = self._ok_dict()
        doc = self.ContractType(
            package_name="test",
            path="/root/docs",
            original_file_path="/root/docs/doc.md",
            name="foo",
            unique_id="test.foo",
            block_contents="some doc contents",
            resource_type=NodeType.Documentation,
        )
        self.assert_symmetric(doc, doc_dict)
        pickle.loads(pickle.dumps(doc))

    def test_invalid_missing(self):
        bad_missing_contents = self._ok_dict()
        del bad_missing_contents["block_contents"]
        self.assert_fails_validation(bad_missing_contents)

    def test_invalid_extra(self):
        bad_extra_field = self._ok_dict()
        bad_extra_field["extra"] = "more"
        self.assert_fails_validation(bad_extra_field)


@pytest.fixture
def minimum_parsed_source_definition_dict():
    return {
        "package_name": "test",
        "path": "/root/models/sources.yml",
        "original_file_path": "/root/models/sources.yml",
        "created_at": 1.0,
        "database": "some_db",
        "schema": "some_schema",
        "fqn": ["test", "source", "my_source", "my_source_table"],
        "source_name": "my_source",
        "name": "my_source_table",
        "source_description": "my source description",
        "loader": "stitch",
        "identifier": "my_source_table",
        "resource_type": str(NodeType.Source),
        "unique_id": "test.source.my_source.my_source_table",
    }


@pytest.fixture
def basic_parsed_source_definition_dict():
    return {
        "package_name": "test",
        "path": "/root/models/sources.yml",
        "original_file_path": "/root/models/sources.yml",
        "created_at": 1.0,
        "database": "some_db",
        "schema": "some_schema",
        "fqn": ["test", "source", "my_source", "my_source_table"],
        "source_name": "my_source",
        "name": "my_source_table",
        "source_description": "my source description",
        "loader": "stitch",
        "identifier": "my_source_table",
        "resource_type": str(NodeType.Source),
        "description": "",
        "columns": {},
        "quoting": {},
        "unique_id": "test.source.my_source.my_source_table",
        "meta": {},
        "source_meta": {},
        "tags": [],
        "config": {
            "enabled": True,
        },
        "unrendered_config": {},
    }


@pytest.fixture
def basic_parsed_source_definition_object():
    return SourceDefinition(
        columns={},
        database="some_db",
        description="",
        fqn=["test", "source", "my_source", "my_source_table"],
        identifier="my_source_table",
        loader="stitch",
        name="my_source_table",
        original_file_path="/root/models/sources.yml",
        package_name="test",
        path="/root/models/sources.yml",
        quoting=Quoting(),
        resource_type=NodeType.Source,
        schema="some_schema",
        source_description="my source description",
        source_name="my_source",
        unique_id="test.source.my_source.my_source_table",
        tags=[],
        config=SourceConfig(),
    )


@pytest.fixture
def complex_parsed_source_definition_dict():
    return {
        "package_name": "test",
        "path": "/root/models/sources.yml",
        "original_file_path": "/root/models/sources.yml",
        "created_at": 1.0,
        "database": "some_db",
        "schema": "some_schema",
        "fqn": ["test", "source", "my_source", "my_source_table"],
        "source_name": "my_source",
        "name": "my_source_table",
        "source_description": "my source description",
        "loader": "stitch",
        "identifier": "my_source_table",
        "resource_type": str(NodeType.Source),
        "description": "",
        "columns": {},
        "quoting": {},
        "unique_id": "test.source.my_source.my_source_table",
        "meta": {},
        "source_meta": {},
        "tags": ["my_tag"],
        "config": {
            "enabled": True,
        },
        "freshness": {"warn_after": {"period": "hour", "count": 1}, "error_after": {}},
        "loaded_at_field": "loaded_at",
        "unrendered_config": {},
    }


@pytest.fixture
def complex_parsed_source_definition_object():
    return SourceDefinition(
        columns={},
        database="some_db",
        description="",
        fqn=["test", "source", "my_source", "my_source_table"],
        identifier="my_source_table",
        loader="stitch",
        name="my_source_table",
        original_file_path="/root/models/sources.yml",
        package_name="test",
        path="/root/models/sources.yml",
        quoting=Quoting(),
        resource_type=NodeType.Source,
        schema="some_schema",
        source_description="my source description",
        source_name="my_source",
        unique_id="test.source.my_source.my_source_table",
        tags=["my_tag"],
        config=SourceConfig(),
        freshness=FreshnessThreshold(warn_after=Time(period=TimePeriod.hour, count=1)),
        loaded_at_field="loaded_at",
    )


def test_basic_source_definition(
    minimum_parsed_source_definition_dict,
    basic_parsed_source_definition_dict,
    basic_parsed_source_definition_object,
):
    node = basic_parsed_source_definition_object
    node_dict = basic_parsed_source_definition_dict
    minimum = minimum_parsed_source_definition_dict

    assert_symmetric(node, node_dict, SourceDefinition)

    assert node.is_ephemeral is False
    assert node.is_refable is False
    assert node.has_freshness is False

    assert_from_dict(node, minimum, SourceDefinition)
    pickle.loads(pickle.dumps(node))


def test_invalid_missing(minimum_parsed_source_definition_dict):
    bad_missing_name = minimum_parsed_source_definition_dict
    del bad_missing_name["name"]
    assert_fails_validation(bad_missing_name, SourceDefinition)


def test_invalid_bad_resource_type(minimum_parsed_source_definition_dict):
    bad_resource_type = minimum_parsed_source_definition_dict
    bad_resource_type["resource_type"] = str(NodeType.Model)
    assert_fails_validation(bad_resource_type, SourceDefinition)


def test_complex_source_definition(
    complex_parsed_source_definition_dict, complex_parsed_source_definition_object
):
    node = complex_parsed_source_definition_object
    node_dict = complex_parsed_source_definition_dict
    assert_symmetric(node, node_dict, SourceDefinition)

    assert node.is_ephemeral is False
    assert node.is_refable is False
    assert node.has_freshness is True

    pickle.loads(pickle.dumps(node))


def test_source_no_loaded_at(complex_parsed_source_definition_object):
    node = complex_parsed_source_definition_object
    assert node.has_freshness is True
    # no loaded_at_field -> does not have freshness
    node.loaded_at_field = None
    assert node.has_freshness is False


def test_source_no_freshness(complex_parsed_source_definition_object):
    node = complex_parsed_source_definition_object
    assert node.has_freshness is True
    node.freshness = None
    assert node.has_freshness is False


unchanged_source_definitions = [
    lambda u: (u, u.replace(tags=["mytag"])),
    lambda u: (u, u.replace(meta={"a": 1000})),
]

changed_source_definitions = [
    lambda u: (
        u,
        u.replace(
            freshness=FreshnessThreshold(warn_after=Time(period=TimePeriod.hour, count=1)),
            loaded_at_field="loaded_at",
        ),
    ),
    lambda u: (u, u.replace(loaded_at_field="loaded_at")),
    lambda u: (
        u,
        u.replace(freshness=FreshnessThreshold(error_after=Time(period=TimePeriod.hour, count=1))),
    ),
    lambda u: (u, u.replace(quoting=Quoting(identifier=True))),
    lambda u: (u, u.replace(database="other_database")),
    lambda u: (u, u.replace(schema="other_schema")),
    lambda u: (u, u.replace(identifier="identifier")),
]


@pytest.mark.parametrize("func", unchanged_source_definitions)
def test_compare_unchanged_parsed_source_definition(func, basic_parsed_source_definition_object):
    node, compare = func(basic_parsed_source_definition_object)
    assert node.same_contents(compare)


@pytest.mark.parametrize("func", changed_source_definitions)
def test_compare_changed_source_definition(func, basic_parsed_source_definition_object):
    node, compare = func(basic_parsed_source_definition_object)
    assert not node.same_contents(compare)


@pytest.fixture
def minimal_parsed_exposure_dict():
    return {
        "name": "my_exposure",
        "type": "notebook",
        "owner": {
            "email": "test@example.com",
        },
        "fqn": ["test", "exposures", "my_exposure"],
        "unique_id": "exposure.test.my_exposure",
        "package_name": "test",
        "meta": {},
        "tags": [],
        "path": "models/something.yml",
        "original_file_path": "models/something.yml",
        "description": "",
        "created_at": 1.0,
        "resource_type": "exposure",
    }


@pytest.fixture
def basic_parsed_exposure_dict():
    return {
        "name": "my_exposure",
        "type": "notebook",
        "owner": {
            "email": "test@example.com",
        },
        "resource_type": "exposure",
        "depends_on": {
            "nodes": [],
            "macros": [],
        },
        "refs": [],
        "sources": [],
        "metrics": [],
        "fqn": ["test", "exposures", "my_exposure"],
        "unique_id": "exposure.test.my_exposure",
        "package_name": "test",
        "path": "models/something.yml",
        "original_file_path": "models/something.yml",
        "description": "",
        "meta": {},
        "tags": [],
        "created_at": 1.0,
        "config": {
            "enabled": True,
        },
        "unrendered_config": {},
    }


@pytest.fixture
def basic_parsed_exposure_object():
    return Exposure(
        name="my_exposure",
        resource_type=NodeType.Exposure,
        type=ExposureType.Notebook,
        fqn=["test", "exposures", "my_exposure"],
        unique_id="exposure.test.my_exposure",
        package_name="test",
        path="models/something.yml",
        original_file_path="models/something.yml",
        owner=Owner(email="test@example.com"),
        description="",
        meta={},
        tags=[],
        config=ExposureConfig(),
        unrendered_config={},
    )


@pytest.fixture
def complex_parsed_exposure_dict():
    return {
        "name": "my_exposure",
        "type": "analysis",
        "created_at": 1.0,
        "owner": {
            "email": "test@example.com",
            "name": "A Name",
        },
        "resource_type": "exposure",
        "maturity": "low",
        "url": "https://example.com/analyses/1",
        "description": "my description",
        "meta": {"tool": "my_tool", "is_something": False},
        "tags": ["my_department"],
        "depends_on": {
            "nodes": ["models.test.my_model"],
            "macros": [],
        },
        "refs": [],
        "sources": [],
        "metrics": [],
        "fqn": ["test", "exposures", "my_exposure"],
        "unique_id": "exposure.test.my_exposure",
        "package_name": "test",
        "path": "models/something.yml",
        "original_file_path": "models/something.yml",
        "config": {
            "enabled": True,
        },
        "unrendered_config": {},
    }


@pytest.fixture
def complex_parsed_exposure_object():
    return Exposure(
        name="my_exposure",
        resource_type=NodeType.Exposure,
        type=ExposureType.Analysis,
        owner=Owner(email="test@example.com", name="A Name"),
        maturity=MaturityType.Low,
        url="https://example.com/analyses/1",
        description="my description",
        meta={"tool": "my_tool", "is_something": False},
        tags=["my_department"],
        depends_on=DependsOn(nodes=["models.test.my_model"]),
        fqn=["test", "exposures", "my_exposure"],
        unique_id="exposure.test.my_exposure",
        package_name="test",
        path="models/something.yml",
        original_file_path="models/something.yml",
        config=ExposureConfig(),
        unrendered_config={},
    )


def test_basic_parsed_exposure(
    minimal_parsed_exposure_dict, basic_parsed_exposure_dict, basic_parsed_exposure_object
):
    assert_symmetric(basic_parsed_exposure_object, basic_parsed_exposure_dict, Exposure)
    assert_from_dict(basic_parsed_exposure_object, minimal_parsed_exposure_dict, Exposure)
    pickle.loads(pickle.dumps(basic_parsed_exposure_object))


def test_complex_parsed_exposure(complex_parsed_exposure_dict, complex_parsed_exposure_object):
    assert_symmetric(complex_parsed_exposure_object, complex_parsed_exposure_dict, Exposure)


unchanged_parsed_exposures = [
    lambda u: (u, u),
]


changed_parsed_exposures = [
    lambda u: (u, u.replace(fqn=u.fqn[:-1] + ["something", u.fqn[-1]])),
    lambda u: (u, u.replace(type=ExposureType.ML)),
    lambda u: (u, u.replace(owner=u.owner.replace(name="My Name"))),
    lambda u: (u, u.replace(maturity=MaturityType.Medium)),
    lambda u: (u, u.replace(url="https://example.com/dashboard/1")),
    lambda u: (u, u.replace(description="My description")),
    lambda u: (u, u.replace(depends_on=DependsOn(nodes=["model.test.blah"]))),
]


@pytest.mark.parametrize("func", unchanged_parsed_exposures)
def test_compare_unchanged_parsed_exposure(func, basic_parsed_exposure_object):
    node, compare = func(basic_parsed_exposure_object)
    assert node.same_contents(compare)


@pytest.mark.parametrize("func", changed_parsed_exposures)
def test_compare_changed_exposure(func, basic_parsed_exposure_object):
    node, compare = func(basic_parsed_exposure_object)
    assert not node.same_contents(compare)


# METRICS
@pytest.fixture
def minimal_parsed_metric_dict():
    return {
        "name": "my_metric",
        "type": "count",
        "timestamp": "created_at",
        "time_grains": ["day"],
        "fqn": ["test", "metrics", "my_metric"],
        "unique_id": "metric.test.my_metric",
        "package_name": "test",
        "meta": {},
        "tags": [],
        "path": "models/something.yml",
        "original_file_path": "models/something.yml",
        "description": "",
        "created_at": 1.0,
    }


@pytest.fixture
def basic_parsed_metric_dict():
    return {
        "name": "new_customers",
        "label": "New Customers",
        "model": 'ref("dim_customers")',
        "calculation_method": "count",
        "expression": "user_id",
        "timestamp": "signup_date",
        "time_grains": ["day", "week", "month"],
        "dimensions": ["plan", "country"],
        "filters": [
            {
                "field": "is_paying",
                "value": "true",
                "operator": "=",
            }
        ],
        "resource_type": "metric",
        "refs": [["dim_customers"]],
        "sources": [],
        "metrics": [],
        "fqn": ["test", "metrics", "my_metric"],
        "unique_id": "metric.test.my_metric",
        "package_name": "test",
        "path": "models/something.yml",
        "original_file_path": "models/something.yml",
        "description": "",
        "meta": {},
        "tags": [],
        "created_at": 1.0,
        "depends_on": {
            "nodes": [],
            "macros": [],
        },
    }


@pytest.fixture
def basic_parsed_metric_object():
    return Metric(
        name="my_metric",
        resource_type=NodeType.Metric,
        calculation_method="count",
        fqn=["test", "metrics", "my_metric"],
        unique_id="metric.test.my_metric",
        package_name="test",
        path="models/something.yml",
        original_file_path="models/something.yml",
        description="",
        meta={},
        tags=[],
    )<|MERGE_RESOLUTION|>--- conflicted
+++ resolved
@@ -279,17 +279,6 @@
             "contract": False,
             "packages": [],
         },
-<<<<<<< HEAD
-        'docs': {'show': True},
-        'contract': False,
-        'columns': {
-            'a': {
-                'name': 'a',
-                'description': 'a text field',
-                'meta': {},
-                'tags': [],
-                'constraints': []
-=======
         "docs": {"show": True},
         "contract": False,
         "columns": {
@@ -298,7 +287,7 @@
                 "description": "a text field",
                 "meta": {},
                 "tags": [],
->>>>>>> ca231489
+                "constraints": [],
             },
         },
         "checksum": {
@@ -595,49 +584,6 @@
 @pytest.fixture
 def complex_parsed_seed_dict():
     return {
-<<<<<<< HEAD
-        'name': 'foo',
-        'created_at': 1.0,
-        'resource_type': str(NodeType.Seed),
-        'path': '/root/seeds/seed.csv',
-        'original_file_path': 'seeds/seed.csv',
-        'package_name': 'test',
-        'raw_code': '',
-        'unique_id': 'seed.test.foo',
-        'fqn': ['test', 'seeds', 'foo'],
-        'database': 'test_db',
-        'depends_on': {'macros': []},
-        'description': 'a description',
-        'schema': 'test_schema',
-        'tags': ['mytag'],
-        'alias': 'foo',
-        'config': {
-            'column_types': {},
-            'enabled': True,
-            'materialized': 'seed',
-            'persist_docs': {'relation': True, 'columns': True},
-            'post-hook': [],
-            'pre-hook': [],
-            'quoting': {},
-            'tags': [],
-            'quote_columns': True,
-            'on_schema_change': 'ignore',
-            'meta': {},
-            'grants': {},
-            'docs': {'show': True},
-            'contract': False,
-            'packages': [],
-        },
-        'deferred': False,
-        'docs': {'show': True},
-        'columns': {
-            'a': {'name': 'a', 'description': 'a column description', 'meta': {}, 'tags': [], 'constraints': []}
-        },
-        'meta': {'foo': 1000},
-        'checksum': {'name': 'sha256', 'checksum': 'e3b0c44298fc1c149afbf4c8996fb92427ae41e4649b934ca495991b7852b855'},
-        'unrendered_config': {
-            'persist_docs': {'relation': True, 'columns': True},
-=======
         "name": "foo",
         "created_at": 1.0,
         "resource_type": str(NodeType.Seed),
@@ -673,7 +619,13 @@
         "deferred": False,
         "docs": {"show": True},
         "columns": {
-            "a": {"name": "a", "description": "a column description", "meta": {}, "tags": []}
+            "a": {
+                "name": "a",
+                "description": "a column description",
+                "meta": {},
+                "tags": [],
+                "constraints": [],
+            }
         },
         "meta": {"foo": 1000},
         "checksum": {
@@ -682,7 +634,6 @@
         },
         "unrendered_config": {
             "persist_docs": {"relation": True, "columns": True},
->>>>>>> ca231489
         },
         "config_call_dict": {},
     }
@@ -812,22 +763,6 @@
 @pytest.fixture
 def basic_parsed_model_patch_dict():
     return {
-<<<<<<< HEAD
-        'name': 'foo',
-        'description': 'The foo model',
-        'original_file_path': 'path/to/schema.yml',
-        'docs': {'show': True},
-        'meta': {},
-        'yaml_key': 'models',
-        'package_name': 'test',
-        'columns': {
-            'a': {
-                'name': 'a',
-                'description': 'a text field',
-                'meta': {},
-                'tags': [],
-                'constraints': []
-=======
         "name": "foo",
         "description": "The foo model",
         "original_file_path": "path/to/schema.yml",
@@ -841,7 +776,7 @@
                 "description": "a text field",
                 "meta": {},
                 "tags": [],
->>>>>>> ca231489
+                "constraints": [],
             },
         },
         "config": {},
@@ -1050,17 +985,6 @@
             "contract": False,
             "packages": [],
         },
-<<<<<<< HEAD
-        'docs': {'show': True},
-        'contract': False,
-        'columns': {
-            'a': {
-                'name': 'a',
-                'description': 'a text field',
-                'meta': {},
-                'tags': [],
-                'constraints': [],
-=======
         "docs": {"show": True},
         "contract": False,
         "columns": {
@@ -1069,7 +993,7 @@
                 "description": "a text field",
                 "meta": {},
                 "tags": [],
->>>>>>> ca231489
+                "constraints": [],
             },
         },
         "index": 13,
@@ -1294,17 +1218,6 @@
             "meta": {},
             "schema": "dbt_test__audit",
         },
-<<<<<<< HEAD
-        'docs': {'show': False},
-        'contract': False,
-        'columns': {
-            'a': {
-                'name': 'a',
-                'description': 'a text field',
-                'meta': {},
-                'tags': [],
-                'constraints': []
-=======
         "docs": {"show": False},
         "contract": False,
         "columns": {
@@ -1313,7 +1226,7 @@
                 "description": "a text field",
                 "meta": {},
                 "tags": [],
->>>>>>> ca231489
+                "constraints": [],
             },
         },
         "column_name": "id",
@@ -1980,18 +1893,6 @@
 @pytest.fixture
 def populated_parsed_node_patch_dict():
     return {
-<<<<<<< HEAD
-        'name': 'foo',
-        'description': 'The foo model',
-        'original_file_path': 'path/to/schema.yml',
-        'columns': {
-            'a': {
-                'name': 'a',
-                'description': 'a text field',
-                'meta': {},
-                'tags': [],
-                'constraints': [],
-=======
         "name": "foo",
         "description": "The foo model",
         "original_file_path": "path/to/schema.yml",
@@ -2001,7 +1902,7 @@
                 "description": "a text field",
                 "meta": {},
                 "tags": [],
->>>>>>> ca231489
+                "constraints": [],
             },
         },
         "docs": {"show": False},
