--- conflicted
+++ resolved
@@ -324,38 +324,13 @@
             "meta": {},
             "tables": [
                 {
-<<<<<<< HEAD
-                    'name': 'table1',
-                    'description': '',
-                    'config': {},
-                    'docs': {'show': True},
-                    'tests': [],
-                    'columns': [],
-                    'constraints': [],
-                    'quoting': {},
-                    'freshness': {'error_after': {}, 'warn_after': {}},
-                    'meta': {},
-                    'tags': [],
-                },
-                {
-                    'name': 'table2',
-                    'description': 'table 2',
-                    'config': {},
-                    'docs': {'show': True},
-                    'tests': [],
-                    'columns': [],
-                    'constraints': [],
-                    'quoting': {'database': True},
-                    'freshness': {'error_after': {}, 'warn_after': {}},
-                    'meta': {},
-                    'tags': [],
-=======
                     "name": "table1",
                     "description": "",
                     "config": {},
                     "docs": {"show": True},
                     "tests": [],
                     "columns": [],
+                    "constraints": [],
                     "quoting": {},
                     "freshness": {"error_after": {}, "warn_after": {}},
                     "meta": {},
@@ -368,11 +343,11 @@
                     "docs": {"show": True},
                     "tests": [],
                     "columns": [],
+                    "constraints": [],
                     "quoting": {"database": True},
                     "freshness": {"error_after": {}, "warn_after": {}},
                     "meta": {},
                     "tags": [],
->>>>>>> ca231489
                 },
             ],
             "tags": [],
@@ -432,19 +407,6 @@
             "package_name": "test",
         }
         to_dict = {
-<<<<<<< HEAD
-            'name': 'foo',
-            'yaml_key': 'models',
-            'original_file_path': '/some/fake/path',
-            'package_name': 'test',
-            'columns': [],
-            'description': '',
-            'docs': {'show': True},
-            'tests': [],
-            'meta': {},
-            'config': {},
-            'constraints': [],
-=======
             "name": "foo",
             "yaml_key": "models",
             "original_file_path": "/some/fake/path",
@@ -455,7 +417,7 @@
             "tests": [],
             "meta": {},
             "config": {},
->>>>>>> ca231489
+            "constraints": [],
         }
         self.assert_from_dict(minimum, from_dict)
         self.assert_to_dict(minimum, to_dict)
@@ -486,37 +448,6 @@
             docs=Docs(show=False),
         )
         dct = {
-<<<<<<< HEAD
-            'name': 'foo',
-            'yaml_key': 'models',
-            'original_file_path': '/some/fake/path',
-            'package_name': 'test',
-            'description': 'a description',
-            'tests': ['table_test'],
-            'meta': {'key': ['value1', 'value2']},
-            'constraints': [],
-            'columns': [
-                {
-                    'name': 'x',
-                    'description': 'x description',
-                    'docs': {'show': True},
-                    'tests': [],
-                    'meta': {'key2': 'value3'},
-                    'tags': [],
-                    'constraints': [],
-                },
-                {
-                    'name': 'y',
-                    'description': 'y description',
-                    'docs': {'show': True},
-                    'tests': [
-                        'unique',
-                        {'accepted_values': {'values': ['blue', 'green']}}
-                    ],
-                    'meta': {},
-                    'tags': ['a', 'b'],
-                    'constraints': [],
-=======
             "name": "foo",
             "yaml_key": "models",
             "original_file_path": "/some/fake/path",
@@ -524,6 +455,7 @@
             "description": "a description",
             "tests": ["table_test"],
             "meta": {"key": ["value1", "value2"]},
+            "constraints": [],
             "columns": [
                 {
                     "name": "x",
@@ -532,6 +464,7 @@
                     "tests": [],
                     "meta": {"key2": "value3"},
                     "tags": [],
+                    "constraints": [],
                 },
                 {
                     "name": "y",
@@ -540,7 +473,7 @@
                     "tests": ["unique", {"accepted_values": {"values": ["blue", "green"]}}],
                     "meta": {},
                     "tags": ["a", "b"],
->>>>>>> ca231489
+                    "constraints": [],
                 },
             ],
             "docs": {"show": False},
