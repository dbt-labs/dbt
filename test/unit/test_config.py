--- conflicted
+++ resolved
@@ -28,12 +28,7 @@
 from .utils import normalize
 
 INITIAL_ROOT = os.getcwd()
-# Skip due to interface for config updated
-<<<<<<< HEAD
-pytestmark = pytest.mark.skip
-=======
-
->>>>>>> d0b5d752
+
 
 @contextmanager
 def temp_cd(path):
@@ -1247,10 +1242,7 @@
         self.args.target = 'cli-and-env-vars'
         self.args.vars = {"cli_value_host": "cli-postgres-host", "cli_version": "0.1.2"}
         self.args.project_dir = self.project_dir
-<<<<<<< HEAD
-=======
         set_from_args(self.args, None)
->>>>>>> d0b5d752
         with mock.patch.dict(os.environ, self.env_override):
             config = dbt.config.RuntimeConfig.from_args(self.args)
 
