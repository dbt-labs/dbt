import copy

import pytest
from unittest import mock

from pathlib import Path

from dbt.contracts.files import FileHash
from dbt.contracts.graph.nodes import (
    DependsOn,
    MacroDependsOn,
    NodeConfig,
    Macro,
    ModelNode,
    Exposure,
    Metric,
    Group,
    SeedNode,
    SingularTestNode,
    GenericTestNode,
    SourceDefinition,
    TestConfig,
    TestMetadata,
    ColumnInfo,
)
from dbt.contracts.graph.manifest import Manifest
from dbt.contracts.graph.unparsed import ExposureType, Owner, MetricFilter, MetricTime
from dbt.contracts.state import PreviousState
from dbt.node_types import NodeType
from dbt.graph.selector_methods import (
    MethodManager,
    QualifiedNameSelectorMethod,
    TagSelectorMethod,
    GroupSelectorMethod,
    SourceSelectorMethod,
    PathSelectorMethod,
    FileSelectorMethod,
    PackageSelectorMethod,
    ConfigSelectorMethod,
    TestNameSelectorMethod,
    TestTypeSelectorMethod,
    StateSelectorMethod,
    ExposureSelectorMethod,
    MetricSelectorMethod,
)
import dbt.exceptions
import dbt.contracts.graph.nodes
from .utils import replace_config


def make_model(
    pkg,
    name,
    sql,
    refs=None,
    sources=None,
    tags=None,
    path=None,
    alias=None,
    config_kwargs=None,
    fqn_extras=None,
    depends_on_macros=None,
):
    if refs is None:
        refs = []
    if sources is None:
        sources = []
    if tags is None:
        tags = []
    if path is None:
        path = f"{name}.sql"
    if alias is None:
        alias = name
    if config_kwargs is None:
        config_kwargs = {}
    if depends_on_macros is None:
        depends_on_macros = []

    if fqn_extras is None:
        fqn_extras = []

    fqn = [pkg] + fqn_extras + [name]

    depends_on_nodes = []
    source_values = []
    ref_values = []
    for ref in refs:
        ref_values.append([ref.name])
        depends_on_nodes.append(ref.unique_id)
    for src in sources:
        source_values.append([src.source_name, src.name])
        depends_on_nodes.append(src.unique_id)

    return ModelNode(
        language="sql",
        raw_code=sql,
        database="dbt",
        schema="dbt_schema",
        alias=alias,
        name=name,
        fqn=fqn,
        unique_id=f"model.{pkg}.{name}",
        package_name=pkg,
        path=path,
        original_file_path=f"models/{path}",
        config=NodeConfig(**config_kwargs),
        tags=tags,
        refs=ref_values,
        sources=source_values,
        depends_on=DependsOn(
            nodes=depends_on_nodes,
            macros=depends_on_macros,
        ),
        resource_type=NodeType.Model,
        checksum=FileHash.from_contents(""),
    )


def make_seed(
    pkg, name, path=None, loader=None, alias=None, tags=None, fqn_extras=None, checksum=None
):
    if alias is None:
        alias = name
    if tags is None:
        tags = []
    if path is None:
        path = f"{name}.csv"

    if fqn_extras is None:
        fqn_extras = []

    if checksum is None:
        checksum = FileHash.from_contents("")

    fqn = [pkg] + fqn_extras + [name]
    return SeedNode(
        database="dbt",
        schema="dbt_schema",
        alias=alias,
        name=name,
        fqn=fqn,
        unique_id=f"seed.{pkg}.{name}",
        package_name=pkg,
        path=path,
        original_file_path=f"data/{path}",
        tags=tags,
        resource_type=NodeType.Seed,
        checksum=FileHash.from_contents(""),
    )


def make_source(
    pkg, source_name, table_name, path=None, loader=None, identifier=None, fqn_extras=None
):
    if path is None:
        path = "models/schema.yml"
    if loader is None:
        loader = "my_loader"
    if identifier is None:
        identifier = table_name

    if fqn_extras is None:
        fqn_extras = []

    fqn = [pkg] + fqn_extras + [source_name, table_name]

    return SourceDefinition(
        fqn=fqn,
        database="dbt",
        schema="dbt_schema",
        unique_id=f"source.{pkg}.{source_name}.{table_name}",
        package_name=pkg,
        path=path,
        original_file_path=path,
        name=table_name,
        source_name=source_name,
        loader="my_loader",
        identifier=identifier,
        resource_type=NodeType.Source,
        loaded_at_field="loaded_at",
        tags=[],
        source_description="",
    )


def make_macro(pkg, name, macro_sql, path=None, depends_on_macros=None):
    if path is None:
        path = "macros/macros.sql"

    if depends_on_macros is None:
        depends_on_macros = []

    return Macro(
        name=name,
        macro_sql=macro_sql,
        unique_id=f"macro.{pkg}.{name}",
        package_name=pkg,
        path=path,
        original_file_path=path,
        resource_type=NodeType.Macro,
        depends_on=MacroDependsOn(macros=depends_on_macros),
    )


def make_unique_test(pkg, test_model, column_name, path=None, refs=None, sources=None, tags=None):
    return make_schema_test(pkg, "unique", test_model, {}, column_name=column_name)


def make_not_null_test(
    pkg, test_model, column_name, path=None, refs=None, sources=None, tags=None
):
    return make_schema_test(pkg, "not_null", test_model, {}, column_name=column_name)


def make_schema_test(
    pkg,
    test_name,
    test_model,
    test_kwargs,
    path=None,
    refs=None,
    sources=None,
    tags=None,
    column_name=None,
):
    kwargs = test_kwargs.copy()
    ref_values = []
    source_values = []
    # this doesn't really have to be correct
    if isinstance(test_model, SourceDefinition):
        kwargs["model"] = (
            "{{ source('" + test_model.source_name + "', '" + test_model.name + "') }}"
        )
        source_values.append([test_model.source_name, test_model.name])
    else:
        kwargs["model"] = "{{ ref('" + test_model.name + "')}}"
        ref_values.append([test_model.name])
    if column_name is not None:
        kwargs["column_name"] = column_name

    # whatever
    args_name = test_model.search_name.replace(".", "_")
    if column_name is not None:
        args_name += "_" + column_name
    node_name = f"{test_name}_{args_name}"
    raw_code = (
        '{{ config(severity="ERROR") }}{{ test_' + test_name + "(**dbt_schema_test_kwargs) }}"
    )
    name_parts = test_name.split(".")

    if len(name_parts) == 2:
        namespace, test_name = name_parts
        macro_depends = f"macro.{namespace}.test_{test_name}"
    elif len(name_parts) == 1:
        namespace = None
        macro_depends = f"macro.dbt.test_{test_name}"
    else:
        assert False, f"invalid test name: {test_name}"

    if path is None:
        path = "schema.yml"
    if tags is None:
        tags = ["schema"]

    if refs is None:
        refs = []
    if sources is None:
        sources = []

    depends_on_nodes = []
    for ref in refs:
        ref_values.append([ref.name])
        depends_on_nodes.append(ref.unique_id)

    for source in sources:
        source_values.append([source.source_name, source.name])
        depends_on_nodes.append(source.unique_id)

    return GenericTestNode(
        language="sql",
        raw_code=raw_code,
        test_metadata=TestMetadata(
            namespace=namespace,
            name=test_name,
            kwargs=kwargs,
        ),
        database="dbt",
        schema="dbt_postgres",
        name=node_name,
        alias=node_name,
        fqn=["minimal", "schema_test", node_name],
        unique_id=f"test.{pkg}.{node_name}",
        package_name=pkg,
        path=f"schema_test/{node_name}.sql",
        original_file_path=f"models/{path}",
        resource_type=NodeType.Test,
        tags=tags,
        refs=ref_values,
        sources=[],
        depends_on=DependsOn(macros=[macro_depends], nodes=depends_on_nodes),
        column_name=column_name,
        checksum=FileHash.from_contents(""),
    )


def make_data_test(
    pkg, name, sql, refs=None, sources=None, tags=None, path=None, config_kwargs=None
):

    if refs is None:
        refs = []
    if sources is None:
        sources = []
    if tags is None:
        tags = ["data"]
    if path is None:
        path = f"{name}.sql"

    if config_kwargs is None:
        config_kwargs = {}

    fqn = ["minimal", "data_test", name]

    depends_on_nodes = []
    source_values = []
    ref_values = []
    for ref in refs:
        ref_values.append([ref.name])
        depends_on_nodes.append(ref.unique_id)
    for src in sources:
        source_values.append([src.source_name, src.name])
        depends_on_nodes.append(src.unique_id)

    return SingularTestNode(
        language="sql",
        raw_code=sql,
        database="dbt",
        schema="dbt_schema",
        name=name,
        alias=name,
        fqn=fqn,
        unique_id=f"test.{pkg}.{name}",
        package_name=pkg,
        path=path,
        original_file_path=f"tests/{path}",
        config=TestConfig(**config_kwargs),
        tags=tags,
        refs=ref_values,
        sources=source_values,
        depends_on=DependsOn(nodes=depends_on_nodes, macros=[]),
        resource_type=NodeType.Test,
        checksum=FileHash.from_contents(""),
    )


def make_exposure(pkg, name, path=None, fqn_extras=None, owner=None):
    if path is None:
        path = "schema.yml"

    if fqn_extras is None:
        fqn_extras = []

    if owner is None:
        owner = Owner(email="test@example.com")

    fqn = [pkg, "exposures"] + fqn_extras + [name]
    return Exposure(
        name=name,
        resource_type=NodeType.Exposure,
        type=ExposureType.Notebook,
        fqn=fqn,
        unique_id=f"exposure.{pkg}.{name}",
        package_name=pkg,
        path=path,
        original_file_path=path,
        owner=owner,
    )


def make_metric(pkg, name, path=None):
    if path is None:
        path = "schema.yml"

    return Metric(
        name=name,
        resource_type=NodeType.Metric,
        path=path,
        package_name=pkg,
        original_file_path=path,
        unique_id=f"metric.{pkg}.{name}",
        fqn=[pkg, "metrics", name],
        label="New Customers",
        model='ref("multi")',
        description="New customers",
        calculation_method="count",
        expression="user_id",
        timestamp="signup_date",
        time_grains=["day", "week", "month"],
        dimensions=["plan", "country"],
        filters=[
            MetricFilter(
                field="is_paying",
                value=True,
                operator="=",
            )
        ],
        window=MetricTime(),
        meta={"is_okr": True},
        tags=["okrs"],
    )


def make_group(pkg, name, path=None):
    if path is None:
        path = "schema.yml"

    return Group(
        name=name,
        resource_type=NodeType.Group,
        path=path,
        package_name=pkg,
        original_file_path=path,
        unique_id=f"group.{pkg}.{name}",
        owner="email@gmail.com",
    )


@pytest.fixture
def macro_test_unique():
    return make_macro(
        "dbt", "test_unique", "blablabla", depends_on_macros=["macro.dbt.default__test_unique"]
    )


@pytest.fixture
def macro_default_test_unique():
    return make_macro("dbt", "default__test_unique", "blablabla")


@pytest.fixture
def macro_test_not_null():
    return make_macro(
        "dbt", "test_not_null", "blablabla", depends_on_macros=["macro.dbt.default__test_not_null"]
    )


@pytest.fixture
def macro_default_test_not_null():
    return make_macro("dbt", "default__test_not_null", "blabla")


@pytest.fixture
def seed():
    return make_seed("pkg", "seed")


@pytest.fixture
def source():
    return make_source("pkg", "raw", "seed", identifier="seed")


@pytest.fixture
def ephemeral_model(source):
    return make_model(
        "pkg",
        "ephemeral_model",
        'select * from {{ source("raw", "seed") }}',
        config_kwargs={"materialized": "ephemeral"},
        sources=[source],
    )


@pytest.fixture
def view_model(ephemeral_model):
    return make_model(
        "pkg",
        "view_model",
        'select * from {{ ref("ephemeral_model") }}',
        config_kwargs={"materialized": "view"},
        refs=[ephemeral_model],
        tags=["uses_ephemeral"],
    )


@pytest.fixture
def table_model(ephemeral_model):
    return make_model(
        "pkg",
        "table_model",
        'select * from {{ ref("ephemeral_model") }}',
        config_kwargs={
            "materialized": "table",
            "meta": {
                # Other properties to test in test_select_config_meta
                "string_property": "some_string",
                "truthy_bool_property": True,
                "falsy_bool_property": False,
                "list_property": ["some_value", True, False],
            },
        },
        refs=[ephemeral_model],
        tags=["uses_ephemeral"],
        path="subdirectory/table_model.sql",
    )


@pytest.fixture
def table_model_py(seed):
    return make_model(
        "pkg",
        "table_model_py",
        'select * from {{ ref("seed") }}',
        config_kwargs={"materialized": "table"},
        refs=[seed],
        tags=[],
        path="subdirectory/table_model.py",
    )


@pytest.fixture
def table_model_csv(seed):
    return make_model(
        "pkg",
        "table_model_csv",
        'select * from {{ ref("seed") }}',
        config_kwargs={"materialized": "table"},
        refs=[seed],
        tags=[],
        path="subdirectory/table_model.csv",
    )


@pytest.fixture
def ext_source():
    return make_source(
        "ext",
        "ext_raw",
        "ext_source",
    )


@pytest.fixture
def ext_source_2():
    return make_source(
        "ext",
        "ext_raw",
        "ext_source_2",
    )


@pytest.fixture
def ext_source_other():
    return make_source(
        "ext",
        "raw",
        "ext_source",
    )


@pytest.fixture
def ext_source_other_2():
    return make_source(
        "ext",
        "raw",
        "ext_source_2",
    )


@pytest.fixture
def ext_model(ext_source):
    return make_model(
        "ext",
        "ext_model",
        'select * from {{ source("ext_raw", "ext_source") }}',
        sources=[ext_source],
    )


@pytest.fixture
def union_model(seed, ext_source):
    return make_model(
        "pkg",
        "union_model",
        'select * from {{ ref("seed") }} union all select * from {{ source("ext_raw", "ext_source") }}',
        config_kwargs={"materialized": "table"},
        refs=[seed],
        sources=[ext_source],
        fqn_extras=["unions"],
        path="subdirectory/union_model.sql",
        tags=["unions"],
    )


@pytest.fixture
def table_id_unique(table_model):
    return make_unique_test("pkg", table_model, "id")


@pytest.fixture
def table_id_not_null(table_model):
    return make_not_null_test("pkg", table_model, "id")


@pytest.fixture
def view_id_unique(view_model):
    return make_unique_test("pkg", view_model, "id")


@pytest.fixture
def ext_source_id_unique(ext_source):
    return make_unique_test("ext", ext_source, "id")


@pytest.fixture
def view_test_nothing(view_model):
    return make_data_test(
        "pkg",
        "view_test_nothing",
        'select * from {{ ref("view_model") }} limit 0',
        refs=[view_model],
    )


# Support dots as namespace separators
@pytest.fixture
def namespaced_seed():
    return make_seed("pkg", "mynamespace.seed")


@pytest.fixture
def namespace_model(source):
    return make_model(
        "pkg",
        "mynamespace.ephemeral_model",
        'select * from {{ source("raw", "seed") }}',
        config_kwargs={"materialized": "ephemeral"},
        sources=[source],
    )


@pytest.fixture
def namespaced_union_model(seed, ext_source):
    return make_model(
        "pkg",
        "mynamespace.union_model",
        'select * from {{ ref("mynamespace.seed") }} union all select * from {{ ref("mynamespace.ephemeral_model") }}',
        config_kwargs={"materialized": "table"},
        refs=[seed],
        sources=[ext_source],
        fqn_extras=["unions"],
        path="subdirectory/union_model.sql",
        tags=["unions"],
    )


@pytest.fixture
def manifest(
    seed,
    source,
    ephemeral_model,
    view_model,
    table_model,
    table_model_py,
    table_model_csv,
    ext_source,
    ext_model,
    union_model,
    ext_source_2,
    ext_source_other,
    ext_source_other_2,
    table_id_unique,
    table_id_not_null,
    view_id_unique,
    ext_source_id_unique,
    view_test_nothing,
    namespaced_seed,
    namespace_model,
    namespaced_union_model,
    macro_test_unique,
    macro_default_test_unique,
    macro_test_not_null,
    macro_default_test_not_null,
):
    nodes = [
        seed,
        ephemeral_model,
        view_model,
        table_model,
        table_model_py,
        table_model_csv,
        union_model,
        ext_model,
        table_id_unique,
        table_id_not_null,
        view_id_unique,
        ext_source_id_unique,
        view_test_nothing,
        namespaced_seed,
        namespace_model,
        namespaced_union_model,
    ]
    sources = [source, ext_source, ext_source_2, ext_source_other, ext_source_other_2]
    macros = [
        macro_test_unique,
        macro_default_test_unique,
        macro_test_not_null,
        macro_default_test_not_null,
    ]
    manifest = Manifest(
        nodes={n.unique_id: n for n in nodes},
        sources={s.unique_id: s for s in sources},
        macros={m.unique_id: m for m in macros},
        docs={},
        files={},
        exposures={},
        metrics={},
        disabled=[],
        selectors={},
        groups={},
    )
    return manifest


def search_manifest_using_method(manifest, method, selection):
    selected = method.search(
        set(manifest.nodes)
        | set(manifest.sources)
        | set(manifest.exposures)
        | set(manifest.metrics),
        selection,
    )
    results = {manifest.expect(uid).search_name for uid in selected}
    return results


def test_select_fqn(manifest):
    methods = MethodManager(manifest, None)
    method = methods.get_method("fqn", [])
    assert isinstance(method, QualifiedNameSelectorMethod)
    assert method.arguments == []

    assert search_manifest_using_method(manifest, method, "pkg.unions") == {
        "union_model",
        "mynamespace.union_model",
    }
    assert not search_manifest_using_method(manifest, method, "ext.unions")
    # sources don't show up, because selection pretends they have no FQN. Should it?
    assert search_manifest_using_method(manifest, method, "pkg") == {
        "union_model",
        "table_model",
        "table_model_py",
        "table_model_csv",
        "view_model",
        "ephemeral_model",
        "seed",
        "mynamespace.union_model",
        "mynamespace.ephemeral_model",
        "mynamespace.seed",
    }
    assert search_manifest_using_method(manifest, method, "ext") == {"ext_model"}
    # wildcards
    assert search_manifest_using_method(manifest, method, "*.*.*_model") == {
        "mynamespace.union_model",
        "mynamespace.ephemeral_model",
        "union_model",
    }
    # multiple wildcards
    assert search_manifest_using_method(manifest, method, "*unions*") == {
        "union_model",
        "mynamespace.union_model",
    }
    # negation
    assert not search_manifest_using_method(manifest, method, "!pkg*")
    # single wildcard
    assert search_manifest_using_method(manifest, method, "pkg.t*") == {
        "table_model",
        "table_model_py",
        "table_model_csv",
    }
    # wildcard and ? (matches exactly one character)
    assert search_manifest_using_method(manifest, method, "*ext_m?del") == {"ext_model"}
    # multiple ?
    assert search_manifest_using_method(manifest, method, "*.?????_model") == {
        "union_model",
        "table_model",
        "mynamespace.union_model",
    }
    # multiple ranges
    assert search_manifest_using_method(manifest, method, "*.[t-u][a-n][b-i][l-o][e-n]_model") == {
        "union_model",
        "table_model",
        "mynamespace.union_model",
    }


def test_select_tag(manifest):
    methods = MethodManager(manifest, None)
    method = methods.get_method("tag", [])
    assert isinstance(method, TagSelectorMethod)
    assert method.arguments == []

    assert search_manifest_using_method(manifest, method, "uses_ephemeral") == {
        "view_model",
        "table_model",
    }
    assert not search_manifest_using_method(manifest, method, "missing")
    assert search_manifest_using_method(manifest, method, "uses_eph*") == {
        "view_model",
        "table_model",
    }


def test_select_group(manifest, view_model):
    group_name = "my_group"
    group = make_group("test", group_name)
    manifest.groups[group.unique_id] = group
    change_node(
        manifest,
        view_model.replace(
            config={"materialized": "view", "group": group_name},
        ),
    )
    methods = MethodManager(manifest, None)
    method = methods.get_method("group", [])
    assert isinstance(method, GroupSelectorMethod)
    assert method.arguments == []

    assert search_manifest_using_method(manifest, method, group_name) == {"view_model"}
    assert not search_manifest_using_method(manifest, method, "not_my_group")


def test_select_source(manifest):
    methods = MethodManager(manifest, None)
    method = methods.get_method("source", [])
    assert isinstance(method, SourceSelectorMethod)
    assert method.arguments == []

    # the lookup is based on how many components you provide: source, source.table, package.source.table
    assert search_manifest_using_method(manifest, method, "raw") == {
        "raw.seed",
        "raw.ext_source",
        "raw.ext_source_2",
    }
    assert search_manifest_using_method(manifest, method, "raw.seed") == {"raw.seed"}
    assert search_manifest_using_method(manifest, method, "pkg.raw.seed") == {"raw.seed"}
    assert search_manifest_using_method(manifest, method, "pkg.*.*") == {"raw.seed"}
    assert search_manifest_using_method(manifest, method, "raw.*") == {
        "raw.seed",
        "raw.ext_source",
        "raw.ext_source_2",
    }
    assert search_manifest_using_method(manifest, method, "ext.raw.*") == {
        "raw.ext_source",
        "raw.ext_source_2",
    }
    assert not search_manifest_using_method(manifest, method, "missing")
    assert not search_manifest_using_method(manifest, method, "raw.missing")
    assert not search_manifest_using_method(manifest, method, "missing.raw.seed")

    assert search_manifest_using_method(manifest, method, "ext.*.*") == {
        "ext_raw.ext_source",
        "ext_raw.ext_source_2",
        "raw.ext_source",
        "raw.ext_source_2",
    }
    assert search_manifest_using_method(manifest, method, "ext_raw") == {
        "ext_raw.ext_source",
        "ext_raw.ext_source_2",
    }
    assert search_manifest_using_method(manifest, method, "ext.ext_raw.*") == {
        "ext_raw.ext_source",
        "ext_raw.ext_source_2",
    }
    assert not search_manifest_using_method(manifest, method, "pkg.ext_raw.*")
    assert search_manifest_using_method(manifest, method, "*.ext_[s]ourc?") == {
        "ext_raw.ext_source",
        "raw.ext_source",
    }


# TODO: this requires writing out files
@pytest.mark.skip("TODO: write manifest files to disk")
def test_select_path(manifest):
    methods = MethodManager(manifest, None)
    method = methods.get_method("path", [])
    assert isinstance(method, PathSelectorMethod)
    assert method.arguments == []

    assert search_manifest_using_method(manifest, method, "subdirectory/*.sql") == {
        "union_model",
        "table_model",
    }
    assert search_manifest_using_method(manifest, method, "subdirectory/union_model.sql") == {
        "union_model"
    }
    assert search_manifest_using_method(manifest, method, "models/*.sql") == {
        "view_model",
        "ephemeral_model",
    }
    assert not search_manifest_using_method(manifest, method, "missing")
    assert not search_manifest_using_method(manifest, method, "models/missing.sql")
    assert not search_manifest_using_method(manifest, method, "models/missing*")


def test_select_file(manifest):
    methods = MethodManager(manifest, None)
    method = methods.get_method("file", [])
    assert isinstance(method, FileSelectorMethod)
    assert method.arguments == []

    assert search_manifest_using_method(manifest, method, "table_model.sql") == {"table_model"}
    assert search_manifest_using_method(manifest, method, "table_model.py") == {"table_model_py"}
    assert search_manifest_using_method(manifest, method, "table_model.csv") == {"table_model_csv"}
    assert search_manifest_using_method(manifest, method, "union_model.sql") == {
        "union_model",
        "mynamespace.union_model",
    }
    assert not search_manifest_using_method(manifest, method, "missing.sql")
    assert not search_manifest_using_method(manifest, method, "missing.py")
    assert search_manifest_using_method(manifest, method, "table_*.csv") == {"table_model_csv"}


def test_select_package(manifest):
    methods = MethodManager(manifest, None)
    method = methods.get_method("package", [])
    assert isinstance(method, PackageSelectorMethod)
    assert method.arguments == []

    assert search_manifest_using_method(manifest, method, "pkg") == {
        "union_model",
        "table_model",
        "table_model_py",
        "table_model_csv",
        "view_model",
        "ephemeral_model",
        "seed",
        "raw.seed",
        "unique_table_model_id",
        "not_null_table_model_id",
        "unique_view_model_id",
        "view_test_nothing",
        "mynamespace.seed",
        "mynamespace.ephemeral_model",
        "mynamespace.union_model",
    }
    assert search_manifest_using_method(manifest, method, "ext") == {
        "ext_model",
        "ext_raw.ext_source",
        "ext_raw.ext_source_2",
        "raw.ext_source",
        "raw.ext_source_2",
        "unique_ext_raw_ext_source_id",
    }

    assert not search_manifest_using_method(manifest, method, "missing")

    assert search_manifest_using_method(manifest, method, "ex*") == {
        "ext_model",
        "ext_raw.ext_source",
        "ext_raw.ext_source_2",
        "raw.ext_source",
        "raw.ext_source_2",
        "unique_ext_raw_ext_source_id",
    }


def test_select_config_materialized(manifest):
    methods = MethodManager(manifest, None)
    method = methods.get_method("config", ["materialized"])
    assert isinstance(method, ConfigSelectorMethod)
    assert method.arguments == ["materialized"]

    assert search_manifest_using_method(manifest, method, "view") == {"view_model", "ext_model"}
    assert search_manifest_using_method(manifest, method, "table") == {
        "table_model",
        "table_model_py",
        "table_model_csv",
        "union_model",
        "mynamespace.union_model",
    }


def test_select_config_meta(manifest):
    methods = MethodManager(manifest, None)

    string_method = methods.get_method("config", ["meta", "string_property"])
    assert search_manifest_using_method(manifest, string_method, "some_string") == {"table_model"}
    assert not search_manifest_using_method(manifest, string_method, "other_string") == {
        "table_model"
    }

    truthy_bool_method = methods.get_method("config", ["meta", "truthy_bool_property"])
    assert search_manifest_using_method(manifest, truthy_bool_method, "true") == {"table_model"}
    assert not search_manifest_using_method(manifest, truthy_bool_method, "false") == {
        "table_model"
    }
    assert not search_manifest_using_method(manifest, truthy_bool_method, "other") == {
        "table_model"
    }

    falsy_bool_method = methods.get_method("config", ["meta", "falsy_bool_property"])
    assert search_manifest_using_method(manifest, falsy_bool_method, "false") == {"table_model"}
    assert not search_manifest_using_method(manifest, falsy_bool_method, "true") == {"table_model"}
    assert not search_manifest_using_method(manifest, falsy_bool_method, "other") == {
        "table_model"
    }

    list_method = methods.get_method("config", ["meta", "list_property"])
    assert search_manifest_using_method(manifest, list_method, "some_value") == {"table_model"}
    assert search_manifest_using_method(manifest, list_method, "true") == {"table_model"}
    assert search_manifest_using_method(manifest, list_method, "false") == {"table_model"}
    assert not search_manifest_using_method(manifest, list_method, "other") == {"table_model"}


def test_select_test_name(manifest):
    methods = MethodManager(manifest, None)
    method = methods.get_method("test_name", [])
    assert isinstance(method, TestNameSelectorMethod)
    assert method.arguments == []

    assert search_manifest_using_method(manifest, method, "unique") == {
        "unique_table_model_id",
        "unique_view_model_id",
        "unique_ext_raw_ext_source_id",
    }
    assert search_manifest_using_method(manifest, method, "not_null") == {
        "not_null_table_model_id"
    }
    assert not search_manifest_using_method(manifest, method, "notatest")
    assert search_manifest_using_method(manifest, method, "not_*") == {"not_null_table_model_id"}


def test_select_test_type(manifest):
    methods = MethodManager(manifest, None)
    method = methods.get_method("test_type", [])
    assert isinstance(method, TestTypeSelectorMethod)
    assert method.arguments == []
    assert search_manifest_using_method(manifest, method, "generic") == {
        "unique_table_model_id",
        "not_null_table_model_id",
        "unique_view_model_id",
        "unique_ext_raw_ext_source_id",
    }
    assert search_manifest_using_method(manifest, method, "singular") == {"view_test_nothing"}
    # test backwards compatibility
    assert search_manifest_using_method(manifest, method, "schema") == {
        "unique_table_model_id",
        "not_null_table_model_id",
        "unique_view_model_id",
        "unique_ext_raw_ext_source_id",
    }
    assert search_manifest_using_method(manifest, method, "data") == {"view_test_nothing"}


def test_select_exposure(manifest):
    exposure = make_exposure("test", "my_exposure")
    manifest.exposures[exposure.unique_id] = exposure
    methods = MethodManager(manifest, None)
    method = methods.get_method("exposure", [])
    assert isinstance(method, ExposureSelectorMethod)
    assert search_manifest_using_method(manifest, method, "my_exposure") == {"my_exposure"}
    assert not search_manifest_using_method(manifest, method, "not_my_exposure")
    assert search_manifest_using_method(manifest, method, "my_e*e") == {"my_exposure"}


def test_select_metric(manifest):
    metric = make_metric("test", "my_metric")
    manifest.metrics[metric.unique_id] = metric
    methods = MethodManager(manifest, None)
    method = methods.get_method("metric", [])
    assert isinstance(method, MetricSelectorMethod)
    assert search_manifest_using_method(manifest, method, "my_metric") == {"my_metric"}
    assert not search_manifest_using_method(manifest, method, "not_my_metric")
    assert search_manifest_using_method(manifest, method, "*_metric") == {"my_metric"}


@pytest.fixture
def previous_state(manifest):
    writable = copy.deepcopy(manifest).writable_manifest()
    state = PreviousState(
        path=Path("/path/does/not/exist"), current_path=Path("/path/does/not/exist")
    )
    state.manifest = writable
    return state


def add_node(manifest, node):
    manifest.nodes[node.unique_id] = node


def add_macro(manifest, macro):
    manifest.macros[macro.unique_id] = macro


def change_node(manifest, node, change=None):
    if change is not None:
        node = change(node)
    manifest.nodes[node.unique_id] = node


def statemethod(manifest, previous_state):
    methods = MethodManager(manifest, previous_state)
    method = methods.get_method("state", [])
    assert isinstance(method, StateSelectorMethod)
    assert method.arguments == []
    return method


def test_select_state_no_change(manifest, previous_state):
    method = statemethod(manifest, previous_state)
    assert not search_manifest_using_method(manifest, method, "modified")
    assert not search_manifest_using_method(manifest, method, "new")
    assert not search_manifest_using_method(manifest, method, "new")
    assert not search_manifest_using_method(manifest, method, "modified.configs")
    assert not search_manifest_using_method(manifest, method, "modified.persisted_descriptions")
    assert not search_manifest_using_method(manifest, method, "modified.relation")
    assert not search_manifest_using_method(manifest, method, "modified.macros")


def test_select_state_nothing(manifest, previous_state):
    previous_state.manifest = None
    method = statemethod(manifest, previous_state)
    with pytest.raises(dbt.exceptions.DbtRuntimeError) as exc:
        search_manifest_using_method(manifest, method, "modified")
    assert "no comparison manifest" in str(exc.value)

    with pytest.raises(dbt.exceptions.DbtRuntimeError) as exc:
        search_manifest_using_method(manifest, method, "new")
    assert "no comparison manifest" in str(exc.value)


def test_select_state_added_model(manifest, previous_state):
    add_node(manifest, make_model("pkg", "another_model", "select 1 as id"))
    method = statemethod(manifest, previous_state)
    assert search_manifest_using_method(manifest, method, "modified") == {"another_model"}
    assert search_manifest_using_method(manifest, method, "new") == {"another_model"}
    assert search_manifest_using_method(manifest, method, "modified.body") == {"another_model"}


def test_select_state_changed_model_sql(manifest, previous_state, view_model):
    change_node(manifest, view_model.replace(raw_code="select 1 as id"))
    method = statemethod(manifest, previous_state)

    # both of these
    assert search_manifest_using_method(manifest, method, "modified") == {"view_model"}
    assert search_manifest_using_method(manifest, method, "modified.body") == {"view_model"}

    # none of these
    assert not search_manifest_using_method(manifest, method, "new")
    assert not search_manifest_using_method(manifest, method, "modified.configs")
    assert not search_manifest_using_method(manifest, method, "modified.persisted_descriptions")
    assert not search_manifest_using_method(manifest, method, "modified.relation")
    assert not search_manifest_using_method(manifest, method, "modified.macros")


def test_select_state_changed_model_fqn(manifest, previous_state, view_model):
    change_node(
        manifest, view_model.replace(fqn=view_model.fqn[:-1] + ["nested"] + view_model.fqn[-1:])
    )
    method = statemethod(manifest, previous_state)
    assert search_manifest_using_method(manifest, method, "modified") == {"view_model"}
    assert not search_manifest_using_method(manifest, method, "new")


def test_select_state_added_seed(manifest, previous_state):
    add_node(manifest, make_seed("pkg", "another_seed"))
    method = statemethod(manifest, previous_state)
    assert search_manifest_using_method(manifest, method, "modified") == {"another_seed"}
    assert search_manifest_using_method(manifest, method, "new") == {"another_seed"}


def test_select_state_changed_seed_checksum_sha_to_sha(manifest, previous_state, seed):
    change_node(manifest, seed.replace(checksum=FileHash.from_contents("changed")))
    method = statemethod(manifest, previous_state)
    assert search_manifest_using_method(manifest, method, "modified") == {"seed"}
    assert not search_manifest_using_method(manifest, method, "new")


def test_select_state_changed_seed_checksum_path_to_path(manifest, previous_state, seed):
    change_node(
        previous_state.manifest,
        seed.replace(checksum=FileHash(name="path", checksum=seed.original_file_path)),
    )
    change_node(
        manifest, seed.replace(checksum=FileHash(name="path", checksum=seed.original_file_path))
    )
    method = statemethod(manifest, previous_state)
    with mock.patch("dbt.contracts.graph.nodes.warn_or_error") as warn_or_error_patch:
        assert not search_manifest_using_method(manifest, method, "modified")
        warn_or_error_patch.assert_called_once()
        event = warn_or_error_patch.call_args[0][0]
        assert type(event).__name__ == "SeedExceedsLimitSamePath"
        msg = event.message()
<<<<<<< HEAD
        assert msg.startswith('Found a seed (pkg.seed) >1MiB in size')
    with mock.patch('dbt.contracts.graph.nodes.warn_or_error') as warn_or_error_patch:
        assert not search_manifest_using_method(manifest, method, 'new')
=======
        assert msg.startswith("Found a seed (pkg.seed) >1MB in size")
    with mock.patch("dbt.contracts.graph.nodes.warn_or_error") as warn_or_error_patch:
        assert not search_manifest_using_method(manifest, method, "new")
>>>>>>> 7045e11a
        warn_or_error_patch.assert_not_called()


def test_select_state_changed_seed_checksum_sha_to_path(manifest, previous_state, seed):
    change_node(
        manifest, seed.replace(checksum=FileHash(name="path", checksum=seed.original_file_path))
    )
    method = statemethod(manifest, previous_state)
    with mock.patch("dbt.contracts.graph.nodes.warn_or_error") as warn_or_error_patch:
        assert search_manifest_using_method(manifest, method, "modified") == {"seed"}
        warn_or_error_patch.assert_called_once()
        event = warn_or_error_patch.call_args[0][0]
        assert type(event).__name__ == "SeedIncreased"
        msg = event.message()
<<<<<<< HEAD
        assert msg.startswith('Found a seed (pkg.seed) >1MiB in size')
    with mock.patch('dbt.contracts.graph.nodes.warn_or_error') as warn_or_error_patch:
        assert not search_manifest_using_method(manifest, method, 'new')
=======
        assert msg.startswith("Found a seed (pkg.seed) >1MB in size")
    with mock.patch("dbt.contracts.graph.nodes.warn_or_error") as warn_or_error_patch:
        assert not search_manifest_using_method(manifest, method, "new")
>>>>>>> 7045e11a
        warn_or_error_patch.assert_not_called()


def test_select_state_changed_seed_checksum_path_to_sha(manifest, previous_state, seed):
    change_node(
        previous_state.manifest,
        seed.replace(checksum=FileHash(name="path", checksum=seed.original_file_path)),
    )
    method = statemethod(manifest, previous_state)
    with mock.patch("dbt.contracts.graph.nodes.warn_or_error") as warn_or_error_patch:
        assert search_manifest_using_method(manifest, method, "modified") == {"seed"}
        warn_or_error_patch.assert_not_called()
    with mock.patch("dbt.contracts.graph.nodes.warn_or_error") as warn_or_error_patch:
        assert not search_manifest_using_method(manifest, method, "new")
        warn_or_error_patch.assert_not_called()


def test_select_state_changed_seed_fqn(manifest, previous_state, seed):
    change_node(manifest, seed.replace(fqn=seed.fqn[:-1] + ["nested"] + seed.fqn[-1:]))
    method = statemethod(manifest, previous_state)
    assert search_manifest_using_method(manifest, method, "modified") == {"seed"}
    assert not search_manifest_using_method(manifest, method, "new")


def test_select_state_changed_seed_relation_documented(manifest, previous_state, seed):
    seed_doc_relation = replace_config(seed, persist_docs={"relation": True})
    change_node(manifest, seed_doc_relation)
    method = statemethod(manifest, previous_state)
    assert search_manifest_using_method(manifest, method, "modified") == {"seed"}
    assert search_manifest_using_method(manifest, method, "modified.configs") == {"seed"}
    assert not search_manifest_using_method(manifest, method, "new")
    assert not search_manifest_using_method(manifest, method, "modified.body")
    assert not search_manifest_using_method(manifest, method, "modified.persisted_descriptions")


def test_select_state_changed_seed_relation_documented_nodocs(manifest, previous_state, seed):
    seed_doc_relation = replace_config(seed, persist_docs={"relation": True})
    seed_doc_relation_documented = seed_doc_relation.replace(description="a description")
    change_node(previous_state.manifest, seed_doc_relation)
    change_node(manifest, seed_doc_relation_documented)
    method = statemethod(manifest, previous_state)
    assert search_manifest_using_method(manifest, method, "modified") == {"seed"}
    assert search_manifest_using_method(manifest, method, "modified.persisted_descriptions") == {
        "seed"
    }
    assert not search_manifest_using_method(manifest, method, "new")
    assert not search_manifest_using_method(manifest, method, "modified.configs")


def test_select_state_changed_seed_relation_documented_withdocs(manifest, previous_state, seed):
    seed_doc_relation = replace_config(seed, persist_docs={"relation": True})
    seed_doc_relation_documented = seed_doc_relation.replace(description="a description")
    change_node(previous_state.manifest, seed_doc_relation_documented)
    change_node(manifest, seed_doc_relation)
    method = statemethod(manifest, previous_state)
    assert search_manifest_using_method(manifest, method, "modified") == {"seed"}
    assert search_manifest_using_method(manifest, method, "modified.persisted_descriptions") == {
        "seed"
    }
    assert not search_manifest_using_method(manifest, method, "new")


def test_select_state_changed_seed_columns_documented(manifest, previous_state, seed):
    # changing persist_docs, even without changing the description -> changed
    seed_doc_columns = replace_config(seed, persist_docs={"columns": True})
    change_node(manifest, seed_doc_columns)
    method = statemethod(manifest, previous_state)
    assert search_manifest_using_method(manifest, method, "modified") == {"seed"}
    assert search_manifest_using_method(manifest, method, "modified.configs") == {"seed"}
    assert not search_manifest_using_method(manifest, method, "new")
    assert not search_manifest_using_method(manifest, method, "modified.persisted_descriptions")


def test_select_state_changed_seed_columns_documented_nodocs(manifest, previous_state, seed):
    seed_doc_columns = replace_config(seed, persist_docs={"columns": True})
    seed_doc_columns_documented_columns = seed_doc_columns.replace(
        columns={"a": ColumnInfo(name="a", description="a description")},
    )

    change_node(previous_state.manifest, seed_doc_columns)
    change_node(manifest, seed_doc_columns_documented_columns)

    method = statemethod(manifest, previous_state)
    assert search_manifest_using_method(manifest, method, "modified") == {"seed"}
    assert search_manifest_using_method(manifest, method, "modified.persisted_descriptions") == {
        "seed"
    }
    assert not search_manifest_using_method(manifest, method, "new")
    assert not search_manifest_using_method(manifest, method, "modified.configs")


def test_select_state_changed_seed_columns_documented_withdocs(manifest, previous_state, seed):
    seed_doc_columns = replace_config(seed, persist_docs={"columns": True})
    seed_doc_columns_documented_columns = seed_doc_columns.replace(
        columns={"a": ColumnInfo(name="a", description="a description")},
    )

    change_node(manifest, seed_doc_columns)
    change_node(previous_state.manifest, seed_doc_columns_documented_columns)

    method = statemethod(manifest, previous_state)
    assert search_manifest_using_method(manifest, method, "modified") == {"seed"}
    assert search_manifest_using_method(manifest, method, "modified.persisted_descriptions") == {
        "seed"
    }
    assert not search_manifest_using_method(manifest, method, "new")
    assert not search_manifest_using_method(manifest, method, "modified.configs")


def test_select_state_changed_test_macro_sql(
    manifest, previous_state, macro_default_test_not_null
):
    manifest.macros[macro_default_test_not_null.unique_id] = macro_default_test_not_null.replace(
        macro_sql="lalala"
    )
    method = statemethod(manifest, previous_state)
    assert search_manifest_using_method(manifest, method, "modified") == {
        "not_null_table_model_id"
    }
    assert search_manifest_using_method(manifest, method, "modified.macros") == {
        "not_null_table_model_id"
    }
    assert not search_manifest_using_method(manifest, method, "new")


def test_select_state_changed_test_macros(manifest, previous_state):
    changed_macro = make_macro("dbt", "changed_macro", "blablabla")
    add_macro(manifest, changed_macro)
    add_macro(previous_state.manifest, changed_macro.replace(macro_sql="something different"))

    unchanged_macro = make_macro("dbt", "unchanged_macro", "blablabla")
    add_macro(manifest, unchanged_macro)
    add_macro(previous_state.manifest, unchanged_macro)

    model1 = make_model(
        "dbt",
        "model1",
        "blablabla",
        depends_on_macros=[changed_macro.unique_id, unchanged_macro.unique_id],
    )
    add_node(manifest, model1)
    add_node(previous_state.manifest, model1)

    model2 = make_model(
        "dbt",
        "model2",
        "blablabla",
        depends_on_macros=[unchanged_macro.unique_id, changed_macro.unique_id],
    )
    add_node(manifest, model2)
    add_node(previous_state.manifest, model2)

    method = statemethod(manifest, previous_state)

    assert search_manifest_using_method(manifest, method, "modified") == {"model1", "model2"}
    assert search_manifest_using_method(manifest, method, "modified.macros") == {
        "model1",
        "model2",
    }
    assert not search_manifest_using_method(manifest, method, "new")


def test_select_state_changed_test_macros_with_upstream_change(manifest, previous_state):
    changed_macro = make_macro("dbt", "changed_macro", "blablabla")
    add_macro(manifest, changed_macro)
    add_macro(previous_state.manifest, changed_macro.replace(macro_sql="something different"))

    unchanged_macro1 = make_macro("dbt", "unchanged_macro", "blablabla")
    add_macro(manifest, unchanged_macro1)
    add_macro(previous_state.manifest, unchanged_macro1)

    unchanged_macro2 = make_macro(
        "dbt",
        "unchanged_macro",
        "blablabla",
        depends_on_macros=[unchanged_macro1.unique_id, changed_macro.unique_id],
    )
    add_macro(manifest, unchanged_macro2)
    add_macro(previous_state.manifest, unchanged_macro2)

    unchanged_macro3 = make_macro(
        "dbt",
        "unchanged_macro",
        "blablabla",
        depends_on_macros=[changed_macro.unique_id, unchanged_macro1.unique_id],
    )
    add_macro(manifest, unchanged_macro3)
    add_macro(previous_state.manifest, unchanged_macro3)

    model1 = make_model(
        "dbt", "model1", "blablabla", depends_on_macros=[unchanged_macro1.unique_id]
    )
    add_node(manifest, model1)
    add_node(previous_state.manifest, model1)

    model2 = make_model(
        "dbt", "model2", "blablabla", depends_on_macros=[unchanged_macro3.unique_id]
    )
    add_node(manifest, model2)
    add_node(previous_state.manifest, model2)

    method = statemethod(manifest, previous_state)

    assert search_manifest_using_method(manifest, method, "modified") == {"model1", "model2"}
    assert search_manifest_using_method(manifest, method, "modified.macros") == {
        "model1",
        "model2",
    }
    assert not search_manifest_using_method(manifest, method, "new")<|MERGE_RESOLUTION|>--- conflicted
+++ resolved
@@ -1191,15 +1191,9 @@
         event = warn_or_error_patch.call_args[0][0]
         assert type(event).__name__ == "SeedExceedsLimitSamePath"
         msg = event.message()
-<<<<<<< HEAD
-        assert msg.startswith('Found a seed (pkg.seed) >1MiB in size')
-    with mock.patch('dbt.contracts.graph.nodes.warn_or_error') as warn_or_error_patch:
-        assert not search_manifest_using_method(manifest, method, 'new')
-=======
-        assert msg.startswith("Found a seed (pkg.seed) >1MB in size")
+        assert msg.startswith("Found a seed (pkg.seed) >1MiB in size")
     with mock.patch("dbt.contracts.graph.nodes.warn_or_error") as warn_or_error_patch:
         assert not search_manifest_using_method(manifest, method, "new")
->>>>>>> 7045e11a
         warn_or_error_patch.assert_not_called()
 
 
@@ -1214,15 +1208,9 @@
         event = warn_or_error_patch.call_args[0][0]
         assert type(event).__name__ == "SeedIncreased"
         msg = event.message()
-<<<<<<< HEAD
-        assert msg.startswith('Found a seed (pkg.seed) >1MiB in size')
-    with mock.patch('dbt.contracts.graph.nodes.warn_or_error') as warn_or_error_patch:
-        assert not search_manifest_using_method(manifest, method, 'new')
-=======
-        assert msg.startswith("Found a seed (pkg.seed) >1MB in size")
+        assert msg.startswith("Found a seed (pkg.seed) >1MiB in size")
     with mock.patch("dbt.contracts.graph.nodes.warn_or_error") as warn_or_error_patch:
         assert not search_manifest_using_method(manifest, method, "new")
->>>>>>> 7045e11a
         warn_or_error_patch.assert_not_called()
 
 
