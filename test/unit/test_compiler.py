import unittest
from unittest.mock import MagicMock, patch

import dbt.flags
import dbt.compilation
from dbt.adapters.postgres import Plugin
from dbt.contracts.files import FileHash
from dbt.contracts.graph.manifest import Manifest
from dbt.contracts.graph.parsed import NodeConfig, DependsOn, ParsedModelNode
from dbt.contracts.graph.compiled import CompiledModelNode, InjectedCTE
from dbt.node_types import NodeType

from datetime import datetime

from .utils import inject_adapter, clear_plugin, config_from_parts_or_dicts


class CompilerTest(unittest.TestCase):
    def assertEqualIgnoreWhitespace(self, a, b):
        self.assertEqual(
            "".join(a.split()),
            "".join(b.split()))

    def setUp(self):
        dbt.flags.STRICT_MODE = True

        self.maxDiff = None

        self.model_config = NodeConfig.from_dict({
            'enabled': True,
            'materialized': 'view',
            'persist_docs': {},
            'post-hook': [],
            'pre-hook': [],
            'vars': {},
            'quoting': {},
            'column_types': {},
            'tags': [],
        })

        project_cfg = {
            'name': 'X',
            'version': '0.1',
            'profile': 'test',
            'project-root': '/tmp/dbt/does-not-exist',
            'config-version': 2,
        }
        profile_cfg = {
            'outputs': {
                'test': {
                    'type': 'postgres',
                    'dbname': 'postgres',
                    'user': 'root',
                    'host': 'thishostshouldnotexist',
                    'pass': 'password',
                    'port': 5432,
                    'schema': 'public'
                }
            },
            'target': 'test'
        }

        self.config = config_from_parts_or_dicts(project_cfg, profile_cfg)

        self._generate_runtime_model_patch = patch.object(
            dbt.compilation, 'generate_runtime_model')
        self.mock_generate_runtime_model = self._generate_runtime_model_patch.start()

        inject_adapter(Plugin.adapter(self.config), Plugin)

        def mock_generate_runtime_model_context(model, config, manifest):
            def ref(name):
                result = f'__dbt__cte__{name}'
                unique_id = f'model.root.{name}'
                model.extra_ctes.append(InjectedCTE(id=unique_id, sql=None))
                return result
            return {'ref': ref}

        self.mock_generate_runtime_model.side_effect = mock_generate_runtime_model_context

    def tearDown(self):
        self._generate_runtime_model_patch.stop()
        clear_plugin(Plugin)

    def test__prepend_ctes__already_has_cte(self):
        ephemeral_config = self.model_config.replace(materialized='ephemeral')

        manifest = Manifest(
            macros={},
            nodes={
                'model.root.view': ParsedModelNode(
                    name='view',
                    database='dbt',
                    schema='analytics',
                    alias='view',
                    resource_type=NodeType.Model,
                    unique_id='model.root.view',
                    fqn=['root', 'view'],
                    package_name='root',
                    root_path='/usr/src/app',
                    config=self.model_config,
                    path='view.sql',
                    original_file_path='view.sql',
<<<<<<< HEAD
                    raw_sql='with cte as (select * from something_else) select * from {{ref("ephemeral")}}',
=======
                    raw_sql='select * from {{ref("ephemeral")}}',
                    compiled=True,
                    extra_ctes_injected=False,
                    extra_ctes=[InjectedCTE(id='model.root.ephemeral', sql='select * from source_table')],
                    compiled_sql=(
                        'with cte as (select * from something_else) '
                        'select * from __dbt__cte__ephemeral'),
>>>>>>> 749f8739
                    checksum=FileHash.from_contents(''),
                ),
                'model.root.ephemeral': ParsedModelNode(
                    name='ephemeral',
                    database='dbt',
                    schema='analytics',
                    alias='view',
                    resource_type=NodeType.Model,
                    unique_id='model.root.ephemeral',
                    fqn=['root', 'ephemeral'],
                    package_name='root',
                    root_path='/usr/src/app',
                    config=ephemeral_config,
                    path='ephemeral.sql',
                    original_file_path='ephemeral.sql',
                    raw_sql='select * from source_table',
                    checksum=FileHash.from_contents(''),
                ),
            },
            sources={},
            docs={},
            disabled=[],
            files={},
            exposures={},
            selectors={},
        )

        compiler = dbt.compilation.Compiler(self.config)
        result = compiler.compile_node(
            manifest.nodes['model.root.view'], manifest, write=False)

        self.assertEqual(result, manifest.nodes['model.root.view'])
        self.assertEqual(result.extra_ctes_injected, True)
        self.assertEqualIgnoreWhitespace(
            result.compiled_sql,
            ('with __dbt__cte__ephemeral as ('
             'select * from source_table'
             '), cte as (select * from something_else) '
<<<<<<< HEAD
             'select * from __dbt__CTE__ephemeral'))
=======
             'select * from __dbt__cte__ephemeral'))

>>>>>>> 749f8739
        self.assertEqual(
            manifest.nodes['model.root.ephemeral'].extra_ctes_injected,
            True)

    def test__prepend_ctes__no_ctes(self):
        manifest = Manifest(
            macros={},
            nodes={
                'model.root.view': ParsedModelNode(
                    name='view',
                    database='dbt',
                    schema='analytics',
                    alias='view',
                    resource_type=NodeType.Model,
                    unique_id='model.root.view',
                    fqn=['root', 'view'],
                    package_name='root',
                    root_path='/usr/src/app',
                    config=self.model_config,
                    path='view.sql',
                    original_file_path='view.sql',
                    raw_sql=('with cte as (select * from something_else) '
                             'select * from source_table'),
                    checksum=FileHash.from_contents(''),
                ),
                'model.root.view_no_cte': ParsedModelNode(
                    name='view_no_cte',
                    database='dbt',
                    schema='analytics',
                    alias='view_no_cte',
                    resource_type=NodeType.Model,
                    unique_id='model.root.view_no_cte',
                    fqn=['root', 'view_no_cte'],
                    package_name='root',
                    root_path='/usr/src/app',
                    config=self.model_config,
                    path='view.sql',
                    original_file_path='view.sql',
                    raw_sql='select * from source_table',
                    checksum=FileHash.from_contents(''),
                ),
            },
            sources={},
            docs={},
            disabled=[],
            files={},
            exposures={},
            selectors={},
        )

        compiler = dbt.compilation.Compiler(self.config)
        result = compiler.compile_node(
            manifest.nodes['model.root.view'], manifest, write=False)

        self.assertEqual(
            result,
            manifest.nodes.get('model.root.view'))
        self.assertTrue(result.extra_ctes_injected)
        self.assertEqualIgnoreWhitespace(
            result.compiled_sql,
            ('with cte as (select * from something_else) '
             'select * from source_table')
        )

        compiler = dbt.compilation.Compiler(self.config)
        result = compiler.compile_node(
            manifest.nodes['model.root.view_no_cte'], manifest, write=False)

        self.assertEqual(
            result,
            manifest.nodes.get('model.root.view_no_cte'))
        self.assertTrue(result.extra_ctes_injected)
        self.assertEqualIgnoreWhitespace(
            result.compiled_sql,
            'select * from source_table'
        )

    def test__prepend_ctes(self):
        ephemeral_config = self.model_config.replace(materialized='ephemeral')

        manifest = Manifest(
            macros={},
            nodes={
                'model.root.view': ParsedModelNode(
                    name='view',
                    database='dbt',
                    schema='analytics',
                    alias='view',
                    resource_type=NodeType.Model,
                    unique_id='model.root.view',
                    fqn=['root', 'view'],
                    package_name='root',
                    root_path='/usr/src/app',
                    config=self.model_config,
                    path='view.sql',
                    original_file_path='view.sql',
                    raw_sql='select * from {{ref("ephemeral")}}',
<<<<<<< HEAD
=======
                    compiled=True,
                    extra_ctes_injected=False,
                    extra_ctes=[InjectedCTE(id='model.root.ephemeral', sql='select * from source_table')],
                    compiled_sql='select * from __dbt__cte__ephemeral',
>>>>>>> 749f8739
                    checksum=FileHash.from_contents(''),
                ),
                'model.root.ephemeral': ParsedModelNode(
                    name='ephemeral',
                    database='dbt',
                    schema='analytics',
                    alias='ephemeral',
                    resource_type=NodeType.Model,
                    unique_id='model.root.ephemeral',
                    fqn=['root', 'ephemeral'],
                    package_name='root',
                    root_path='/usr/src/app',
                    config=ephemeral_config,
                    path='ephemeral.sql',
                    original_file_path='ephemeral.sql',
                    raw_sql='select * from source_table',
                    checksum=FileHash.from_contents(''),
                ),
            },
            sources={},
            docs={},
            disabled=[],
            files={},
            exposures={},
            selectors={},
        )

        compiler = dbt.compilation.Compiler(self.config)
        result = compiler.compile_node(
            manifest.nodes['model.root.view'],
            manifest,
            write=False
        )
        self.assertTrue(result.extra_ctes_injected)
        self.assertEqualIgnoreWhitespace(
            result.compiled_sql,
            ('with __dbt__cte__ephemeral as ('
             'select * from source_table'
             ') '
<<<<<<< HEAD
             'select * from __dbt__CTE__ephemeral'))
        self.assertTrue(
            manifest.nodes['model.root.ephemeral'].extra_ctes_injected)
=======
             'select * from __dbt__cte__ephemeral'))

        self.assertFalse(manifest.nodes['model.root.ephemeral'].extra_ctes_injected)
>>>>>>> 749f8739

    def test__prepend_ctes__cte_not_compiled(self):
        ephemeral_config = self.model_config.replace(materialized='ephemeral')
        parsed_ephemeral = ParsedModelNode(
            name='ephemeral',
            database='dbt',
            schema='analytics',
            alias='ephemeral',
            resource_type=NodeType.Model,
            unique_id='model.root.ephemeral',
            fqn=['root', 'ephemeral'],
            package_name='root',
            root_path='/usr/src/app',
            refs=[],
            sources=[],
            depends_on=DependsOn(),
            config=ephemeral_config,
            tags=[],
            path='ephemeral.sql',
            original_file_path='ephemeral.sql',
            raw_sql='select * from source_table',
            checksum=FileHash.from_contents(''),
        )
        compiled_ephemeral = CompiledModelNode(
            name='ephemeral',
            database='dbt',
            schema='analytics',
            alias='ephemeral',
            resource_type=NodeType.Model,
            unique_id='model.root.ephemeral',
            fqn=['root', 'ephemeral'],
            package_name='root',
            root_path='/usr/src/app',
            refs=[],
            sources=[],
            depends_on=DependsOn(),
            config=ephemeral_config,
            tags=[],
            path='ephemeral.sql',
            original_file_path='ephemeral.sql',
            raw_sql='select * from source_table',
            compiled=True,
            compiled_sql='select * from source_table',
            extra_ctes_injected=True,
            extra_ctes=[],
            checksum=FileHash.from_contents(''),
        )
        manifest = Manifest(
            macros={},
            nodes={
                'model.root.view': CompiledModelNode(
                    name='view',
                    database='dbt',
                    schema='analytics',
                    alias='view',
                    resource_type=NodeType.Model,
                    unique_id='model.root.view',
                    fqn=['root', 'view'],
                    package_name='root',
                    root_path='/usr/src/app',
                    refs=[],
                    sources=[],
                    depends_on=DependsOn(nodes=['model.root.ephemeral']),
                    config=self.model_config,
                    tags=[],
                    path='view.sql',
                    original_file_path='view.sql',
                    raw_sql='select * from {{ref("ephemeral")}}',
                    compiled=True,
                    extra_ctes_injected=False,
<<<<<<< HEAD
                    extra_ctes=[InjectedCTE(
                        id='model.root.ephemeral', sql='select * from source_table')],
                    compiled_sql='select * from __dbt__CTE__ephemeral',
=======
                    extra_ctes=[InjectedCTE(id='model.root.ephemeral', sql='select * from source_table')],
                    compiled_sql='select * from __dbt__cte__ephemeral',
>>>>>>> 749f8739
                    checksum=FileHash.from_contents(''),
                ),
                'model.root.ephemeral': parsed_ephemeral,
            },
            sources={},
            docs={},
            disabled=[],
            files={},
            exposures={},
            selectors={},
        )

        compiler = dbt.compilation.Compiler(self.config)
        with patch.object(compiler, '_compile_node') as compile_node:
            compile_node.return_value = compiled_ephemeral

            result, _ = compiler._recursively_prepend_ctes(
                manifest.nodes['model.root.view'],
                manifest,
                {}
            )
            compile_node.assert_called_once_with(
                parsed_ephemeral, manifest, {})

        self.assertEqual(result,
                         manifest.nodes.get('model.root.view'))

        self.assertTrue(manifest.nodes['model.root.ephemeral'].compiled)
        self.assertTrue(result.extra_ctes_injected)
        self.assertEqualIgnoreWhitespace(
            result.compiled_sql,
            ('with __dbt__cte__ephemeral as ('
             'select * from source_table'
             ') '
             'select * from __dbt__cte__ephemeral'))

        self.assertTrue(
            manifest.nodes['model.root.ephemeral'].extra_ctes_injected)

    def test__prepend_ctes__multiple_levels(self):
        ephemeral_config = self.model_config.replace(materialized='ephemeral')

        manifest = Manifest(
            macros={},
            nodes={
                'model.root.view': ParsedModelNode(
                    name='view',
                    database='dbt',
                    schema='analytics',
                    alias='view',
                    resource_type=NodeType.Model,
                    unique_id='model.root.view',
                    fqn=['root', 'view'],
                    package_name='root',
                    root_path='/usr/src/app',
                    config=self.model_config,
                    path='view.sql',
                    original_file_path='view.sql',
                    raw_sql='select * from {{ref("ephemeral")}}',
<<<<<<< HEAD
=======
                    compiled=True,
                    extra_ctes_injected=False,
                    extra_ctes=[InjectedCTE(id='model.root.ephemeral', sql=None)],
                    compiled_sql='select * from __dbt__cte__ephemeral',
>>>>>>> 749f8739
                    checksum=FileHash.from_contents(''),

                ),
                'model.root.ephemeral': ParsedModelNode(
                    name='ephemeral',
                    database='dbt',
                    schema='analytics',
                    alias='ephemeral',
                    resource_type=NodeType.Model,
                    unique_id='model.root.ephemeral',
                    fqn=['root', 'ephemeral'],
                    package_name='root',
                    root_path='/usr/src/app',
                    config=ephemeral_config,
                    path='ephemeral.sql',
                    original_file_path='ephemeral.sql',
                    raw_sql='select * from {{ref("ephemeral_level_two")}}',
                    checksum=FileHash.from_contents(''),
                ),
                'model.root.ephemeral_level_two': ParsedModelNode(
                    name='ephemeral_level_two',
                    database='dbt',
                    schema='analytics',
                    alias='ephemeral_level_two',
                    resource_type=NodeType.Model,
                    unique_id='model.root.ephemeral_level_two',
                    fqn=['root', 'ephemeral_level_two'],
                    package_name='root',
                    root_path='/usr/src/app',
                    config=ephemeral_config,
                    path='ephemeral_level_two.sql',
                    original_file_path='ephemeral_level_two.sql',
                    raw_sql='select * from source_table',
                    checksum=FileHash.from_contents(''),
                ),
            },
            sources={},
            docs={},
            disabled=[],
            files={},
            exposures={},
            selectors={},
        )

        compiler = dbt.compilation.Compiler(self.config)
        result = compiler.compile_node(manifest.nodes['model.root.view'], manifest, write=False)

        self.assertEqual(result, manifest.nodes['model.root.view'])
        self.assertTrue(result.extra_ctes_injected)
        self.assertEqualIgnoreWhitespace(
            result.compiled_sql,
            ('with __dbt__cte__ephemeral_level_two as ('
             'select * from source_table'
             '), __dbt__cte__ephemeral as ('
             'select * from __dbt__cte__ephemeral_level_two'
             ') '
             'select * from __dbt__cte__ephemeral'))

        self.assertTrue(manifest.nodes['model.root.ephemeral'].compiled)
        self.assertTrue(
            manifest.nodes['model.root.ephemeral_level_two'].compiled)
        self.assertTrue(
            manifest.nodes['model.root.ephemeral'].extra_ctes_injected)
        self.assertTrue(
            manifest.nodes['model.root.ephemeral_level_two'].extra_ctes_injected)

    def test__prepend_ctes__valid_ephemeral_sql(self):
        """Assert that the compiled sql for ephemeral models is valid and can be executed on its own"""
        ephemeral_config = self.model_config.replace(materialized='ephemeral')

        manifest = Manifest(
            macros={},
            nodes={
                'model.root.view': ParsedModelNode(
                    name='view',
                    database='dbt',
                    schema='analytics',
                    alias='view',
                    resource_type=NodeType.Model,
                    unique_id='model.root.view',
                    fqn=['root', 'view'],
                    package_name='root',
                    root_path='/usr/src/app',
                    config=self.model_config,
                    path='view.sql',
                    original_file_path='view.sql',
                    raw_sql='select * from {{ref("ephemeral")}}',
                    checksum=FileHash.from_contents(''),
                ),
                'model.root.inner_ephemeral': ParsedModelNode(
                    name='inner_ephemeral',
                    database='dbt',
                    schema='analytics',
                    alias='inner_ephemeral',
                    resource_type=NodeType.Model,
                    unique_id='model.root.inner_ephemeral',
                    fqn=['root', 'inner_ephemeral'],
                    package_name='root',
                    root_path='/usr/src/app',
                    config=ephemeral_config,
                    path='inner_ephemeral.sql',
                    original_file_path='inner_ephemeral.sql',
                    raw_sql='select * from source_table',
                    checksum=FileHash.from_contents(''),
                ),
                 'model.root.ephemeral': ParsedModelNode(
                    name='ephemeral',
                    database='dbt',
                    schema='analytics',
                    alias='ephemeral',
                    resource_type=NodeType.Model,
                    unique_id='model.root.ephemeral',
                    fqn=['root', 'ephemeral'],
                    package_name='root',
                    root_path='/usr/src/app',
                    config=ephemeral_config,
                    path='ephemeral.sql',
                    original_file_path='ephemeral.sql',
                    raw_sql='select * from {{ ref("inner_ephemeral") }}',
                    checksum=FileHash.from_contents(''),
                ),
            },
            sources={},
            docs={},
            disabled=[],
            files={},
            exposures={},
            selectors={},
        )

        compiler = dbt.compilation.Compiler(self.config)
        result = compiler.compile_node(
            manifest.nodes['model.root.view'],
            manifest,
            write=False
        )
        self.assertEqualIgnoreWhitespace(
            result.compiled_sql,
            ('with __dbt__CTE__inner_ephemeral as ('
             'select * from source_table'
             '), '
             '__dbt__CTE__ephemeral as ('
             'select * from __dbt__CTE__inner_ephemeral'
             ') '
             'select * from __dbt__CTE__ephemeral'))
        self.assertEqualIgnoreWhitespace(
            manifest.nodes['model.root.ephemeral'].compiled_sql,
            ('with __dbt__CTE__inner_ephemeral as ('
            'select * from source_table'
            ')  '
            'select * from __dbt__CTE__inner_ephemeral')
        )
<|MERGE_RESOLUTION|>--- conflicted
+++ resolved
@@ -62,11 +62,21 @@
 
         self.config = config_from_parts_or_dicts(project_cfg, profile_cfg)
 
-        self._generate_runtime_model_patch = patch.object(
-            dbt.compilation, 'generate_runtime_model')
+        self._generate_runtime_model_patch = patch.object(dbt.compilation, 'generate_runtime_model')
         self.mock_generate_runtime_model = self._generate_runtime_model_patch.start()
 
         inject_adapter(Plugin.adapter(self.config), Plugin)
+
+        # self.mock_adapter = PostgresAdapter MagicMock(type=MagicMock(return_value='postgres'))
+        # self.mock_adapter.Relation =
+        # self.mock_adapter.get_compiler.return_value = dbt.compilation.Compiler
+        # self.mock_plugin = MagicMock(
+        #     adapter=MagicMock(
+        #         credentials=MagicMock(return_value='postgres')
+        #     )
+        # )
+        # inject_adapter(self.mock_adapter, self.mock_plugin)
+        # so we can make an adapter
 
         def mock_generate_runtime_model_context(model, config, manifest):
             def ref(name):
@@ -88,7 +98,7 @@
         manifest = Manifest(
             macros={},
             nodes={
-                'model.root.view': ParsedModelNode(
+                'model.root.view': CompiledModelNode(
                     name='view',
                     database='dbt',
                     schema='analytics',
@@ -98,12 +108,13 @@
                     fqn=['root', 'view'],
                     package_name='root',
                     root_path='/usr/src/app',
+                    refs=[],
+                    sources=[],
+                    depends_on=DependsOn(nodes=['model.root.ephemeral']),
                     config=self.model_config,
+                    tags=[],
                     path='view.sql',
                     original_file_path='view.sql',
-<<<<<<< HEAD
-                    raw_sql='with cte as (select * from something_else) select * from {{ref("ephemeral")}}',
-=======
                     raw_sql='select * from {{ref("ephemeral")}}',
                     compiled=True,
                     extra_ctes_injected=False,
@@ -111,10 +122,9 @@
                     compiled_sql=(
                         'with cte as (select * from something_else) '
                         'select * from __dbt__cte__ephemeral'),
->>>>>>> 749f8739
-                    checksum=FileHash.from_contents(''),
-                ),
-                'model.root.ephemeral': ParsedModelNode(
+                    checksum=FileHash.from_contents(''),
+                ),
+                'model.root.ephemeral': CompiledModelNode(
                     name='ephemeral',
                     database='dbt',
                     schema='analytics',
@@ -124,10 +134,18 @@
                     fqn=['root', 'ephemeral'],
                     package_name='root',
                     root_path='/usr/src/app',
+                    refs=[],
+                    sources=[],
+                    depends_on=DependsOn(),
                     config=ephemeral_config,
+                    tags=[],
                     path='ephemeral.sql',
                     original_file_path='ephemeral.sql',
                     raw_sql='select * from source_table',
+                    compiled=True,
+                    compiled_sql='select * from source_table',
+                    extra_ctes_injected=False,
+                    extra_ctes=[],
                     checksum=FileHash.from_contents(''),
                 ),
             },
@@ -140,8 +158,11 @@
         )
 
         compiler = dbt.compilation.Compiler(self.config)
-        result = compiler.compile_node(
-            manifest.nodes['model.root.view'], manifest, write=False)
+        result, _ = compiler._recursively_prepend_ctes(
+            manifest.nodes['model.root.view'],
+            manifest,
+            {}
+        )
 
         self.assertEqual(result, manifest.nodes['model.root.view'])
         self.assertEqual(result.extra_ctes_injected, True)
@@ -150,21 +171,17 @@
             ('with __dbt__cte__ephemeral as ('
              'select * from source_table'
              '), cte as (select * from something_else) '
-<<<<<<< HEAD
-             'select * from __dbt__CTE__ephemeral'))
-=======
              'select * from __dbt__cte__ephemeral'))
 
->>>>>>> 749f8739
         self.assertEqual(
             manifest.nodes['model.root.ephemeral'].extra_ctes_injected,
-            True)
+            False)
 
     def test__prepend_ctes__no_ctes(self):
         manifest = Manifest(
             macros={},
             nodes={
-                'model.root.view': ParsedModelNode(
+                'model.root.view': CompiledModelNode(
                     name='view',
                     database='dbt',
                     schema='analytics',
@@ -174,14 +191,23 @@
                     fqn=['root', 'view'],
                     package_name='root',
                     root_path='/usr/src/app',
+                    refs=[],
+                    sources=[],
+                    depends_on=DependsOn(),
                     config=self.model_config,
+                    tags=[],
                     path='view.sql',
                     original_file_path='view.sql',
                     raw_sql=('with cte as (select * from something_else) '
                              'select * from source_table'),
-                    checksum=FileHash.from_contents(''),
-                ),
-                'model.root.view_no_cte': ParsedModelNode(
+                    compiled=True,
+                    extra_ctes_injected=False,
+                    extra_ctes=[],
+                    compiled_sql=('with cte as (select * from something_else) '
+                                  'select * from source_table'),
+                    checksum=FileHash.from_contents(''),
+                ),
+                'model.root.view_no_cte': CompiledModelNode(
                     name='view_no_cte',
                     database='dbt',
                     schema='analytics',
@@ -191,10 +217,18 @@
                     fqn=['root', 'view_no_cte'],
                     package_name='root',
                     root_path='/usr/src/app',
+                    refs=[],
+                    sources=[],
+                    depends_on=DependsOn(),
                     config=self.model_config,
+                    tags=[],
                     path='view.sql',
                     original_file_path='view.sql',
                     raw_sql='select * from source_table',
+                    compiled=True,
+                    extra_ctes_injected=False,
+                    extra_ctes=[],
+                    compiled_sql=('select * from source_table'),
                     checksum=FileHash.from_contents(''),
                 ),
             },
@@ -207,8 +241,11 @@
         )
 
         compiler = dbt.compilation.Compiler(self.config)
-        result = compiler.compile_node(
-            manifest.nodes['model.root.view'], manifest, write=False)
+        result, _ = compiler._recursively_prepend_ctes(
+            manifest.nodes['model.root.view'],
+            manifest,
+            {}
+        )
 
         self.assertEqual(
             result,
@@ -216,13 +253,13 @@
         self.assertTrue(result.extra_ctes_injected)
         self.assertEqualIgnoreWhitespace(
             result.compiled_sql,
-            ('with cte as (select * from something_else) '
-             'select * from source_table')
-        )
+            manifest.nodes.get('model.root.view').compiled_sql)
 
         compiler = dbt.compilation.Compiler(self.config)
-        result = compiler.compile_node(
-            manifest.nodes['model.root.view_no_cte'], manifest, write=False)
+        result, _ = compiler._recursively_prepend_ctes(
+            manifest.nodes.get('model.root.view_no_cte'),
+            manifest,
+            {})
 
         self.assertEqual(
             result,
@@ -230,8 +267,7 @@
         self.assertTrue(result.extra_ctes_injected)
         self.assertEqualIgnoreWhitespace(
             result.compiled_sql,
-            'select * from source_table'
-        )
+            manifest.nodes.get('model.root.view_no_cte').compiled_sql)
 
     def test__prepend_ctes(self):
         ephemeral_config = self.model_config.replace(materialized='ephemeral')
@@ -239,7 +275,7 @@
         manifest = Manifest(
             macros={},
             nodes={
-                'model.root.view': ParsedModelNode(
+                'model.root.view': CompiledModelNode(
                     name='view',
                     database='dbt',
                     schema='analytics',
@@ -249,20 +285,21 @@
                     fqn=['root', 'view'],
                     package_name='root',
                     root_path='/usr/src/app',
+                    refs=[],
+                    sources=[],
+                    depends_on=DependsOn(nodes=['model.root.ephemeral']),
                     config=self.model_config,
+                    tags=[],
                     path='view.sql',
                     original_file_path='view.sql',
                     raw_sql='select * from {{ref("ephemeral")}}',
-<<<<<<< HEAD
-=======
                     compiled=True,
                     extra_ctes_injected=False,
                     extra_ctes=[InjectedCTE(id='model.root.ephemeral', sql='select * from source_table')],
                     compiled_sql='select * from __dbt__cte__ephemeral',
->>>>>>> 749f8739
-                    checksum=FileHash.from_contents(''),
-                ),
-                'model.root.ephemeral': ParsedModelNode(
+                    checksum=FileHash.from_contents(''),
+                ),
+                'model.root.ephemeral': CompiledModelNode(
                     name='ephemeral',
                     database='dbt',
                     schema='analytics',
@@ -272,10 +309,18 @@
                     fqn=['root', 'ephemeral'],
                     package_name='root',
                     root_path='/usr/src/app',
+                    refs=[],
+                    sources=[],
+                    depends_on=DependsOn(),
                     config=ephemeral_config,
+                    tags=[],
                     path='ephemeral.sql',
                     original_file_path='ephemeral.sql',
                     raw_sql='select * from source_table',
+                    compiled=True,
+                    extra_ctes_injected=False,
+                    extra_ctes=[],
+                    compiled_sql='select * from source_table',
                     checksum=FileHash.from_contents(''),
                 ),
             },
@@ -288,26 +333,24 @@
         )
 
         compiler = dbt.compilation.Compiler(self.config)
-        result = compiler.compile_node(
+        result, _ = compiler._recursively_prepend_ctes(
             manifest.nodes['model.root.view'],
             manifest,
-            write=False
-        )
+            {}
+        )
+
+        self.assertEqual(result,
+                         manifest.nodes.get('model.root.view'))
+
         self.assertTrue(result.extra_ctes_injected)
         self.assertEqualIgnoreWhitespace(
             result.compiled_sql,
             ('with __dbt__cte__ephemeral as ('
              'select * from source_table'
              ') '
-<<<<<<< HEAD
-             'select * from __dbt__CTE__ephemeral'))
-        self.assertTrue(
-            manifest.nodes['model.root.ephemeral'].extra_ctes_injected)
-=======
              'select * from __dbt__cte__ephemeral'))
 
         self.assertFalse(manifest.nodes['model.root.ephemeral'].extra_ctes_injected)
->>>>>>> 749f8739
 
     def test__prepend_ctes__cte_not_compiled(self):
         ephemeral_config = self.model_config.replace(materialized='ephemeral')
@@ -378,14 +421,8 @@
                     raw_sql='select * from {{ref("ephemeral")}}',
                     compiled=True,
                     extra_ctes_injected=False,
-<<<<<<< HEAD
-                    extra_ctes=[InjectedCTE(
-                        id='model.root.ephemeral', sql='select * from source_table')],
-                    compiled_sql='select * from __dbt__CTE__ephemeral',
-=======
                     extra_ctes=[InjectedCTE(id='model.root.ephemeral', sql='select * from source_table')],
                     compiled_sql='select * from __dbt__cte__ephemeral',
->>>>>>> 749f8739
                     checksum=FileHash.from_contents(''),
                 ),
                 'model.root.ephemeral': parsed_ephemeral,
@@ -407,8 +444,7 @@
                 manifest,
                 {}
             )
-            compile_node.assert_called_once_with(
-                parsed_ephemeral, manifest, {})
+            compile_node.assert_called_once_with(parsed_ephemeral, manifest, {})
 
         self.assertEqual(result,
                          manifest.nodes.get('model.root.view'))
@@ -422,8 +458,7 @@
              ') '
              'select * from __dbt__cte__ephemeral'))
 
-        self.assertTrue(
-            manifest.nodes['model.root.ephemeral'].extra_ctes_injected)
+        self.assertTrue(manifest.nodes['model.root.ephemeral'].extra_ctes_injected)
 
     def test__prepend_ctes__multiple_levels(self):
         ephemeral_config = self.model_config.replace(materialized='ephemeral')
@@ -431,7 +466,7 @@
         manifest = Manifest(
             macros={},
             nodes={
-                'model.root.view': ParsedModelNode(
+                'model.root.view': CompiledModelNode(
                     name='view',
                     database='dbt',
                     schema='analytics',
@@ -441,17 +476,18 @@
                     fqn=['root', 'view'],
                     package_name='root',
                     root_path='/usr/src/app',
+                    refs=[],
+                    sources=[],
+                    depends_on=DependsOn(nodes=['model.root.ephemeral']),
                     config=self.model_config,
+                    tags=[],
                     path='view.sql',
                     original_file_path='view.sql',
                     raw_sql='select * from {{ref("ephemeral")}}',
-<<<<<<< HEAD
-=======
                     compiled=True,
                     extra_ctes_injected=False,
                     extra_ctes=[InjectedCTE(id='model.root.ephemeral', sql=None)],
                     compiled_sql='select * from __dbt__cte__ephemeral',
->>>>>>> 749f8739
                     checksum=FileHash.from_contents(''),
 
                 ),
@@ -465,7 +501,11 @@
                     fqn=['root', 'ephemeral'],
                     package_name='root',
                     root_path='/usr/src/app',
+                    refs=[],
+                    sources=[],
+                    depends_on=DependsOn(),
                     config=ephemeral_config,
+                    tags=[],
                     path='ephemeral.sql',
                     original_file_path='ephemeral.sql',
                     raw_sql='select * from {{ref("ephemeral_level_two")}}',
@@ -481,7 +521,11 @@
                     fqn=['root', 'ephemeral_level_two'],
                     package_name='root',
                     root_path='/usr/src/app',
+                    refs=[],
+                    sources=[],
+                    depends_on=DependsOn(),
                     config=ephemeral_config,
+                    tags=[],
                     path='ephemeral_level_two.sql',
                     original_file_path='ephemeral_level_two.sql',
                     raw_sql='select * from source_table',
@@ -497,7 +541,11 @@
         )
 
         compiler = dbt.compilation.Compiler(self.config)
-        result = compiler.compile_node(manifest.nodes['model.root.view'], manifest, write=False)
+        result, _ = compiler._recursively_prepend_ctes(
+            manifest.nodes['model.root.view'],
+            manifest,
+            {}
+        )
 
         self.assertEqual(result, manifest.nodes['model.root.view'])
         self.assertTrue(result.extra_ctes_injected)
@@ -511,96 +559,6 @@
              'select * from __dbt__cte__ephemeral'))
 
         self.assertTrue(manifest.nodes['model.root.ephemeral'].compiled)
-        self.assertTrue(
-            manifest.nodes['model.root.ephemeral_level_two'].compiled)
-        self.assertTrue(
-            manifest.nodes['model.root.ephemeral'].extra_ctes_injected)
-        self.assertTrue(
-            manifest.nodes['model.root.ephemeral_level_two'].extra_ctes_injected)
-
-    def test__prepend_ctes__valid_ephemeral_sql(self):
-        """Assert that the compiled sql for ephemeral models is valid and can be executed on its own"""
-        ephemeral_config = self.model_config.replace(materialized='ephemeral')
-
-        manifest = Manifest(
-            macros={},
-            nodes={
-                'model.root.view': ParsedModelNode(
-                    name='view',
-                    database='dbt',
-                    schema='analytics',
-                    alias='view',
-                    resource_type=NodeType.Model,
-                    unique_id='model.root.view',
-                    fqn=['root', 'view'],
-                    package_name='root',
-                    root_path='/usr/src/app',
-                    config=self.model_config,
-                    path='view.sql',
-                    original_file_path='view.sql',
-                    raw_sql='select * from {{ref("ephemeral")}}',
-                    checksum=FileHash.from_contents(''),
-                ),
-                'model.root.inner_ephemeral': ParsedModelNode(
-                    name='inner_ephemeral',
-                    database='dbt',
-                    schema='analytics',
-                    alias='inner_ephemeral',
-                    resource_type=NodeType.Model,
-                    unique_id='model.root.inner_ephemeral',
-                    fqn=['root', 'inner_ephemeral'],
-                    package_name='root',
-                    root_path='/usr/src/app',
-                    config=ephemeral_config,
-                    path='inner_ephemeral.sql',
-                    original_file_path='inner_ephemeral.sql',
-                    raw_sql='select * from source_table',
-                    checksum=FileHash.from_contents(''),
-                ),
-                 'model.root.ephemeral': ParsedModelNode(
-                    name='ephemeral',
-                    database='dbt',
-                    schema='analytics',
-                    alias='ephemeral',
-                    resource_type=NodeType.Model,
-                    unique_id='model.root.ephemeral',
-                    fqn=['root', 'ephemeral'],
-                    package_name='root',
-                    root_path='/usr/src/app',
-                    config=ephemeral_config,
-                    path='ephemeral.sql',
-                    original_file_path='ephemeral.sql',
-                    raw_sql='select * from {{ ref("inner_ephemeral") }}',
-                    checksum=FileHash.from_contents(''),
-                ),
-            },
-            sources={},
-            docs={},
-            disabled=[],
-            files={},
-            exposures={},
-            selectors={},
-        )
-
-        compiler = dbt.compilation.Compiler(self.config)
-        result = compiler.compile_node(
-            manifest.nodes['model.root.view'],
-            manifest,
-            write=False
-        )
-        self.assertEqualIgnoreWhitespace(
-            result.compiled_sql,
-            ('with __dbt__CTE__inner_ephemeral as ('
-             'select * from source_table'
-             '), '
-             '__dbt__CTE__ephemeral as ('
-             'select * from __dbt__CTE__inner_ephemeral'
-             ') '
-             'select * from __dbt__CTE__ephemeral'))
-        self.assertEqualIgnoreWhitespace(
-            manifest.nodes['model.root.ephemeral'].compiled_sql,
-            ('with __dbt__CTE__inner_ephemeral as ('
-            'select * from source_table'
-            ')  '
-            'select * from __dbt__CTE__inner_ephemeral')
-        )
+        self.assertTrue(manifest.nodes['model.root.ephemeral_level_two'].compiled)
+        self.assertTrue(manifest.nodes['model.root.ephemeral'].extra_ctes_injected)
+        self.assertTrue(manifest.nodes['model.root.ephemeral_level_two'].extra_ctes_injected)