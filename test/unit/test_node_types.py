--- conflicted
+++ resolved
@@ -15,11 +15,8 @@
     NodeType.Macro: "macros",
     NodeType.Exposure: "exposures",
     NodeType.Metric: "metrics",
-<<<<<<< HEAD
     NodeType.Entity: "entities",
-=======
     NodeType.Group: "groups",
->>>>>>> 0ef9931d
 }
 
 
