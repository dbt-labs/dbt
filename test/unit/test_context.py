import itertools
import unittest
import os
from typing import Set, Dict, Any
from unittest import mock

import pytest

from dbt.adapters import postgres
from dbt.adapters import factory
from dbt.adapters.base import AdapterConfig
from dbt.clients.jinja import MacroStack
from dbt.contracts.graph.parsed import (
    ParsedModelNode,
    NodeConfig,
    DependsOn,
    ParsedMacro,
)
from dbt.config.project import VarProvider
from dbt.context import base, target, configured, providers, docs, manifest, macros
from dbt.contracts.files import FileHash
from dbt.node_types import NodeType
import dbt.exceptions
from .utils import (
    profile_from_dict,
    config_from_parts_or_dicts,
    inject_adapter,
    clear_plugin,
)
from .mock_adapter import adapter_factory


class TestVar(unittest.TestCase):
    def setUp(self):
        self.model = ParsedModelNode(
            alias="model_one",
            name="model_one",
            database="dbt",
            schema="analytics",
            resource_type=NodeType.Model,
            unique_id="model.root.model_one",
            fqn=["root", "model_one"],
            package_name="root",
            original_file_path="model_one.sql",
            root_path="/usr/src/app",
            refs=[],
            sources=[],
            depends_on=DependsOn(),
            config=NodeConfig.from_dict(
                {
                    "enabled": True,
                    "materialized": "view",
                    "persist_docs": {},
                    "post-hook": [],
                    "pre-hook": [],
                    "vars": {},
                    "quoting": {},
                    "column_types": {},
                    "tags": [],
                }
            ),
            tags=[],
            path="model_one.sql",
            language='sql',
            raw_code="",
            description="",
            columns={},
            checksum=FileHash.from_contents(""),
        )
        self.context = mock.MagicMock()
        self.provider = VarProvider({})
        self.config = mock.MagicMock(
            config_version=2, vars=self.provider, cli_vars={}, project_name="root"
        )

    def test_var_default_something(self):
        self.config.cli_vars = {"foo": "baz"}
        var = providers.RuntimeVar(self.context, self.config, self.model)
        self.assertEqual(var("foo"), "baz")
        self.assertEqual(var("foo", "bar"), "baz")

    def test_var_default_none(self):
        self.config.cli_vars = {"foo": None}
        var = providers.RuntimeVar(self.context, self.config, self.model)
        self.assertEqual(var("foo"), None)
        self.assertEqual(var("foo", "bar"), None)

    def test_var_not_defined(self):
        var = providers.RuntimeVar(self.context, self.config, self.model)

        self.assertEqual(var("foo", "bar"), "bar")
        with self.assertRaises(dbt.exceptions.CompilationException):
            var("foo")

    def test_parser_var_default_something(self):
        self.config.cli_vars = {"foo": "baz"}
        var = providers.ParseVar(self.context, self.config, self.model)
        self.assertEqual(var("foo"), "baz")
        self.assertEqual(var("foo", "bar"), "baz")

    def test_parser_var_default_none(self):
        self.config.cli_vars = {"foo": None}
        var = providers.ParseVar(self.context, self.config, self.model)
        self.assertEqual(var("foo"), None)
        self.assertEqual(var("foo", "bar"), None)

    def test_parser_var_not_defined(self):
        # at parse-time, we should not raise if we encounter a missing var
        # that way disabled models don't get parse errors
        var = providers.ParseVar(self.context, self.config, self.model)

        self.assertEqual(var("foo", "bar"), "bar")
        self.assertEqual(var("foo"), None)


class TestParseWrapper(unittest.TestCase):
    def setUp(self):
        self.mock_config = mock.MagicMock()
        adapter_class = adapter_factory()
        self.mock_adapter = adapter_class(self.mock_config)
        self.namespace = mock.MagicMock()
        self.wrapper = providers.ParseDatabaseWrapper(self.mock_adapter, self.namespace)
        self.responder = self.mock_adapter.responder

    def test_unwrapped_method(self):
        self.assertEqual(self.wrapper.quote("test_value"), '"test_value"')
        self.responder.quote.assert_called_once_with("test_value")

    def test_wrapped_method(self):
        found = self.wrapper.get_relation("database", "schema", "identifier")
        self.assertEqual(found, None)
        self.responder.get_relation.assert_not_called()


class TestRuntimeWrapper(unittest.TestCase):
    def setUp(self):
        self.mock_config = mock.MagicMock()
        self.mock_config.quoting = {
            "database": True,
            "schema": True,
            "identifier": True,
        }
        adapter_class = adapter_factory()
        self.mock_adapter = adapter_class(self.mock_config)
        self.namespace = mock.MagicMock()
        self.wrapper = providers.RuntimeDatabaseWrapper(self.mock_adapter, self.namespace)
        self.responder = self.mock_adapter.responder

    def test_unwrapped_method(self):
        # the 'quote' method isn't wrapped, we should get our expected inputs
        self.assertEqual(self.wrapper.quote("test_value"), '"test_value"')
        self.responder.quote.assert_called_once_with("test_value")

    def test_wrapped_method(self):
        rel = mock.MagicMock()
        rel.matches.return_value = True
        self.responder.list_relations_without_caching.return_value = [rel]

        found = self.wrapper.get_relation("database", "schema", "identifier")

        self.assertEqual(found, rel)

        self.responder.list_relations_without_caching.assert_called_once_with(mock.ANY)
        # extract the argument
        assert len(self.responder.list_relations_without_caching.mock_calls) == 1
        assert len(self.responder.list_relations_without_caching.call_args[0]) == 1
        arg = self.responder.list_relations_without_caching.call_args[0][0]
        assert arg.database == "database"
        assert arg.schema == "schema"


def assert_has_keys(required_keys: Set[str], maybe_keys: Set[str], ctx: Dict[str, Any]):
    keys = set(ctx)
    for key in required_keys:
        assert key in keys, f"{key} in required keys but not in context"
        keys.remove(key)
    extras = keys.difference(maybe_keys)
    assert not extras, f"got extra keys in context: {extras}"


REQUIRED_BASE_KEYS = frozenset(
    {
        "context",
        "builtins",
        "dbt_version",
        "var",
        "env_var",
        "return",
        "fromjson",
        "tojson",
        "fromyaml",
        "toyaml",
        "set",
        "set_strict",
        "zip",
        "zip_strict",
        "log",
        "run_started_at",
        "invocation_id",
        "modules",
        "flags",
        "print",
        "diff_of_two_dicts",
    }
)

REQUIRED_TARGET_KEYS = REQUIRED_BASE_KEYS | {"target"}
REQUIRED_DOCS_KEYS = REQUIRED_TARGET_KEYS | {"project_name"} | {"doc"}
MACROS = frozenset({"macro_a", "macro_b", "root", "dbt"})
REQUIRED_QUERY_HEADER_KEYS = REQUIRED_TARGET_KEYS | {"project_name", "context_macro_stack"} | MACROS
REQUIRED_MACRO_KEYS = REQUIRED_QUERY_HEADER_KEYS | {
    "_sql_results",
    "load_result",
    "store_result",
    "store_raw_result",
    "validation",
    "write",
    "render",
    "try_or_compiler_error",
    "load_agate_table",
    "ref",
    "source",
    "metric",
    "config",
    "execute",
    "exceptions",
    "database",
    "schema",
    "adapter",
    "api",
    "column",
    "env",
    "graph",
    "model",
    "pre_hooks",
    "post_hooks",
    "sql",
    "sql_now",
    "adapter_macro",
    "selected_resources",
    "invocation_args_dict",
<<<<<<< HEAD
    "submit_python_job"
=======
    "dbt_metadata_envs"
>>>>>>> bbf4fc30
}
REQUIRED_MODEL_KEYS = REQUIRED_MACRO_KEYS | {"this", "compiled_code"}
MAYBE_KEYS = frozenset({"debug"})


POSTGRES_PROFILE_DATA = {
    "target": "test",
    "quoting": {},
    "outputs": {
        "test": {
            "type": "postgres",
            "host": "localhost",
            "schema": "analytics",
            "user": "test",
            "pass": "test",
            "dbname": "test",
            "port": 1,
        }
    },
}

PROJECT_DATA = {
    "name": "root",
    "version": "0.1",
    "profile": "test",
    "project-root": os.getcwd(),
    "config-version": 2,
}


def model():
    return ParsedModelNode(
        alias="model_one",
        name="model_one",
        database="dbt",
        schema="analytics",
        resource_type=NodeType.Model,
        unique_id="model.root.model_one",
        fqn=["root", "model_one"],
        package_name="root",
        original_file_path="model_one.sql",
        root_path="/usr/src/app",
        refs=[],
        sources=[],
        depends_on=DependsOn(),
        config=NodeConfig.from_dict(
            {
                "enabled": True,
                "materialized": "view",
                "persist_docs": {},
                "post-hook": [],
                "pre-hook": [],
                "vars": {},
                "quoting": {},
                "column_types": {},
                "tags": [],
            }
        ),
        tags=[],
        path="model_one.sql",
        language='sql',
        raw_code="",
        description="",
        columns={},
    )


def test_base_context():
    ctx = base.generate_base_context({})
    assert_has_keys(REQUIRED_BASE_KEYS, MAYBE_KEYS, ctx)


def mock_macro(name, package_name):
    macro = mock.MagicMock(
        __class__=ParsedMacro,
        package_name=package_name,
        resource_type="macro",
        unique_id=f"macro.{package_name}.{name}",
    )
    # Mock(name=...) does not set the `name` attribute, this does.
    macro.name = name
    return macro


def mock_manifest(config):
    manifest_macros = {}
    for name in ["macro_a", "macro_b"]:
        macro = mock_macro(name, config.project_name)
        manifest_macros[macro.unique_id] = macro
    return mock.MagicMock(macros=manifest_macros)


def mock_model():
    return mock.MagicMock(
        __class__=ParsedModelNode,
        alias="model_one",
        name="model_one",
        database="dbt",
        schema="analytics",
        resource_type=NodeType.Model,
        unique_id="model.root.model_one",
        fqn=["root", "model_one"],
        package_name="root",
        original_file_path="model_one.sql",
        root_path="/usr/src/app",
        refs=[],
        sources=[],
        depends_on=DependsOn(),
        config=NodeConfig.from_dict(
            {
                "enabled": True,
                "materialized": "view",
                "persist_docs": {},
                "post-hook": [],
                "pre-hook": [],
                "vars": {},
                "quoting": {},
                "column_types": {},
                "tags": [],
            }
        ),
        tags=[],
        path="model_one.sql",
        language='sql',
        raw_code="",
        description="",
        columns={},
    )


@pytest.fixture
def get_adapter():
    with mock.patch.object(providers, "get_adapter") as patch:
        yield patch


@pytest.fixture
def get_include_paths():
    with mock.patch.object(factory, "get_include_paths") as patch:
        patch.return_value = []
        yield patch


@pytest.fixture
def config_postgres():
    return config_from_parts_or_dicts(PROJECT_DATA, POSTGRES_PROFILE_DATA)


@pytest.fixture
def manifest_fx(config_postgres):
    return mock_manifest(config_postgres)


@pytest.fixture
def postgres_adapter(config_postgres, get_adapter):
    adapter = postgres.PostgresAdapter(config_postgres)
    inject_adapter(adapter, postgres.Plugin)
    get_adapter.return_value = adapter
    yield adapter
    clear_plugin(postgres.Plugin)


def test_query_header_context(config_postgres, manifest_fx):
    ctx = manifest.generate_query_header_context(
        config=config_postgres,
        manifest=manifest_fx,
    )
    assert_has_keys(REQUIRED_QUERY_HEADER_KEYS, MAYBE_KEYS, ctx)


def test_macro_runtime_context(config_postgres, manifest_fx, get_adapter, get_include_paths):
    ctx = providers.generate_runtime_macro_context(
        macro=manifest_fx.macros["macro.root.macro_a"],
        config=config_postgres,
        manifest=manifest_fx,
        package_name="root",
    )
    assert_has_keys(REQUIRED_MACRO_KEYS, MAYBE_KEYS, ctx)

def test_invocation_args_to_dict_in_macro_runtime_context(
    config_postgres, manifest_fx, get_adapter, get_include_paths
):
    ctx = providers.generate_runtime_macro_context(
        macro=manifest_fx.macros["macro.root.macro_a"],
        config=config_postgres,
        manifest=manifest_fx,
        package_name="root",
    )

    # Comes from dbt/flags.py as they are the only values set that aren't None at default
    assert ctx["invocation_args_dict"]["event_buffer_size"] == 100000
    assert ctx["invocation_args_dict"]["printer_width"] == 80

    # Comes from unit/utils.py config_from_parts_or_dicts method
    assert ctx["invocation_args_dict"]["profile_dir"] == "/dev/null"

def test_model_parse_context(config_postgres, manifest_fx, get_adapter, get_include_paths):
    ctx = providers.generate_parser_model_context(
        model=mock_model(),
        config=config_postgres,
        manifest=manifest_fx,
        context_config=mock.MagicMock(),
    )
    assert_has_keys(REQUIRED_MODEL_KEYS, MAYBE_KEYS, ctx)


def test_model_runtime_context(config_postgres, manifest_fx, get_adapter, get_include_paths):
    ctx = providers.generate_runtime_model_context(
        model=mock_model(),
        config=config_postgres,
        manifest=manifest_fx,
    )
    assert_has_keys(REQUIRED_MODEL_KEYS, MAYBE_KEYS, ctx)


def test_docs_runtime_context(config_postgres):
    ctx = docs.generate_runtime_docs_context(config_postgres, mock_model(), [], "root")
    assert_has_keys(REQUIRED_DOCS_KEYS, MAYBE_KEYS, ctx)


def test_macro_namespace_duplicates(config_postgres, manifest_fx):
    mn = macros.MacroNamespaceBuilder("root", "search", MacroStack(), ["dbt_postgres", "dbt"])
    mn.add_macros(manifest_fx.macros.values(), {})

    # same pkg, same name: error
    with pytest.raises(dbt.exceptions.CompilationException):
        mn.add_macro(mock_macro("macro_a", "root"), {})

    # different pkg, same name: no error
    mn.add_macros(mock_macro("macro_a", "dbt"), {})


def test_macro_namespace(config_postgres, manifest_fx):
    mn = macros.MacroNamespaceBuilder("root", "search", MacroStack(), ["dbt_postgres", "dbt"])

    dbt_macro = mock_macro("some_macro", "dbt")
    # same namespace, same name, different pkg!
    pg_macro = mock_macro("some_macro", "dbt_postgres")
    # same name, different package
    package_macro = mock_macro("some_macro", "root")

    all_macros = itertools.chain(manifest_fx.macros.values(), [dbt_macro, pg_macro, package_macro])

    namespace = mn.build_namespace(all_macros, {})
    dct = dict(namespace)
    for result in [dct, namespace]:
        assert "dbt" in result
        assert "root" in result
        assert "some_macro" in result
        assert "dbt_postgres" not in result
        # tests __len__
        assert len(result) == 5
        # tests __iter__
        assert set(result) == {"dbt", "root", "some_macro", "macro_a", "macro_b"}
        assert len(result["dbt"]) == 1
        # from the regular manifest + some_macro
        assert len(result["root"]) == 3
        assert result["dbt"]["some_macro"].macro is pg_macro
        assert result["root"]["some_macro"].macro is package_macro
        assert result["some_macro"].macro is package_macro

def test_dbt_metadata_envs(monkeypatch, config_postgres, manifest_fx, get_adapter, get_include_paths):
    envs = {
        "DBT_ENV_CUSTOM_ENV_RUN_ID": 1234,
        "DBT_ENV_CUSTOM_ENV_JOB_ID": 5678,
        "DBT_ENV_RUN_ID": 91011,
        "RANDOM_ENV": 121314
    }
    monkeypatch.setattr(os, 'environ', envs)

    ctx = providers.generate_runtime_macro_context(
        macro=manifest_fx.macros["macro.root.macro_a"],
        config=config_postgres,
        manifest=manifest_fx,
        package_name="root",
    ) 

    assert ctx["dbt_metadata_envs"] == {'JOB_ID': 5678, 'RUN_ID': 1234}<|MERGE_RESOLUTION|>--- conflicted
+++ resolved
@@ -239,11 +239,8 @@
     "adapter_macro",
     "selected_resources",
     "invocation_args_dict",
-<<<<<<< HEAD
     "submit_python_job"
-=======
     "dbt_metadata_envs"
->>>>>>> bbf4fc30
 }
 REQUIRED_MODEL_KEYS = REQUIRED_MACRO_KEYS | {"this", "compiled_code"}
 MAYBE_KEYS = frozenset({"debug"})
