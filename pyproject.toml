<<<<<<< HEAD
[tool.poetry]
name =  "dbt-core"
version = "1.4.0a1"
description = """\
  With dbt, data analysts and engineers can build \
  analytics the way engineers build applications.\
  """
authors = [
  "dbt Labs <info@dbtlabs.com>",
]
license = "Apache-2.0"
readme = "README.md"

packages = [
  { include = "dbt", from = "core" },
]
include = [
  { path = "core/dbt/py.typed" },
  { path = "core/dbt/include/**/.gitkeep" },
  { path = "core/dbt/include/**/.gitignore" },
  { path = "core/dbt/include/**/*.html" },
  { path = "core/dbt/include/**/*.md" },
  { path = "core/dbt/include/**/*.py" },
  { path = "core/dbt/include/**/*.sql" },
  { path = "core/dbt/include/**/*.yml" },
]

homepage = "https://getdbt.com"
repository = "https://github.com/dbt-labs/dbt-core"
documentation = "https://docs.getdbt.com/"

classifiers = [
  "Development Status :: 5 - Production/Stable",
  "License :: OSI Approved :: Apache Software License",
  "Operating System :: MacOS :: MacOS X",
  "Operating System :: Microsoft :: Windows",
  "Operating System :: POSIX :: Linux",
  "Programming Language :: Python :: 3.7",
  "Programming Language :: Python :: 3.8",
  "Programming Language :: Python :: 3.9",
  "Programming Language :: Python :: 3.10",
]

[tool.poetry.dependencies]
python = "^3.7.2"
Jinja2 = "==3.1.2"
agate = ">=1.6,<1.6.4"
click = ">=7.0,<9"
colorama = ">=0.3.9,<0.4.6"
hologram = ">=0.0.14,<=0.0.15"
isodate = ">=0.6,<0.7"
logbook = ">=1.5,<1.6"
mashumaro = { version = "==3.0.4", extras = ["msgpack"] }
minimal-snowplow-tracker = "==0.0.2"
networkx = [
  { version = ">=2.3,<2.8.1", python = "<3.8" },
  { version = ">=2.3,<3", python = ">=3.8" },
]
packaging = ">=20.9,<22.0"
sqlparse = ">=0.2.3,<0.5"
dbt-extractor = "~=0.4.1"
typing-extensions = ">=3.7.4"
pathspec = "~=0.9.0"
# the following are all to match snowflake-connector-python
requests = "<3.0.0"
idna = ">=2.5,<4"
cffi = ">=1.9,<2.0.0"
pyyaml = ">=6.0"

[tool.poetry.scripts]
dbt = "dbt.main:main"

[tool.poetry.urls]
"Blog" = "https://www.getdbt.com/blog/"
"Changelog" = "https://github.com/dbt-labs/dbt-core/blob/main/CHANGELOG.md"
"Discourse" = "https://discourse.getdbt.com/"
"Events" = "https://www.getdbt.com/events/"
"Issues" = "https://github.com/dbt-labs/dbt-core/issues/new"
"Slack" = "https://www.getdbt.com/community/"
"Twitter" = "https://twitter.com/dbt_labs"
"YouTube" = "https://www.youtube.com/c/dbt-labs"
=======
[tool.mypy]
# TODO: widen range of files as we fix issues
files = 'core/dbt'
mypy_path = "third-party-stubs/"
namespace_packages = true
>>>>>>> 3d09531c

[tool.black]
# TODO: remove global exclusion of tests when testing overhaul is complete
force-exclude = "test"
line-length = 99
target-version = ["py38"]

[build-system]
requires = ["poetry-core>=1.2.0"]
build-backend = "poetry.core.masonry.api"<|MERGE_RESOLUTION|>--- conflicted
+++ resolved
@@ -1,4 +1,3 @@
-<<<<<<< HEAD
 [tool.poetry]
 name =  "dbt-core"
 version = "1.4.0a1"
@@ -80,13 +79,12 @@
 "Slack" = "https://www.getdbt.com/community/"
 "Twitter" = "https://twitter.com/dbt_labs"
 "YouTube" = "https://www.youtube.com/c/dbt-labs"
-=======
+
 [tool.mypy]
 # TODO: widen range of files as we fix issues
 files = 'core/dbt'
 mypy_path = "third-party-stubs/"
 namespace_packages = true
->>>>>>> 3d09531c
 
 [tool.black]
 # TODO: remove global exclusion of tests when testing overhaul is complete
